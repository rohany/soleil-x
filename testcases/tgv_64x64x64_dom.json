--- conflicted
+++ resolved
@@ -1,14 +1,8 @@
 {
     "Mapping" : {
-<<<<<<< HEAD
-        "xTiles" : 2,
-        "yTiles" : 2,
-        "zTiles" : 2,
-=======
         "xTiles" : 1,
         "yTiles" : 1,
         "zTiles" : 1,
->>>>>>> 50304bfe
         "sampleId" : -1,
         "wallTime" : 10
     },
