#!/bin/bash -eu

###############################################################################
# Derived options
###############################################################################

# Command-line arguments are passed directly to the job script. We need to
# accept multiple arguments separated by whitespace, and pass them through the
# environment. It is very hard to properly handle spaces in arguments in this
# mode, so we punt.
for (( i = 1; i <= $#; i++ )); do
    if [[ "${!i}" != "${!i%[[:space:]]*}" ]]; then
        quit "Cannot handle spaces in command line arguments"
    fi
done
export ARGS=$@

export WALLTIME="$(printf "%02d:%02d:00" $((MINUTES/60)) $((MINUTES%60)))"

if [ "$(uname)" == "Darwin" ]; then
    export DYLD_LIBRARY_PATH="${DYLD_LIBRARY_PATH:-}:$LEGION_DIR/bindings/regent/"
    if [[ ! -z "${HDF_ROOT:-}" ]]; then
        export DYLD_LIBRARY_PATH="${DYLD_LIBRARY_PATH:-}:$HDF_ROOT/lib"
    fi
else
    export LD_LIBRARY_PATH="${LD_LIBRARY_PATH:-}:$LEGION_DIR/bindings/regent/"
    if [[ ! -z "${HDF_ROOT:-}" ]]; then
        export LD_LIBRARY_PATH="${LD_LIBRARY_PATH:-}:$HDF_ROOT/lib"
    fi
fi

###############################################################################
# Machine-specific handling
###############################################################################

function run_titan {
    export QUEUE="${QUEUE:-debug}"
    DEPS=
    if [[ ! -z "$AFTER" ]]; then
        DEPS="-W depend=afterok:$AFTER"
    fi
    qsub -V \
        -l nodes="$NUM_RANKS" -l walltime="$WALLTIME" -q "$QUEUE" $DEPS \
        "$SOLEIL_DIR"/src/titan.pbs
}

function run_summit {
    export QUEUE="${QUEUE:-batch}"
    EXCLUDED="$(cat "$SOLEIL_DIR"/src/blacklist/summit.txt |
                sed 's/^/ \&\& (hname != /'  | sed 's/$/)/' |
                paste -sd '')"
    NUM_NODES="$(( NUM_RANKS/2 + NUM_RANKS%2 ))"
    NUM_CORES="$(( NUM_NODES * 42 ))"
    RESOURCES="1*{select[LN]span[hosts=1]} +
               $NUM_CORES*{select[CN$EXCLUDED]span[ptile=42]}"
    DEPS=
    if [[ ! -z "$AFTER" ]]; then
        DEPS="-w 'done($AFTER)'"
    fi
    bsub -csm y -J soleil -P CSC275IACCARINO -alloc_flags smt4 \
        -R "$RESOURCES" -W "$MINUTES" -q "$QUEUE" $DEPS \
        "$SOLEIL_DIR"/src/summit.lsf
}

function run_lassen {
    export QUEUE="${QUEUE:-pdebug}"
    NUM_NODES="$(( NUM_RANKS/2 + NUM_RANKS%2 ))"
    DEPS=
    if [[ ! -z "$AFTER" ]]; then
        DEPS="-w 'done($AFTER)'"
    fi
    bsub -J soleil -G guests -alloc_flags smt4 \
        -nnodes "$NUM_NODES" -W "$MINUTES" -q "$QUEUE" $DEPS \
        "$SOLEIL_DIR"/src/lassen.lsf
}

function run_pizdaint {
    export QUEUE="${QUEUE:-debug}"
    DEPS=
    if [[ ! -z "$AFTER" ]]; then
        DEPS="-d afterok:$AFTER"
    fi
    sbatch --export=ALL \
        -N "$NUM_RANKS" -t "$WALLTIME" -p "$QUEUE" $DEPS \
        "$SOLEIL_DIR"/src/pizdaint.slurm
}

function run_certainty {
    export QUEUE="${QUEUE:-gpu}"
    RESOURCES=
    if [[ "$QUEUE" == "gpu" ]]; then
	RESOURCES="gpu:4"
    fi
    EXCLUDED="$(paste -sd ',' "$SOLEIL_DIR"/src/blacklist/certainty.txt)"
    DEPS=
    if [[ ! -z "$AFTER" ]]; then
        DEPS="-d afterok:$AFTER"
    fi
    sbatch --export=ALL \
        -N "$NUM_RANKS" -t "$WALLTIME" -p "$QUEUE" --gres="$RESOURCES" $DEPS \
	--exclude="$EXCLUDED" \
        "$SOLEIL_DIR"/src/certainty.slurm
}

function run_sherlock {
    RESOURCES=
    if [[ "$USE_CUDA" == 1 ]]; then
        RESOURCES="gpu:4"
    fi
    DEPS=
    if [[ ! -z "$AFTER" ]]; then
        DEPS="-d afterok:$AFTER"
    fi
    sbatch --export=ALL \
        -N "$NUM_RANKS" -t "$WALLTIME" --gres="$RESOURCES" $DEPS \
        "$SOLEIL_DIR"/src/sherlock.slurm
}

function run_sapling {
    source "$SOLEIL_DIR"/src/jobscript_shared.sh
    # Allocate up to 2 nodes, from n0002 up to n0003
    if (( NUM_RANKS == 1 )); then
        NODES="n0002"
    elif (( NUM_RANKS == 2 )); then
        NODES="n0002,n0003"
    else
        quit "Too many nodes requested"
    fi
    GPU_OPTS=
    if [[ "$USE_CUDA" == 1 ]]; then
        GPU_OPTS="-ll:gpu 1 -ll:fsize 5500 -ll:zsize 1024 -ll:ib_zsize 0"
    fi
    mpiexec -H "$NODES" --bind-to none \
        -x LD_LIBRARY_PATH -x SOLEIL_DIR -x REALM_BACKTRACE \
        "$EXECUTABLE" $ARGS \
        -ll:cpu 0 -ll:ocpu 1 -ll:onuma 0 -ll:okindhack -ll:othr 8 \
        $GPU_OPTS -ll:dma 2 -ll:ahandlers 2 \
<<<<<<< HEAD
-level image_reduction_mapper=1 -logfile mapper_%.log \
        -ll:csize 36000 \
=======
        -ll:csize 35000 -ll:rsize 1024 -ll:ib_rsize 0 -ll:gsize 0 \
>>>>>>> 6c430c01
        -ll:stacksize 8 -ll:ostack 8 -lg:sched -1
    # Resources:
    # 40230MB RAM per node
    # 2 NUMA domains per node
    # 4 cores per NUMA domain
    # 2 Tesla C2070 GPUs per node
    # 6GB FB per GPU
}

function run_local {
    source "$SOLEIL_DIR"/src/jobscript_shared.sh
    "$EXECUTABLE" $ARGS \
        -ll:cpu 0 -ll:ocpu 1 -ll:onuma 0 -ll:okindhack -ll:othr 3 \
        -ll:csize 9000 \
        -ll:stacksize 8 -ll:ostack 8 -lg:sched -1
}

###############################################################################
# Switch on machine
###############################################################################

if [[ "$(uname -n)" == *"titan"* ]]; then
    run_titan
elif [[ "$(hostname -d)" == *"summit"* ]]; then
    run_summit
elif [[ "$(uname -n)" == *"lassen"* ]]; then
    run_lassen
elif [[ "$(uname -n)" == *"daint"* ]]; then
    run_pizdaint
elif [[ "$(uname -n)" == *"certainty"* ]]; then
    run_certainty
elif [[ "$(uname -n)" == *"sh-ln"* ]]; then
    run_sherlock
elif [[ "$(uname -n)" == *"sapling"* ]]; then
    run_sapling
else
    echo 'Hostname not recognized; assuming local machine run'
    run_local
fi<|MERGE_RESOLUTION|>--- conflicted
+++ resolved
@@ -135,12 +135,8 @@
         "$EXECUTABLE" $ARGS \
         -ll:cpu 0 -ll:ocpu 1 -ll:onuma 0 -ll:okindhack -ll:othr 8 \
         $GPU_OPTS -ll:dma 2 -ll:ahandlers 2 \
-<<<<<<< HEAD
 -level image_reduction_mapper=1 -logfile mapper_%.log \
-        -ll:csize 36000 \
-=======
         -ll:csize 35000 -ll:rsize 1024 -ll:ib_rsize 0 -ll:gsize 0 \
->>>>>>> 6c430c01
         -ll:stacksize 8 -ll:ostack 8 -lg:sched -1
     # Resources:
     # 40230MB RAM per node
