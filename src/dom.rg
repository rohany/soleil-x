import 'regent'

-------------------------------------------------------------------------------
-- MODULE PARAMETERS
-------------------------------------------------------------------------------

return function(NUM_ANGLES, pointsFSpace)

-------------------------------------------------------------------------------
-- COMPILE-TIME COMPUTATION
-------------------------------------------------------------------------------

-- C imports

local C = regentlib.c

-- Math imports

local fabs = regentlib.fabs(double)
local max = regentlib.fmax
local min = regentlib.fmin
local pow = regentlib.pow(double)
local sqrt = regentlib.sqrt(double)

-- Math Constants

local pi = 3.1415926535898

-- Quadrature file name

local quad_file = 'LMquads/'..NUM_ANGLES..'.txt'

-- Wall temperatures

local SB = 5.67e-8

-- Procedure parameters

local tol   = 1e-6   -- solution tolerance
local gamma = 0.5    -- 1 for step differencing, 0.5 for diamond differencing

local terra open_quad_file() : &C.FILE
  var f = C.fopen([quad_file], 'rb')
  if f == nil then
    C.printf('Error opening angle file\n')
    C.exit(1)
  end
  return f
end

local terra read_double(f : &C.FILE) : double
  var val : double
  if C.fscanf(f, '%lf\n', &val) < 1 then
    C.printf('Error while reading angle file\n')
    C.exit(1)
  end
  return val
end

-------------------------------------------------------------------------------
-- MODULE-LOCAL FIELD SPACES
-------------------------------------------------------------------------------

-- Internal cell values are essentially private,
-- face values are what need to be passed to downstream neighbor
-- Update cell value, then update downstream face values

-- quadrature information
local struct angle {
  xi  : double,
  eta : double,
  mu  : double,
  w   : double,
}

local struct face {
  I : double[NUM_ANGLES],
  is_private : int1d, -- 1 = private, 0 = shared
  tile : int3d,
  diagonal : int1d,
}

local struct tile_info {
  diagonal : int1d,
}

-------------------------------------------------------------------------------
-- MODULE-LOCAL TASKS
-------------------------------------------------------------------------------

-- Initialize face values
local task initialize_faces(faces : region(ispace(int3d), face))
where
  reads writes (faces.I)
do
  for f in faces do
    for m = 0, NUM_ANGLES do
      f.I[m] = 0.0
    end
  end
end

-- Initialize angle quads
local task initialize_angles(angles : region(ispace(int1d), angle))
where
  reads writes (angles.{xi, eta, mu, w})
do

  -- Read angle_value information from file.

  var f = open_quad_file()

  read_double(f) -- gets rid of num angles

  for a in angles do
    a.xi = read_double(f)
  end

  for a in angles do
    a.eta = read_double(f)
  end

  for a in angles do
    a.mu = read_double(f)
  end

  for a in angles do
    a.w = read_double(f)
  end

  C.fclose(f)

end

<<<<<<< HEAD
local task color_faces_x(faces : region(ispace(int3d), face),
                                        Nx : int, Ny : int, Nz : int,
                                        ntx : int, nty : int, ntz : int)
  where
    reads writes (faces)
  do

  var limits = faces.bounds

  for i = limits.lo.x, limits.hi.x + 1 do
    var x_tile = i / (Nx/ntx)
    for j = limits.lo.y, limits.hi.y + 1 do
      var y_tile = j / (Ny/nty)
      for k = limits.lo.z, limits.hi.z + 1 do
        var z_tile = k / (Nz/ntz)

        var color = {x = x_tile, y = y_tile, z = z_tile}
        if i % (Nx/ntx) == 0 then
          faces[{i,j,k}].shared_color = color
          faces[{i,j,k}].private_color = {x=-1, y=-1, z=-1}
        else
          faces[{i,j,k}].shared_color = {x=-1, y=-1, z=-1}
          faces[{i,j,k}].private_color = color
        end
      end
    end
  end
=======
local __demand(__inline)
task ite(b : bool, x : int, y : int)
  var res = y
  if b then res = x end
  return res
>>>>>>> 9cc622b0
end

-- Coloring example: 6x6 square, 2x2 tiling, +1-1 direction
--
-- points: 6x6 square
--
-- tile:
--   (0,1)(0,1)(0,1)(1,1)(1,1)(1,1)
--   (0,1)(0,1)(0,1)(1,1)(1,1)(1,1)
-- ^ (0,1)(0,1)(0,1)(1,1)(1,1)(1,1)
-- | (0,0)(0,0)(0,0)(1,0)(1,0)(1,0)
-- y (0,0)(0,0)(0,0)(1,0)(1,0)(1,0)
-- | (0,0)(0,0)(0,0)(1,0)(1,0)(1,0)
--   --x-->
--
-- x-faces: 7x6 square
--
-- is_private:
-- 0110110
-- 0110110
-- 0110110
-- 0110110
-- 0110110
-- 0110110
--
-- private x-faces:
-- diagonal: tile:
-- _00_11_   _____(0,1)(0,1)_____(1,1)(1,1)_____
-- _00_11_   _____(0,1)(0,1)_____(1,1)(1,1)_____
-- _00_11_   _____(0,1)(0,1)_____(1,1)(1,1)_____
-- _11_22_   _____(0,0)(0,0)_____(1,0)(1,0)_____
-- _11_22_   _____(0,0)(0,0)_____(1,0)(1,0)_____
-- _11_22_   _____(0,0)(0,0)_____(1,0)(1,0)_____
--
-- shared x-faces:
-- diagonal: tile:
-- 0__1__2   (0,1)__________(1,1)__________(2,1)
-- 0__1__2   (0,1)__________(1,1)__________(2,1)
-- 0__1__2   (0,1)__________(1,1)__________(2,1)
-- 1__2__3   (0,0)__________(1,0)__________(2,0)
-- 1__2__3   (0,0)__________(1,0)__________(2,0)
-- 1__2__3   (0,0)__________(1,0)__________(2,0)
--
-- y-faces: 6x7 square
--
-- is_private:
-- 111111
-- 000000
-- 000000
-- 111111
-- 000000
-- 000000
-- 111111
--
-- private y-faces:
-- diagonal: tile:
-- ______    ______________________________
-- 000111    (0,1)(0,1)(0,1)(1,1)(1,1)(1,1)
-- 000111    (0,1)(0,1)(0,1)(1,1)(1,1)(1,1)
-- ______    ______________________________
-- 111222    (0,0)(0,0)(0,0)(1,0)(1,0)(1,0)
-- 111222    (0,0)(0,0)(0,0)(1,0)(1,0)(1,0)
-- ______    ______________________________
--
-- shared y-faces:
-- diagonal: tile:
-- 000111    (0,2)(0,2)(0,2)(1,2)(1,2)(1,2)
-- ______    ______________________________
-- ______    ______________________________
-- 111222    (0,1)(0,1)(0,1)(1,1)(1,1)(1,1)
-- ______    ______________________________
-- ______    ______________________________
-- 222333    (0,0)(0,0)(0,0)(1,0)(1,0)(1,0)

local task color_faces(faces : region(ispace(int3d), face),
                       Nx : int, Ny : int, Nz : int,
                       ntx : int, nty : int, ntz : int,
                       dimension : int, sweepDir : bool[3])
where
  writes (faces.{is_private, diagonal, tile})
do
  for idx in faces do
    faces[idx].is_private = 1
    var x_tile = idx.x / (Nx/ntx)
    var y_tile = idx.y / (Ny/nty)
    var z_tile = idx.z / (Nz/ntz)
    faces[idx].tile = int3d{x_tile, y_tile, z_tile}
    if dimension == 0 then
      if idx.x % (Nx/ntx) == 0 then
        faces[idx].is_private = 0
        if not sweepDir[0] then x_tile -= 1 end
      end
    elseif dimension == 1 then
      if idx.y % (Ny/nty) == 0 then
        faces[idx].is_private = 0
        if not sweepDir[1] then y_tile -= 1 end
      end
    elseif dimension == 2 then
      if idx.z % (Nz/ntz) == 0 then
        faces[idx].is_private = 0
        if not sweepDir[2] then z_tile -= 1 end
      end
    else regentlib.assert(false, '') end
    faces[idx].diagonal =
      ite(sweepDir[0], x_tile, ntx-1-x_tile) +
      ite(sweepDir[1], y_tile, nty-1-y_tile) +
      ite(sweepDir[2], z_tile, ntz-1-z_tile)
  end
end

local task fill_tile_info(r_tiles : region(ispace(int3d), tile_info),
                          sweepDir : bool[3])
where
  writes (r_tiles.diagonal)
do
  var ntx = r_tiles.bounds.hi.x + 1
  var nty = r_tiles.bounds.hi.y + 1
  var ntz = r_tiles.bounds.hi.z + 1
  for t in r_tiles do
    r_tiles[t].diagonal =
      ite(sweepDir[0], t.x, ntx-1-t.x) +
      ite(sweepDir[1], t.y, nty-1-t.y) +
      ite(sweepDir[2], t.z, ntz-1-t.z)
  end
end

-- Loop over all angles and grid cells to compute the source term
-- for the current iteration.
local task source_term(points : region(ispace(int3d), pointsFSpace),
                       angles : region(ispace(int1d), angle),
                       omega : double)
where
  reads (points.{Iiter_1, Iiter_2, Iiter_3, Iiter_4,
                 Iiter_5, Iiter_6, Iiter_7, Iiter_8,
                 Ib, sigma},
         angles.w),
  reads writes (points.S)
do
  __demand(__openmp)
  for p in points do
    p.S = (1.0-omega) * p.sigma * p.Ib
    for m = 0, NUM_ANGLES do
      p.S += omega * p.sigma/(4.0*pi) * angles[m].w 
          * (p.Iiter_1[m]
           + p.Iiter_2[m]
           + p.Iiter_3[m]
           + p.Iiter_4[m]
           + p.Iiter_5[m]
           + p.Iiter_6[m]
           + p.Iiter_7[m]
           + p.Iiter_8[m])
    end
  end
end

local task bound_x_lo(faces_1 : region(ispace(int3d), face),
                      faces_2 : region(ispace(int3d), face),
                      faces_3 : region(ispace(int3d), face),
                      faces_4 : region(ispace(int3d), face),
                      faces_5 : region(ispace(int3d), face),
                      faces_6 : region(ispace(int3d), face),
                      faces_7 : region(ispace(int3d), face),
                      faces_8 : region(ispace(int3d), face),
                      angles : region(ispace(int1d), angle),
                      emissWest : double,
                      tempWest : double)
where
  reads (angles.{w, xi, eta, mu}),
  reads writes (faces_1.I, faces_2.I, faces_3.I, faces_4.I,
                faces_5.I, faces_6.I, faces_7.I, faces_8.I)
do

  -- Get array bounds

  var limits = faces_1.bounds

  -- Temporary variables

  var reflect : double = 0.0
  var epsw    : double = emissWest
  var Tw      : double = tempWest

  for j = limits.lo.y, limits.hi.y + 1 do
    for k = limits.lo.z, limits.hi.z + 1 do

      -- Calculate reflect

      reflect = 0
      if epsw < 1 then
        for m = 0, NUM_ANGLES do
          if angles[m].xi < 0 then
            var face_value : double = 0.0
            if angles[m].eta > 0 and angles[m].mu > 0 then
              face_value = faces_5[{limits.lo.x,j,k}].I[m]
            elseif angles[m].eta > 0 and angles[m].mu <= 0 then
              face_value = faces_6[{limits.lo.x,j,k}].I[m]
            elseif angles[m].eta <= 0 and angles[m].mu > 0 then
              face_value = faces_7[{limits.lo.x,j,k}].I[m]
            else
              face_value = faces_8[{limits.lo.x,j,k}].I[m]
            end
            reflect += (1.0-epsw)/pi*angles[m].w*fabs(angles[m].xi)*face_value
          end
        end
      end

      -- Set Ifx values using reflect

      var value : double = epsw*SB*pow(Tw,4.0)/pi + reflect
      for m = 0, NUM_ANGLES do
        if angles[m].xi > 0 then
          if angles[m].eta > 0 and angles[m].mu > 0 then
            faces_1[{limits.lo.x,j,k}].I[m] = value
          elseif angles[m].eta > 0 and angles[m].mu <= 0 then
            faces_2[{limits.lo.x,j,k}].I[m] = value
          elseif angles[m].eta <= 0 and angles[m].mu > 0 then
            faces_3[{limits.lo.x,j,k}].I[m] = value
          else
            faces_4[{limits.lo.x,j,k}].I[m] = value
          end
        end
      end

    end
  end

end

local task bound_x_hi(faces_1 : region(ispace(int3d), face),
                      faces_2 : region(ispace(int3d), face),
                      faces_3 : region(ispace(int3d), face),
                      faces_4 : region(ispace(int3d), face),
                      faces_5 : region(ispace(int3d), face),
                      faces_6 : region(ispace(int3d), face),
                      faces_7 : region(ispace(int3d), face),
                      faces_8 : region(ispace(int3d), face),
                      angles : region(ispace(int1d), angle),
                      emissEast : double,
                      tempEast : double)
where
  reads (angles.{w, xi, eta, mu}),
  reads writes (faces_1.I, faces_2.I, faces_3.I, faces_4.I,
                faces_5.I, faces_6.I, faces_7.I, faces_8.I)
do

  -- Get array bounds

  var limits = faces_1.bounds

  -- Temporary variables

  var reflect : double = 0.0
  var epsw    : double = emissEast
  var Tw      : double = tempEast

  for j = limits.lo.y, limits.hi.y + 1 do
    for k = limits.lo.z, limits.hi.z + 1 do

      -- Calculate reflect

      reflect = 0
      if epsw < 1 then
        for m = 0, NUM_ANGLES do
          if angles[m].xi > 0 then
            var face_value : double = 0.0
            if angles[m].eta > 0 and angles[m].mu > 0 then
              face_value = faces_1[{limits.hi.x,j,k}].I[m]
            elseif angles[m].eta > 0 and angles[m].mu <= 0 then
              face_value = faces_2[{limits.hi.x,j,k}].I[m]
            elseif angles[m].eta <= 0 and angles[m].mu > 0 then
              face_value = faces_3[{limits.hi.x,j,k}].I[m]
            else
              face_value = faces_4[{limits.hi.x,j,k}].I[m]
            end
            reflect += (1.0-epsw)/pi*angles[m].w*angles[m].xi*face_value
          end
        end
      end

      -- Set Ifx values using reflect

      var value : double = epsw*SB*pow(Tw,4.0)/pi + reflect
      for m = 0, NUM_ANGLES do
        if angles[m].xi < 0 then
          if angles[m].eta > 0 and angles[m].mu > 0 then
            faces_5[{limits.hi.x,j,k}].I[m] = value
          elseif angles[m].eta > 0 and angles[m].mu <= 0 then
            faces_6[{limits.hi.x,j,k}].I[m] = value
          elseif angles[m].eta <= 0 and angles[m].mu > 0 then
            faces_7[{limits.hi.x,j,k}].I[m] = value
          else
            faces_8[{limits.hi.x,j,k}].I[m] = value
          end
        end
      end

    end
  end

end

local task bound_y_hi(faces_1 : region(ispace(int3d), face),
                      faces_2 : region(ispace(int3d), face),
                      faces_3 : region(ispace(int3d), face),
                      faces_4 : region(ispace(int3d), face),
                      faces_5 : region(ispace(int3d), face),
                      faces_6 : region(ispace(int3d), face),
                      faces_7 : region(ispace(int3d), face),
                      faces_8 : region(ispace(int3d), face),
                      angles : region(ispace(int1d), angle),
                      emissNorth : double,
                      tempNorth : double)
where
  reads (angles.{w, xi, eta, mu}),
  reads writes (faces_1.I, faces_2.I, faces_3.I, faces_4.I,
                faces_5.I, faces_6.I, faces_7.I, faces_8.I)
do

  -- Get array bounds

  var limits = faces_1.bounds

  -- Temporary variables

  var reflect : double = 0.0
  var epsw    : double = emissNorth
  var Tw      : double = tempNorth

  for i = limits.lo.x, limits.hi.x + 1 do
    for k = limits.lo.z, limits.hi.z + 1 do

      -- Calculate reflect

      reflect = 0
      if epsw < 1 then
        for m = 0, NUM_ANGLES do
          if angles[m].eta > 0 then
            var face_value : double = 0.0
            if angles[m].xi > 0 and angles[m].mu > 0 then
              face_value = faces_1[{i,limits.hi.y,k}].I[m]
            elseif angles[m].xi > 0 and angles[m].mu <= 0 then
              face_value = faces_2[{i,limits.hi.y,k}].I[m]
            elseif angles[m].xi <= 0 and angles[m].mu > 0 then
              face_value = faces_5[{i,limits.hi.y,k}].I[m]
            else
              face_value = faces_6[{i,limits.hi.y,k}].I[m]
            end
            reflect += (1.0-epsw)/pi*angles[m].w*angles[m].eta*face_value
          end
        end
      end

      -- Set Ify values using reflect

      var value : double = epsw*SB*pow(Tw,4.0)/pi + reflect
      for m = 0, NUM_ANGLES do
        if angles[m].eta < 0 then

          if angles[m].xi > 0 and angles[m].mu > 0 then
            faces_3[{i,limits.hi.y,k}].I[m] = value
          elseif angles[m].xi > 0 and angles[m].mu <= 0 then
            faces_4[{i,limits.hi.y,k}].I[m] = value
          elseif angles[m].xi <= 0 and angles[m].mu > 0 then
            faces_7[{i,limits.hi.y,k}].I[m] = value
          else
            faces_8[{i,limits.hi.y,k}].I[m] = value
          end
        end
      end

    end
  end

end

local task bound_y_lo(faces_1 : region(ispace(int3d), face),
                      faces_2 : region(ispace(int3d), face),
                      faces_3 : region(ispace(int3d), face),
                      faces_4 : region(ispace(int3d), face),
                      faces_5 : region(ispace(int3d), face),
                      faces_6 : region(ispace(int3d), face),
                      faces_7 : region(ispace(int3d), face),
                      faces_8 : region(ispace(int3d), face),
                      angles : region(ispace(int1d), angle),
                      emissSouth : double,
                      tempSouth : double)
where
  reads (angles.{w, xi, eta, mu}),
  reads writes (faces_1.I, faces_2.I, faces_3.I, faces_4.I,
                faces_5.I, faces_6.I, faces_7.I, faces_8.I)
do

  -- Get array bounds

  var limits = faces_1.bounds

  -- Temporary variables

  var reflect : double = 0.0
  var epsw    : double = emissSouth
  var Tw      : double = tempSouth

  for i = limits.lo.x, limits.hi.x + 1 do
    for k = limits.lo.z, limits.hi.z + 1 do

      -- Calculate reflect

      reflect = 0
      if epsw < 1 then
        for m = 0, NUM_ANGLES do
          if angles[m].eta < 0 then
            var face_value : double = 0.0
            if angles[m].xi > 0 and angles[m].mu > 0 then
              face_value = faces_3[{i,limits.lo.y,k}].I[m]
            elseif angles[m].xi > 0 and angles[m].mu <= 0 then
              face_value = faces_4[{i,limits.lo.y,k}].I[m]
            elseif angles[m].xi <= 0 and angles[m].mu > 0 then
              face_value = faces_7[{i,limits.lo.y,k}].I[m]
            else
              face_value = faces_8[{i,limits.lo.y,k}].I[m]
            end
            reflect += (1.0-epsw)/pi*angles[m].w*fabs(angles[m].eta)*face_value
          end
        end
      end

      -- Set Ify values using reflect

      var value : double = epsw*SB*pow(Tw,4.0)/pi + reflect
      for m = 0, NUM_ANGLES do
        if angles[m].eta > 0 then

          if angles[m].xi > 0 and angles[m].mu > 0 then
            faces_1[{i,limits.lo.y,k}].I[m] = value
          elseif angles[m].xi > 0 and angles[m].mu <= 0 then
            faces_2[{i,limits.lo.y,k}].I[m] = value
          elseif angles[m].xi <= 0 and angles[m].mu > 0 then
            faces_5[{i,limits.lo.y,k}].I[m] = value
          else
            faces_6[{i,limits.lo.y,k}].I[m] = value
          end
        end
      end

    end
  end

end

local task bound_z_lo(faces_1 : region(ispace(int3d), face),
                      faces_2 : region(ispace(int3d), face),
                      faces_3 : region(ispace(int3d), face),
                      faces_4 : region(ispace(int3d), face),
                      faces_5 : region(ispace(int3d), face),
                      faces_6 : region(ispace(int3d), face),
                      faces_7 : region(ispace(int3d), face),
                      faces_8 : region(ispace(int3d), face),
                      angles : region(ispace(int1d), angle),
                      emissDown : double,
                      tempDown : double)
where
  reads (angles.{w, xi, eta, mu}),
  reads writes (faces_1.I, faces_2.I, faces_3.I, faces_4.I,
                faces_5.I, faces_6.I, faces_7.I, faces_8.I)
do

  -- Get array bounds

  var limits = faces_1.bounds

  -- Temporary variables

  var reflect : double = 0.0
  var epsw    : double = emissDown
  var Tw      : double = tempDown

  for i = limits.lo.x, limits.hi.x + 1 do
    for j = limits.lo.y, limits.hi.y + 1 do

      -- Calculate reflect

      reflect = 0
      if epsw < 1 then
        for m = 0, NUM_ANGLES do
          if angles[m].mu < 0 then
            var face_value : double = 0.0
            if angles[m].xi > 0 and angles[m].eta > 0 then
              face_value = faces_2[{i,j,limits.lo.z}].I[m]
            elseif angles[m].xi > 0 and angles[m].eta <= 0 then
              face_value = faces_4[{i,j,limits.lo.z}].I[m]
            elseif angles[m].xi <= 0 and angles[m].eta > 0 then
              face_value = faces_6[{i,j,limits.lo.z}].I[m]
            else
              face_value = faces_8[{i,j,limits.lo.z}].I[m]
            end
            reflect += (1.0-epsw)/pi*angles[m].w*fabs(angles[m].mu)*face_value
          end
        end
      end

      -- Set Ifz values using reflect

      var value : double = epsw*SB*pow(Tw,4.0)/pi + reflect
      for m = 0, NUM_ANGLES do
        if angles[m].mu > 0 then

          if angles[m].xi > 0 and angles[m].eta > 0 then
            faces_1[{i,j,limits.lo.z}].I[m] = value
          elseif angles[m].xi > 0 and angles[m].eta <= 0 then
            faces_3[{i,j,limits.lo.z}].I[m] = value
          elseif angles[m].xi <= 0 and angles[m].eta > 0 then
            faces_5[{i,j,limits.lo.z}].I[m] = value
          else
            faces_7[{i,j,limits.lo.z}].I[m] = value
          end
        end
      end

    end
  end

end

local task bound_z_hi(faces_1 : region(ispace(int3d), face),
                      faces_2 : region(ispace(int3d), face),
                      faces_3 : region(ispace(int3d), face),
                      faces_4 : region(ispace(int3d), face),
                      faces_5 : region(ispace(int3d), face),
                      faces_6 : region(ispace(int3d), face),
                      faces_7 : region(ispace(int3d), face),
                      faces_8 : region(ispace(int3d), face),
                      angles : region(ispace(int1d), angle),
                      emissUp : double,
                      tempUp : double)
where
  reads (angles.{w, xi, eta, mu}),
  reads writes (faces_1.I, faces_2.I, faces_3.I, faces_4.I,
                faces_5.I, faces_6.I, faces_7.I, faces_8.I)
do

  -- Get array bounds

  var limits = faces_1.bounds

  -- Temporary variables

  var reflect : double = 0.0
  var epsw    : double = emissUp
  var Tw      : double = tempUp

  for i = limits.lo.x, limits.hi.x + 1 do
    for j = limits.lo.y, limits.hi.y + 1 do

      -- Calculate reflect

      reflect = 0
      if epsw < 1 then
        for m = 0, NUM_ANGLES do
          if angles[m].mu > 0 then
            var face_value : double = 0.0
            if angles[m].xi > 0 and angles[m].eta > 0 then
              face_value = faces_1[{i,j,limits.hi.z}].I[m]
            elseif angles[m].xi > 0 and angles[m].eta <= 0 then
              face_value = faces_3[{i,j,limits.hi.z}].I[m]
            elseif angles[m].xi <= 0 and angles[m].eta > 0 then
              face_value = faces_5[{i,j,limits.hi.z}].I[m]
            else
              face_value = faces_7[{i,j,limits.hi.z}].I[m]
            end
            reflect += (1.0-epsw)/pi*angles[m].w*angles[m].mu*face_value
          end
        end
      end

      -- Set Ifz values using reflect

      var value : double = epsw*SB*pow(Tw,4.0)/pi + reflect
      for m = 0, NUM_ANGLES do
        if angles[m].mu < 0 then

          if angles[m].xi > 0 and angles[m].eta > 0 then
            faces_2[{i,j,limits.hi.z}].I[m] = value
          elseif angles[m].xi > 0 and angles[m].eta <= 0 then
            faces_4[{i,j,limits.hi.z}].I[m] = value
          elseif angles[m].xi <= 0 and angles[m].eta > 0 then
            faces_6[{i,j,limits.hi.z}].I[m] = value
          else
            faces_8[{i,j,limits.hi.z}].I[m] = value
          end
        end
      end
    end
  end
end

local task sweep_1(points : region(ispace(int3d), pointsFSpace),
                   x_faces : region(ispace(int3d), face),
                   y_faces : region(ispace(int3d), face),
                   z_faces : region(ispace(int3d), face),
                   shared_x_faces_upwind : region(ispace(int3d), face),
                   shared_x_faces_downwind : region(ispace(int3d), face),
                   shared_y_faces_upwind : region(ispace(int3d), face),
                   shared_y_faces_downwind : region(ispace(int3d), face),
                   shared_z_faces_upwind : region(ispace(int3d), face),
                   shared_z_faces_downwind : region(ispace(int3d), face),
                   angles : region(ispace(int1d), angle),
                   xi : int64, eta : int64, mu : int64,
                   dx : double, dy : double, dz : double)
where
  reads (angles.{xi, eta, mu}, points.{S, sigma},
         shared_x_faces_upwind.I, shared_y_faces_upwind.I, shared_z_faces_upwind.I),
  reads writes(points.I_1, x_faces.I, y_faces.I, z_faces.I,
    shared_x_faces_downwind.I, shared_y_faces_downwind.I, shared_z_faces_downwind.I)
do
<<<<<<< HEAD

  var dAx = dy*dz
  var dAy = dx*dz
  var dAz = dx*dy
  var dV = dx*dy*dz
=======
  var dAx = dy*dz;
  var dAy = dx*dz;
  var dAz = dx*dy;
  var dV = dx*dy*dz;
>>>>>>> 9cc622b0

  -- Determine sweep direction and bounds

  var limits = points.bounds

  var dindx  : int64 = 1
  var startx : int64 = limits.lo.x
  var endx   : int64 = limits.hi.x + 1

  var dindy  : int64 = 1
  var starty : int64 = limits.lo.y
  var endy   : int64 = limits.hi.y + 1

  var dindz  : int64 = 1
  var startz : int64 = limits.lo.z
  var endz   : int64 = limits.hi.z + 1

  -- xi,eta,mu can only be 1 or -1 since they are directional indicators
  if xi < 0 then
    dindx = -1
    startx = limits.hi.x
    endx = limits.lo.x - 1
  end

  if eta < 0 then
    dindy = -1
    starty = limits.hi.y
    endy = limits.lo.y - 1
  end

  if mu < 0 then
    dindz = -1
    startz = limits.hi.z
    endz = limits.lo.z - 1
  end


  -- Outer loop over all angles.
  for m = 0, NUM_ANGLES do

    if (angles[m].xi * xi > 0 or (angles[m].xi == 0 and xi < 0)) and
      (angles[m].eta * eta > 0 or (angles[m].eta == 0 and eta < 0)) and
      (angles[m].mu * mu > 0 or (angles[m].mu == 0 and mu < 0)) then

      -- Use our direction and increments for the sweep.

      for k = startz,endz,dindz do
        for j = starty,endy,dindy do
          for i = startx,endx,dindx do

            -- indx and indy are the upwind indices
            var indx : int64 = i - min(dindx,0)
            var indy : int64 = j - min(dindy,0)
            var indz : int64 = k - min(dindz,0)

            -- Determine if necessary to use ghost partition

            var upwind_x_value : double = 0.0
            if indx < x_faces.bounds.lo.x or indx > x_faces.bounds.hi.x then
              upwind_x_value = shared_x_faces_upwind[{indx,j,k}].I[m]
            else
              upwind_x_value = x_faces[{indx,j,k}].I[m]
            end

            var upwind_y_value : double = 0.0
            if indy < y_faces.bounds.lo.y or indy > y_faces.bounds.hi.y then
              upwind_y_value = shared_y_faces_upwind[{i,indy,k}].I[m]
            else
              upwind_y_value = y_faces[{i,indy,k}].I[m]
            end

            var upwind_z_value : double = 0.0
            if indz < z_faces.bounds.lo.z or indz > z_faces.bounds.hi.z then
              upwind_z_value = shared_z_faces_upwind[{i,j,indz}].I[m]
            else
              upwind_z_value = z_faces[{i,j,indz}].I[m]
            end

            -- Integrate to compute cell-centered value of I.
            points[{i,j,k}].I_1[m] = (points[{i,j,k}].S * dV
                                        + fabs(angles[m].xi) * dAx * upwind_x_value/gamma
                                        + fabs(angles[m].eta) * dAy * upwind_y_value/gamma
                                        + fabs(angles[m].mu) * dAz * upwind_z_value/gamma)
                                    /(points[{i,j,k}].sigma * dV
                                        + fabs(angles[m].xi) * dAx/gamma
                                        + fabs(angles[m].eta) * dAy/gamma
                                        + fabs(angles[m].mu) * dAz/gamma)



            -- Compute intensities on downwind faces

            var x_face_val = (points[{i,j,k}].I_1[m] - (1-gamma)*upwind_x_value)/gamma
            if (x_face_val < 0) then x_face_val = 0 end
            if (indx + dindx) > x_faces.bounds.hi.x or (indx + dindx) < x_faces.bounds.lo.x then
              shared_x_faces_downwind[{indx+dindx, j, k}].I[m] = x_face_val
            else
              x_faces[{indx+dindx, j, k}].I[m] = x_face_val
            end

            var y_face_val = (points[{i,j,k}].I_1[m] - (1-gamma)*upwind_y_value)/gamma
            if (y_face_val < 0) then y_face_val = 0 end
            if (indy + dindy) > y_faces.bounds.hi.y or (indy + dindy) < y_faces.bounds.lo.y then
              shared_y_faces_downwind[{i, indy + dindy, k}].I[m] = y_face_val
            else
              y_faces[{i, indy+dindy, k}].I[m] = y_face_val
            end

            var z_face_val = (points[{i,j,k}].I_1[m] - (1-gamma)*upwind_z_value)/gamma
            if (z_face_val < 0) then z_face_val = 0 end
            if (indz + dindz) > z_faces.bounds.hi.z or (indz + dindz) < z_faces.bounds.lo.z then
              shared_z_faces_downwind[{i, j, indz + dindz}].I[m] = z_face_val
            else
              z_faces[{i, j, indz+dindz}].I[m] = z_face_val
            end

          end
        end
      end
    end
  end
end

local task sweep_2(points : region(ispace(int3d), pointsFSpace),
                   x_faces : region(ispace(int3d), face),
                   y_faces : region(ispace(int3d), face),
                   z_faces : region(ispace(int3d), face),
                   shared_x_faces_upwind : region(ispace(int3d), face),
                   shared_x_faces_downwind : region(ispace(int3d), face),
                   shared_y_faces_upwind : region(ispace(int3d), face),
                   shared_y_faces_downwind : region(ispace(int3d), face),
                   shared_z_faces_upwind : region(ispace(int3d), face),
                   shared_z_faces_downwind : region(ispace(int3d), face),
                   angles : region(ispace(int1d), angle),
                   xi : int64, eta : int64, mu : int64,
                   dx : double, dy : double, dz : double)
where
  reads (angles.{xi, eta, mu}, points.{S, sigma},
         shared_x_faces_upwind.I, shared_y_faces_upwind.I, shared_z_faces_upwind.I),
  reads writes(points.I_2, x_faces.I, y_faces.I, z_faces.I,
    shared_x_faces_downwind.I, shared_y_faces_downwind.I, shared_z_faces_downwind.I)
do
  var dAx = dy*dz
  var dAy = dx*dz
  var dAz = dx*dy
  var dV = dx*dy*dz

  -- Determine sweep direction and bounds

  var limits = points.bounds

  var dindx  : int64 = 1
  var startx : int64 = limits.lo.x
  var endx   : int64 = limits.hi.x + 1

  var dindy  : int64 = 1
  var starty : int64 = limits.lo.y
  var endy   : int64 = limits.hi.y + 1

  var dindz  : int64 = 1
  var startz : int64 = limits.lo.z
  var endz   : int64 = limits.hi.z + 1

  if xi < 0 then
    dindx = -1
    startx = limits.hi.x
    endx = limits.lo.x - 1
  end

  if eta < 0 then
    dindy = -1
    starty = limits.hi.y
    endy = limits.lo.y - 1
  end

  if mu < 0 then
    dindz = -1
    startz = limits.hi.z
    endz = limits.lo.z - 1
  end


  -- Outer loop over all angles.
  for m = 0, NUM_ANGLES do

    if (angles[m].xi * xi > 0 or (angles[m].xi == 0 and xi < 0)) and
      (angles[m].eta * eta > 0 or (angles[m].eta == 0 and eta < 0)) and
      (angles[m].mu * mu > 0 or (angles[m].mu == 0 and mu < 0)) then

      -- Use our direction and increments for the sweep.

      for k = startz,endz,dindz do
        for j = starty,endy,dindy do
          for i = startx,endx,dindx do

            -- indx and indy are the upwind indices
            var indx : int64 = i - min(dindx,0)
            var indy : int64 = j - min(dindy,0)
            var indz : int64 = k - min(dindz,0)

            -- Determine if necessary to use ghost partition

            var upwind_x_value : double = 0.0
            if indx < x_faces.bounds.lo.x or indx > x_faces.bounds.hi.x then
              upwind_x_value = shared_x_faces_upwind[{indx,j,k}].I[m]
            else
              upwind_x_value = x_faces[{indx,j,k}].I[m]
            end

            ---

            var upwind_y_value : double = 0.0
            if indy < y_faces.bounds.lo.y or indy > y_faces.bounds.hi.y then
              upwind_y_value = shared_y_faces_upwind[{i,indy,k}].I[m]
            else
              upwind_y_value = y_faces[{i,indy,k}].I[m]
            end

            var upwind_z_value : double = 0.0
            if indz < z_faces.bounds.lo.z or indz > z_faces.bounds.hi.z then
              upwind_z_value = shared_z_faces_upwind[{i,j,indz}].I[m]
            else
              upwind_z_value = z_faces[{i,j,indz}].I[m]
            end

            -- Integrate to compute cell-centered value of I.

            points[{i,j,k}].I_2[m] = (points[{i,j,k}].S * dV
                                        + fabs(angles[m].xi) * dAx * upwind_x_value/gamma
                                        + fabs(angles[m].eta) * dAy * upwind_y_value/gamma
                                        + fabs(angles[m].mu) * dAz * upwind_z_value/gamma)
                                    /(points[{i,j,k}].sigma * dV
                                        + fabs(angles[m].xi) * dAx/gamma
                                        + fabs(angles[m].eta) * dAy/gamma
                                        + fabs(angles[m].mu) * dAz/gamma)

            -- Compute intensities on downwind faces

            var x_face_val = (points[{i,j,k}].I_2[m] - (1-gamma)*upwind_x_value)/gamma
            if (x_face_val < 0) then x_face_val = 0 end
            if (indx + dindx) > x_faces.bounds.hi.x or (indx + dindx) < x_faces.bounds.lo.x then
              shared_x_faces_downwind[{indx + dindx, j, k}].I[m] = x_face_val
            else
              x_faces[{indx+dindx, j, k}].I[m] = x_face_val
            end

            var y_face_val = (points[{i,j,k}].I_2[m] - (1-gamma)*upwind_y_value)/gamma
            if (y_face_val < 0) then y_face_val = 0 end
            if (indy + dindy) > y_faces.bounds.hi.y or (indy + dindy) < y_faces.bounds.lo.y then
              shared_y_faces_downwind[{i, indy + dindy, k}].I[m] = y_face_val
            else
              y_faces[{i, indy+dindy, k}].I[m] = y_face_val
            end

            var z_face_val = (points[{i,j,k}].I_2[m] - (1-gamma)*upwind_z_value)/gamma
            if (z_face_val < 0) then z_face_val = 0 end
            if (indz + dindz) > z_faces.bounds.hi.z or (indz + dindz) < z_faces.bounds.lo.z then
              shared_z_faces_downwind[{i, j, indz + dindz}].I[m] = z_face_val
            else
              z_faces[{i, j, indz+dindz}].I[m] = z_face_val
            end

          end
        end
      end
    end
  end
end

local task sweep_3(points : region(ispace(int3d), pointsFSpace),
                   x_faces : region(ispace(int3d), face),
                   y_faces : region(ispace(int3d), face),
                   z_faces : region(ispace(int3d), face),
                   shared_x_faces_upwind : region(ispace(int3d), face),
                   shared_x_faces_downwind : region(ispace(int3d), face),
                   shared_y_faces_upwind : region(ispace(int3d), face),
                   shared_y_faces_downwind : region(ispace(int3d), face),
                   shared_z_faces_upwind : region(ispace(int3d), face),
                   shared_z_faces_downwind : region(ispace(int3d), face),
                   angles : region(ispace(int1d), angle),
                   xi : int64, eta : int64, mu : int64,
                   dx : double, dy : double, dz : double)
where
  reads (angles.{xi, eta, mu}, points.{S, sigma},
         shared_x_faces_upwind.I, shared_y_faces_upwind.I, shared_z_faces_upwind.I),
  reads writes(points.I_3, x_faces.I, y_faces.I, z_faces.I,
    shared_x_faces_downwind.I, shared_y_faces_downwind.I, shared_z_faces_downwind.I)
do
  var dAx = dy*dz
  var dAy = dx*dz
  var dAz = dx*dy
  var dV = dx*dy*dz

  -- Determine sweep direction and bounds

  var limits = points.bounds

  var dindx  : int64 = 1
  var startx : int64 = limits.lo.x
  var endx   : int64 = limits.hi.x + 1

  var dindy  : int64 = 1
  var starty : int64 = limits.lo.y
  var endy   : int64 = limits.hi.y + 1

  var dindz  : int64 = 1
  var startz : int64 = limits.lo.z
  var endz   : int64 = limits.hi.z + 1

  if xi < 0 then
    dindx = -1
    startx = limits.hi.x
    endx = limits.lo.x - 1
  end

  if eta < 0 then
    dindy = -1
    starty = limits.hi.y
    endy = limits.lo.y - 1
  end

  if mu < 0 then
    dindz = -1
    startz = limits.hi.z
    endz = limits.lo.z - 1
  end


  -- Outer loop over all angles.
  for m = 0, NUM_ANGLES do

    if (angles[m].xi * xi > 0 or (angles[m].xi == 0 and xi < 0)) and
      (angles[m].eta * eta > 0 or (angles[m].eta == 0 and eta < 0)) and
      (angles[m].mu * mu > 0 or (angles[m].mu == 0 and mu < 0)) then

      -- Use our direction and increments for the sweep.

      for k = startz,endz,dindz do
        for j = starty,endy,dindy do
          for i = startx,endx,dindx do

            -- indx and indy are the upwind indices
            var indx : int64 = i - min(dindx,0)
            var indy : int64 = j - min(dindy,0)
            var indz : int64 = k - min(dindz,0)

            -- Determine if necessary to use ghost partition

            var upwind_x_value : double = 0.0
            if indx < x_faces.bounds.lo.x or indx > x_faces.bounds.hi.x then
              upwind_x_value = shared_x_faces_upwind[{indx,j,k}].I[m]
            else
              upwind_x_value = x_faces[{indx,j,k}].I[m]
            end

            ---

            var upwind_y_value : double = 0.0
            if indy < y_faces.bounds.lo.y or indy > y_faces.bounds.hi.y then
              upwind_y_value = shared_y_faces_upwind[{i,indy,k}].I[m]
            else
              upwind_y_value = y_faces[{i,indy,k}].I[m]
            end

            var upwind_z_value : double = 0.0
            if indz < z_faces.bounds.lo.z or indz > z_faces.bounds.hi.z then
              upwind_z_value = shared_z_faces_upwind[{i,j,indz}].I[m]
            else
              upwind_z_value = z_faces[{i,j,indz}].I[m]
            end

            -- Integrate to compute cell-centered value of I.

            points[{i,j,k}].I_3[m] = (points[{i,j,k}].S * dV
                                        + fabs(angles[m].xi) * dAx * upwind_x_value/gamma
                                        + fabs(angles[m].eta) * dAy * upwind_y_value/gamma
                                        + fabs(angles[m].mu) * dAz * upwind_z_value/gamma)
                                    /(points[{i,j,k}].sigma * dV
                                        + fabs(angles[m].xi) * dAx/gamma
                                        + fabs(angles[m].eta) * dAy/gamma
                                        + fabs(angles[m].mu) * dAz/gamma)

            -- Compute intensities on downwind faces

            var x_face_val = (points[{i,j,k}].I_3[m] - (1-gamma)*upwind_x_value)/gamma
            if (x_face_val < 0) then x_face_val = 0 end
            if (indx + dindx) > x_faces.bounds.hi.x or (indx + dindx) < x_faces.bounds.lo.x then
              shared_x_faces_downwind[{indx + dindx, j, k}].I[m] = x_face_val
            else
              x_faces[{indx+dindx, j, k}].I[m] = x_face_val
            end

            var y_face_val = (points[{i,j,k}].I_3[m] - (1-gamma)*upwind_y_value)/gamma
            if (y_face_val < 0) then y_face_val = 0 end
            if (indy + dindy) > y_faces.bounds.hi.y or (indy + dindy) < y_faces.bounds.lo.y then
              shared_y_faces_downwind[{i, indy + dindy, k}].I[m] = y_face_val
            else
              y_faces[{i, indy+dindy, k}].I[m] = y_face_val
            end

            var z_face_val = (points[{i,j,k}].I_3[m] - (1-gamma)*upwind_z_value)/gamma
            if (z_face_val < 0) then z_face_val = 0 end
            if (indz + dindz) > z_faces.bounds.hi.z or (indz + dindz) < z_faces.bounds.lo.z then
              shared_z_faces_downwind[{i, j, indz + dindz}].I[m] = z_face_val
            else
              z_faces[{i, j, indz+dindz}].I[m] = z_face_val
            end

          end
        end
      end
    end
  end
end

local task sweep_4(points : region(ispace(int3d), pointsFSpace),
                   x_faces : region(ispace(int3d), face),
                   y_faces : region(ispace(int3d), face),
                   z_faces : region(ispace(int3d), face),
                   shared_x_faces_upwind : region(ispace(int3d), face),
                   shared_x_faces_downwind : region(ispace(int3d), face),
                   shared_y_faces_upwind : region(ispace(int3d), face),
                   shared_y_faces_downwind : region(ispace(int3d), face),
                   shared_z_faces_upwind : region(ispace(int3d), face),
                   shared_z_faces_downwind : region(ispace(int3d), face),
                   angles : region(ispace(int1d), angle),
                   xi : int64, eta : int64, mu : int64,
                   dx : double, dy : double, dz : double)
where
  reads (angles.{xi, eta, mu}, points.{S, sigma},
         shared_x_faces_upwind.I, shared_y_faces_upwind.I, shared_z_faces_upwind.I),
  reads writes(points.I_4, x_faces.I, y_faces.I, z_faces.I,
    shared_x_faces_downwind.I, shared_y_faces_downwind.I, shared_z_faces_downwind.I)
do
  var dAx = dy*dz
  var dAy = dx*dz
  var dAz = dx*dy
  var dV = dx*dy*dz

  -- Determine sweep direction and bounds

  var limits = points.bounds

  var dindx  : int64 = 1
  var startx : int64 = limits.lo.x
  var endx   : int64 = limits.hi.x + 1

  var dindy  : int64 = 1
  var starty : int64 = limits.lo.y
  var endy   : int64 = limits.hi.y + 1

  var dindz  : int64 = 1
  var startz : int64 = limits.lo.z
  var endz   : int64 = limits.hi.z + 1

  if xi < 0 then
    dindx = -1
    startx = limits.hi.x
    endx = limits.lo.x - 1
  end

  if eta < 0 then
    dindy = -1
    starty = limits.hi.y
    endy = limits.lo.y - 1
  end

  if mu < 0 then
    dindz = -1
    startz = limits.hi.z
    endz = limits.lo.z - 1
  end


  -- Outer loop over all angles.
  for m = 0, NUM_ANGLES do

    if (angles[m].xi * xi > 0 or (angles[m].xi == 0 and xi < 0)) and
      (angles[m].eta * eta > 0 or (angles[m].eta == 0 and eta < 0)) and
      (angles[m].mu * mu > 0 or (angles[m].mu == 0 and mu < 0)) then

      -- Use our direction and increments for the sweep.

      for k = startz,endz,dindz do
        for j = starty,endy,dindy do
          for i = startx,endx,dindx do

            -- indx and indy are the upwind indices
            var indx : int64 = i - min(dindx,0)
            var indy : int64 = j - min(dindy,0)
            var indz : int64 = k - min(dindz,0)

            -- Determine if necessary to use ghost partition

            var upwind_x_value : double = 0.0
            if indx < x_faces.bounds.lo.x or indx > x_faces.bounds.hi.x then
              upwind_x_value = shared_x_faces_upwind[{indx,j,k}].I[m]
            else
              upwind_x_value = x_faces[{indx,j,k}].I[m]
            end

            ---

            var upwind_y_value : double = 0.0
            if indy < y_faces.bounds.lo.y or indy > y_faces.bounds.hi.y then
              upwind_y_value = shared_y_faces_upwind[{i,indy,k}].I[m]
            else
              upwind_y_value = y_faces[{i,indy,k}].I[m]
            end

            var upwind_z_value : double = 0.0
            if indz < z_faces.bounds.lo.z or indz > z_faces.bounds.hi.z then
              upwind_z_value = shared_z_faces_upwind[{i,j,indz}].I[m]
            else
              upwind_z_value = z_faces[{i,j,indz}].I[m]
            end

            -- Integrate to compute cell-centered value of I.

            points[{i,j,k}].I_4[m] = (points[{i,j,k}].S * dV
                                        + fabs(angles[m].xi) * dAx * upwind_x_value/gamma
                                        + fabs(angles[m].eta) * dAy * upwind_y_value/gamma
                                        + fabs(angles[m].mu) * dAz * upwind_z_value/gamma)
                                    /(points[{i,j,k}].sigma * dV
                                        + fabs(angles[m].xi) * dAx/gamma
                                        + fabs(angles[m].eta) * dAy/gamma
                                        + fabs(angles[m].mu) * dAz/gamma)

            -- Compute intensities on downwind faces

            var x_face_val = (points[{i,j,k}].I_4[m] - (1-gamma)*upwind_x_value)/gamma
            if (x_face_val < 0) then x_face_val = 0 end
            if (indx + dindx) > x_faces.bounds.hi.x or (indx + dindx) < x_faces.bounds.lo.x then
              shared_x_faces_downwind[{indx + dindx, j, k}].I[m] = x_face_val
            else
              x_faces[{indx+dindx, j, k}].I[m] = x_face_val
            end

            var y_face_val = (points[{i,j,k}].I_4[m] - (1-gamma)*upwind_y_value)/gamma
            if (y_face_val < 0) then y_face_val = 0 end
            if (indy + dindy) > y_faces.bounds.hi.y or (indy + dindy) < y_faces.bounds.lo.y then
              shared_y_faces_downwind[{i, indy + dindy, k}].I[m] = y_face_val
            else
              y_faces[{i, indy+dindy, k}].I[m] = y_face_val
            end

            var z_face_val = (points[{i,j,k}].I_4[m] - (1-gamma)*upwind_z_value)/gamma
            if (z_face_val < 0) then z_face_val = 0 end
            if (indz + dindz) > z_faces.bounds.hi.z or (indz + dindz) < z_faces.bounds.lo.z then
              shared_z_faces_downwind[{i, j, indz + dindz}].I[m] = z_face_val
            else
              z_faces[{i, j, indz+dindz}].I[m] = z_face_val
            end

          end
        end
      end
    end
  end
end

local task sweep_5(points : region(ispace(int3d), pointsFSpace),
                   x_faces : region(ispace(int3d), face),
                   y_faces : region(ispace(int3d), face),
                   z_faces : region(ispace(int3d), face),
                   shared_x_faces_upwind : region(ispace(int3d), face),
                   shared_x_faces_downwind : region(ispace(int3d), face),
                   shared_y_faces_upwind : region(ispace(int3d), face),
                   shared_y_faces_downwind : region(ispace(int3d), face),
                   shared_z_faces_upwind : region(ispace(int3d), face),
                   shared_z_faces_downwind : region(ispace(int3d), face),
                   angles : region(ispace(int1d), angle),
                   xi : int64, eta : int64, mu : int64,
                   dx : double, dy : double, dz : double)
where
  reads (angles.{xi, eta, mu}, points.{S, sigma},
         shared_x_faces_upwind.I, shared_y_faces_upwind.I, shared_z_faces_upwind.I),
  reads writes(points.I_5, x_faces.I, y_faces.I, z_faces.I,
    shared_x_faces_downwind.I, shared_y_faces_downwind.I, shared_z_faces_downwind.I)
do
  var dAx = dy*dz
  var dAy = dx*dz
  var dAz = dx*dy
  var dV = dx*dy*dz

  -- Determine sweep direction and bounds

  var limits = points.bounds

  var dindx  : int64 = 1
  var startx : int64 = limits.lo.x
  var endx   : int64 = limits.hi.x + 1

  var dindy  : int64 = 1
  var starty : int64 = limits.lo.y
  var endy   : int64 = limits.hi.y + 1

  var dindz  : int64 = 1
  var startz : int64 = limits.lo.z
  var endz   : int64 = limits.hi.z + 1

  if xi < 0 then
    dindx = -1
    startx = limits.hi.x
    endx = limits.lo.x - 1
  end

  if eta < 0 then
    dindy = -1
    starty = limits.hi.y
    endy = limits.lo.y - 1
  end

  if mu < 0 then
    dindz = -1
    startz = limits.hi.z
    endz = limits.lo.z - 1
  end


  -- Outer loop over all angles.
  for m = 0, NUM_ANGLES do

    if (angles[m].xi * xi > 0 or (angles[m].xi == 0 and xi < 0)) and
      (angles[m].eta * eta > 0 or (angles[m].eta == 0 and eta < 0)) and
      (angles[m].mu * mu > 0 or (angles[m].mu == 0 and mu < 0)) then

      -- Use our direction and increments for the sweep.

      for k = startz,endz,dindz do
        for j = starty,endy,dindy do
          for i = startx,endx,dindx do

            -- indx and indy are the upwind indices
            var indx : int64 = i - min(dindx,0)
            var indy : int64 = j - min(dindy,0)
            var indz : int64 = k - min(dindz,0)

            -- Determine if necessary to use ghost partition

            var upwind_x_value : double = 0.0
            if indx < x_faces.bounds.lo.x or indx > x_faces.bounds.hi.x then
              upwind_x_value = shared_x_faces_upwind[{indx,j,k}].I[m]
            else
              upwind_x_value = x_faces[{indx,j,k}].I[m]
            end

            ---

            var upwind_y_value : double = 0.0
            if indy < y_faces.bounds.lo.y or indy > y_faces.bounds.hi.y then
              upwind_y_value = shared_y_faces_upwind[{i,indy,k}].I[m]
            else
              upwind_y_value = y_faces[{i,indy,k}].I[m]
            end

            var upwind_z_value : double = 0.0
            if indz < z_faces.bounds.lo.z or indz > z_faces.bounds.hi.z then
              upwind_z_value = shared_z_faces_upwind[{i,j,indz}].I[m]
            else
              upwind_z_value = z_faces[{i,j,indz}].I[m]
            end

            -- Integrate to compute cell-centered value of I.

            points[{i,j,k}].I_5[m] = (points[{i,j,k}].S * dV
                                        + fabs(angles[m].xi) * dAx * upwind_x_value/gamma
                                        + fabs(angles[m].eta) * dAy * upwind_y_value/gamma
                                        + fabs(angles[m].mu) * dAz * upwind_z_value/gamma)
                                    /(points[{i,j,k}].sigma * dV
                                        + fabs(angles[m].xi) * dAx/gamma
                                        + fabs(angles[m].eta) * dAy/gamma
                                        + fabs(angles[m].mu) * dAz/gamma)

            -- Compute intensities on downwind faces

            var x_face_val = (points[{i,j,k}].I_5[m] - (1-gamma)*upwind_x_value)/gamma
            if (x_face_val < 0) then x_face_val = 0 end
            if (indx + dindx) > x_faces.bounds.hi.x or (indx + dindx) < x_faces.bounds.lo.x then
              shared_x_faces_downwind[{indx + dindx, j, k}].I[m] = x_face_val
            else
              x_faces[{indx+dindx, j, k}].I[m] = x_face_val
            end

            var y_face_val = (points[{i,j,k}].I_5[m] - (1-gamma)*upwind_y_value)/gamma
            if (y_face_val < 0) then y_face_val = 0 end
            if (indy + dindy) > y_faces.bounds.hi.y or (indy + dindy) < y_faces.bounds.lo.y then
              shared_y_faces_downwind[{i, indy + dindy, k}].I[m] = y_face_val
            else
              y_faces[{i, indy+dindy, k}].I[m] = y_face_val
            end

            var z_face_val = (points[{i,j,k}].I_5[m] - (1-gamma)*upwind_z_value)/gamma
            if (z_face_val < 0) then z_face_val = 0 end
            if (indz + dindz) > z_faces.bounds.hi.z or (indz + dindz) < z_faces.bounds.lo.z then
              shared_z_faces_downwind[{i, j, indz + dindz}].I[m] = z_face_val
            else
              z_faces[{i, j, indz+dindz}].I[m] = z_face_val
            end

          end
        end
      end
    end
  end
end

local task sweep_6(points : region(ispace(int3d), pointsFSpace),
                   x_faces : region(ispace(int3d), face),
                   y_faces : region(ispace(int3d), face),
                   z_faces : region(ispace(int3d), face),
                   shared_x_faces_upwind : region(ispace(int3d), face),
                   shared_x_faces_downwind : region(ispace(int3d), face),
                   shared_y_faces_upwind : region(ispace(int3d), face),
                   shared_y_faces_downwind : region(ispace(int3d), face),
                   shared_z_faces_upwind : region(ispace(int3d), face),
                   shared_z_faces_downwind : region(ispace(int3d), face),
                   angles : region(ispace(int1d), angle),
                   xi : int64, eta : int64, mu : int64,
                   dx : double, dy : double, dz : double)
where
  reads (angles.{xi, eta, mu}, points.{S, sigma},
         shared_x_faces_upwind.I, shared_y_faces_upwind.I, shared_z_faces_upwind.I),
  reads writes(points.I_6, x_faces.I, y_faces.I, z_faces.I,
    shared_x_faces_downwind.I, shared_y_faces_downwind.I, shared_z_faces_downwind.I)
do
  var dAx = dy*dz
  var dAy = dx*dz
  var dAz = dx*dy
  var dV = dx*dy*dz

  -- Determine sweep direction and bounds

  var limits = points.bounds

  var dindx  : int64 = 1
  var startx : int64 = limits.lo.x
  var endx   : int64 = limits.hi.x + 1

  var dindy  : int64 = 1
  var starty : int64 = limits.lo.y
  var endy   : int64 = limits.hi.y + 1

  var dindz  : int64 = 1
  var startz : int64 = limits.lo.z
  var endz   : int64 = limits.hi.z + 1

  if xi < 0 then
    dindx = -1
    startx = limits.hi.x
    endx = limits.lo.x - 1
  end

  if eta < 0 then
    dindy = -1
    starty = limits.hi.y
    endy = limits.lo.y - 1
  end

  if mu < 0 then
    dindz = -1
    startz = limits.hi.z
    endz = limits.lo.z - 1
  end


  -- Outer loop over all angles.
  for m = 0, NUM_ANGLES do

    if (angles[m].xi * xi > 0 or (angles[m].xi == 0 and xi < 0)) and
      (angles[m].eta * eta > 0 or (angles[m].eta == 0 and eta < 0)) and
      (angles[m].mu * mu > 0 or (angles[m].mu == 0 and mu < 0)) then

      -- Use our direction and increments for the sweep.

      for k = startz,endz,dindz do
        for j = starty,endy,dindy do
          for i = startx,endx,dindx do

            -- indx and indy are the upwind indices
            var indx : int64 = i - min(dindx,0)
            var indy : int64 = j - min(dindy,0)
            var indz : int64 = k - min(dindz,0)

            -- Determine if necessary to use ghost partition

            var upwind_x_value : double = 0.0
            if indx < x_faces.bounds.lo.x or indx > x_faces.bounds.hi.x then
              upwind_x_value = shared_x_faces_upwind[{indx,j,k}].I[m]
            else
              upwind_x_value = x_faces[{indx,j,k}].I[m]
            end

            ---

            var upwind_y_value : double = 0.0
            if indy < y_faces.bounds.lo.y or indy > y_faces.bounds.hi.y then
              upwind_y_value = shared_y_faces_upwind[{i,indy,k}].I[m]
            else
              upwind_y_value = y_faces[{i,indy,k}].I[m]
            end

            var upwind_z_value : double = 0.0
            if indz < z_faces.bounds.lo.z or indz > z_faces.bounds.hi.z then
              upwind_z_value = shared_z_faces_upwind[{i,j,indz}].I[m]
            else
              upwind_z_value = z_faces[{i,j,indz}].I[m]
            end

            -- Integrate to compute cell-centered value of I.

            points[{i,j,k}].I_6[m] = (points[{i,j,k}].S * dV
                                        + fabs(angles[m].xi) * dAx * upwind_x_value/gamma
                                        + fabs(angles[m].eta) * dAy * upwind_y_value/gamma
                                        + fabs(angles[m].mu) * dAz * upwind_z_value/gamma)
                                    /(points[{i,j,k}].sigma * dV
                                        + fabs(angles[m].xi) * dAx/gamma
                                        + fabs(angles[m].eta) * dAy/gamma
                                        + fabs(angles[m].mu) * dAz/gamma)

            -- Compute intensities on downwind faces

            var x_face_val = (points[{i,j,k}].I_6[m] - (1-gamma)*upwind_x_value)/gamma
            if (x_face_val < 0) then x_face_val = 0 end
            if (indx + dindx) > x_faces.bounds.hi.x or (indx + dindx) < x_faces.bounds.lo.x then
              shared_x_faces_downwind[{indx + dindx, j, k}].I[m] = x_face_val
            else
              x_faces[{indx+dindx, j, k}].I[m] = x_face_val
            end

            var y_face_val = (points[{i,j,k}].I_6[m] - (1-gamma)*upwind_y_value)/gamma
            if (y_face_val < 0) then y_face_val = 0 end
            if (indy + dindy) > y_faces.bounds.hi.y or (indy + dindy) < y_faces.bounds.lo.y then
              shared_y_faces_downwind[{i, indy + dindy, k}].I[m] = y_face_val
            else
              y_faces[{i, indy+dindy, k}].I[m] = y_face_val
            end

            var z_face_val = (points[{i,j,k}].I_6[m] - (1-gamma)*upwind_z_value)/gamma
            if (z_face_val < 0) then z_face_val = 0 end
            if (indz + dindz) > z_faces.bounds.hi.z or (indz + dindz) < z_faces.bounds.lo.z then
              shared_z_faces_downwind[{i, j, indz + dindz}].I[m] = z_face_val
            else
              z_faces[{i, j, indz+dindz}].I[m] = z_face_val
            end

          end
        end
      end
    end
  end
end

local task sweep_7(points : region(ispace(int3d), pointsFSpace),
                   x_faces : region(ispace(int3d), face),
                   y_faces : region(ispace(int3d), face),
                   z_faces : region(ispace(int3d), face),
                   shared_x_faces_upwind : region(ispace(int3d), face),
                   shared_x_faces_downwind : region(ispace(int3d), face),
                   shared_y_faces_upwind : region(ispace(int3d), face),
                   shared_y_faces_downwind : region(ispace(int3d), face),
                   shared_z_faces_upwind : region(ispace(int3d), face),
                   shared_z_faces_downwind : region(ispace(int3d), face),
                   angles : region(ispace(int1d), angle),
                   xi : int64, eta : int64, mu : int64,
                   dx : double, dy : double, dz : double)
where
  reads (angles.{xi, eta, mu}, points.{S, sigma},
         shared_x_faces_upwind.I, shared_y_faces_upwind.I, shared_z_faces_upwind.I),
  reads writes(points.I_7, x_faces.I, y_faces.I, z_faces.I,
    shared_x_faces_downwind.I, shared_y_faces_downwind.I, shared_z_faces_downwind.I)
do
  var dAx = dy*dz
  var dAy = dx*dz
  var dAz = dx*dy
  var dV = dx*dy*dz

  -- Determine sweep direction and bounds

  var limits = points.bounds

  var dindx  : int64 = 1
  var startx : int64 = limits.lo.x
  var endx   : int64 = limits.hi.x + 1

  var dindy  : int64 = 1
  var starty : int64 = limits.lo.y
  var endy   : int64 = limits.hi.y + 1

  var dindz  : int64 = 1
  var startz : int64 = limits.lo.z
  var endz   : int64 = limits.hi.z + 1

  if xi < 0 then
    dindx = -1
    startx = limits.hi.x
    endx = limits.lo.x - 1
  end

  if eta < 0 then
    dindy = -1
    starty = limits.hi.y
    endy = limits.lo.y - 1
  end

  if mu < 0 then
    dindz = -1
    startz = limits.hi.z
    endz = limits.lo.z - 1
  end


  -- Outer loop over all angles.
  for m = 0, NUM_ANGLES do

    if (angles[m].xi * xi > 0 or (angles[m].xi == 0 and xi < 0)) and
      (angles[m].eta * eta > 0 or (angles[m].eta == 0 and eta < 0)) and
      (angles[m].mu * mu > 0 or (angles[m].mu == 0 and mu < 0)) then

      -- Use our direction and increments for the sweep.

      for k = startz,endz,dindz do
        for j = starty,endy,dindy do
          for i = startx,endx,dindx do

            -- indx and indy are the upwind indices
            var indx : int64 = i - min(dindx,0)
            var indy : int64 = j - min(dindy,0)
            var indz : int64 = k - min(dindz,0)

            -- Determine if necessary to use ghost partition

            var upwind_x_value : double = 0.0
            if indx < x_faces.bounds.lo.x or indx > x_faces.bounds.hi.x then
              upwind_x_value = shared_x_faces_upwind[{indx,j,k}].I[m]
            else
              upwind_x_value = x_faces[{indx,j,k}].I[m]
            end

            ---

            var upwind_y_value : double = 0.0
            if indy < y_faces.bounds.lo.y or indy > y_faces.bounds.hi.y then
              upwind_y_value = shared_y_faces_upwind[{i,indy,k}].I[m]
            else
              upwind_y_value = y_faces[{i,indy,k}].I[m]
            end

            var upwind_z_value : double = 0.0
            if indz < z_faces.bounds.lo.z or indz > z_faces.bounds.hi.z then
              upwind_z_value = shared_z_faces_upwind[{i,j,indz}].I[m]
            else
              upwind_z_value = z_faces[{i,j,indz}].I[m]
            end

            -- Integrate to compute cell-centered value of I.

            points[{i,j,k}].I_7[m] = (points[{i,j,k}].S * dV
                                        + fabs(angles[m].xi) * dAx * upwind_x_value/gamma
                                        + fabs(angles[m].eta) * dAy * upwind_y_value/gamma
                                        + fabs(angles[m].mu) * dAz * upwind_z_value/gamma)
                                    /(points[{i,j,k}].sigma * dV
                                        + fabs(angles[m].xi) * dAx/gamma
                                        + fabs(angles[m].eta) * dAy/gamma
                                        + fabs(angles[m].mu) * dAz/gamma)

            -- Compute intensities on downwind faces

            var x_face_val = (points[{i,j,k}].I_7[m] - (1-gamma)*upwind_x_value)/gamma
            if (x_face_val < 0) then x_face_val = 0 end
            if (indx + dindx) > x_faces.bounds.hi.x or (indx + dindx) < x_faces.bounds.lo.x then
              shared_x_faces_downwind[{indx + dindx, j, k}].I[m] = x_face_val
            else
              x_faces[{indx+dindx, j, k}].I[m] = x_face_val
            end

            var y_face_val = (points[{i,j,k}].I_7[m] - (1-gamma)*upwind_y_value)/gamma
            if (y_face_val < 0) then y_face_val = 0 end
            if (indy + dindy) > y_faces.bounds.hi.y or (indy + dindy) < y_faces.bounds.lo.y then
              shared_y_faces_downwind[{i, indy + dindy, k}].I[m] = y_face_val
            else
              y_faces[{i, indy+dindy, k}].I[m] = y_face_val
            end

            var z_face_val = (points[{i,j,k}].I_7[m] - (1-gamma)*upwind_z_value)/gamma
            if (z_face_val < 0) then z_face_val = 0 end
            if (indz + dindz) > z_faces.bounds.hi.z or (indz + dindz) < z_faces.bounds.lo.z then
              shared_z_faces_downwind[{i, j, indz + dindz}].I[m] = z_face_val
            else
              z_faces[{i, j, indz+dindz}].I[m] = z_face_val
            end

          end
        end
      end
    end
  end
end

local task sweep_8(points : region(ispace(int3d), pointsFSpace),
                   x_faces : region(ispace(int3d), face),
                   y_faces : region(ispace(int3d), face),
                   z_faces : region(ispace(int3d), face),
                   shared_x_faces_upwind : region(ispace(int3d), face),
                   shared_x_faces_downwind : region(ispace(int3d), face),
                   shared_y_faces_upwind : region(ispace(int3d), face),
                   shared_y_faces_downwind : region(ispace(int3d), face),
                   shared_z_faces_upwind : region(ispace(int3d), face),
                   shared_z_faces_downwind : region(ispace(int3d), face),
                   angles : region(ispace(int1d), angle),
                   xi : int64, eta : int64, mu : int64,
                   dx : double, dy : double, dz : double)
where
  reads (angles.{xi, eta, mu}, points.{S, sigma},
         shared_x_faces_upwind.I, shared_y_faces_upwind.I, shared_z_faces_upwind.I),
  reads writes(points.I_8, x_faces.I, y_faces.I, z_faces.I,
    shared_x_faces_downwind.I, shared_y_faces_downwind.I, shared_z_faces_downwind.I)
do
  var dAx = dy*dz
  var dAy = dx*dz
  var dAz = dx*dy
  var dV = dx*dy*dz

  -- Determine sweep direction and bounds

  var limits = points.bounds

  var dindx  : int64 = 1
  var startx : int64 = limits.lo.x
  var endx   : int64 = limits.hi.x + 1

  var dindy  : int64 = 1
  var starty : int64 = limits.lo.y
  var endy   : int64 = limits.hi.y + 1

  var dindz  : int64 = 1
  var startz : int64 = limits.lo.z
  var endz   : int64 = limits.hi.z + 1

  if xi < 0 then
    dindx = -1
    startx = limits.hi.x
    endx = limits.lo.x - 1
  end

  if eta < 0 then
    dindy = -1
    starty = limits.hi.y
    endy = limits.lo.y - 1
  end

  if mu < 0 then
    dindz = -1
    startz = limits.hi.z
    endz = limits.lo.z - 1
  end


  -- Outer loop over all angles.
  for m = 0, NUM_ANGLES do

    if (angles[m].xi * xi > 0 or (angles[m].xi == 0 and xi < 0)) and
      (angles[m].eta * eta > 0 or (angles[m].eta == 0 and eta < 0)) and
      (angles[m].mu * mu > 0 or (angles[m].mu == 0 and mu < 0)) then

      -- Use our direction and increments for the sweep.

      for k = startz,endz,dindz do
        for j = starty,endy,dindy do
          for i = startx,endx,dindx do

            -- indx and indy are the upwind indices
            var indx : int64 = i - min(dindx,0)
            var indy : int64 = j - min(dindy,0)
            var indz : int64 = k - min(dindz,0)

            -- Determine if necessary to use ghost partition

            var upwind_x_value : double = 0.0
            if indx < x_faces.bounds.lo.x or indx > x_faces.bounds.hi.x then
              upwind_x_value = shared_x_faces_upwind[{indx,j,k}].I[m]
            else
              upwind_x_value = x_faces[{indx,j,k}].I[m]
            end

            ---

            var upwind_y_value : double = 0.0
            if indy < y_faces.bounds.lo.y or indy > y_faces.bounds.hi.y then
              upwind_y_value = shared_y_faces_upwind[{i,indy,k}].I[m]
            else
              upwind_y_value = y_faces[{i,indy,k}].I[m]
            end

            var upwind_z_value : double = 0.0
            if indz < z_faces.bounds.lo.z or indz > z_faces.bounds.hi.z then
              upwind_z_value = shared_z_faces_upwind[{i,j,indz}].I[m]
            else
              upwind_z_value = z_faces[{i,j,indz}].I[m]
            end

            -- Integrate to compute cell-centered value of I.

            points[{i,j,k}].I_8[m] = (points[{i,j,k}].S * dV
                                        + fabs(angles[m].xi) * dAx * upwind_x_value/gamma
                                        + fabs(angles[m].eta) * dAy * upwind_y_value/gamma
                                        + fabs(angles[m].mu) * dAz * upwind_z_value/gamma)
                                    /(points[{i,j,k}].sigma * dV
                                        + fabs(angles[m].xi) * dAx/gamma
                                        + fabs(angles[m].eta) * dAy/gamma
                                        + fabs(angles[m].mu) * dAz/gamma)

            -- Compute intensities on downwind faces

            var x_face_val = (points[{i,j,k}].I_8[m] - (1-gamma)*upwind_x_value)/gamma
            if (x_face_val < 0) then x_face_val = 0 end
            if (indx + dindx) > x_faces.bounds.hi.x or (indx + dindx) < x_faces.bounds.lo.x then
              shared_x_faces_downwind[{indx + dindx, j, k}].I[m] = x_face_val
            else
              x_faces[{indx+dindx, j, k}].I[m] = x_face_val
            end

            var y_face_val = (points[{i,j,k}].I_8[m] - (1-gamma)*upwind_y_value)/gamma
            if (y_face_val < 0) then y_face_val = 0 end
            if (indy + dindy) > y_faces.bounds.hi.y or (indy + dindy) < y_faces.bounds.lo.y then
              shared_y_faces_downwind[{i, indy + dindy, k}].I[m] = y_face_val
            else
              y_faces[{i, indy+dindy, k}].I[m] = y_face_val
            end

            var z_face_val = (points[{i,j,k}].I_8[m] - (1-gamma)*upwind_z_value)/gamma
            if (z_face_val < 0) then z_face_val = 0 end
            if (indz + dindz) > z_faces.bounds.hi.z or (indz + dindz) < z_faces.bounds.lo.z then
              shared_z_faces_downwind[{i, j, indz + dindz}].I[m] = z_face_val
            else
              z_faces[{i, j, indz+dindz}].I[m] = z_face_val
            end

          end
        end
      end
    end
  end
end

-- Compute the residual after each iteration and return the value.
local task residual(points : region(ispace(int3d), pointsFSpace),
                    Nx : int, Ny : int, Nz : int)
where
  reads (points.{I_1, I_2, I_3, I_4, I_5, I_6, I_7, I_8,
                 Iiter_1, Iiter_2, Iiter_3, Iiter_4,
                 Iiter_5, Iiter_6, Iiter_7, Iiter_8})
do
  var res : double = 0.0
  var limits = points.bounds


  __demand(__openmp)
  for p in points do
    for m = 0, NUM_ANGLES do
      var debug : boolean = false

      if p.I_1[m] > 0 then
        debug = true
        res += pow((p.I_1[m]-p.Iiter_1[m]),2.0)
          / pow((p.I_1[m]),2.0)
      end

      if p.I_2[m] > 0 then
        debug = true
        res += pow((p.I_2[m]-p.Iiter_2[m]),2.0)
          / pow((p.I_2[m]),2.0)
      end

      if p.I_3[m] > 0 then
        debug = true
        res += pow((p.I_3[m]-p.Iiter_3[m]),2.0)
          / pow((p.I_3[m]),2.0)
      end

      if p.I_4[m] > 0 then
        debug = true
        res += pow((p.I_4[m]-p.Iiter_4[m]),2.0)
          / pow((p.I_4[m]),2.0)
      end

      if p.I_5[m] > 0 then
        debug = true
        res += pow((p.I_5[m]-p.Iiter_5[m]),2.0)
          / pow((p.I_5[m]),2.0)
      end

      if p.I_6[m] > 0 then
        debug = true
        res += pow((p.I_6[m]-p.Iiter_6[m]),2.0)
          / pow((p.I_6[m]),2.0)
      end

      if p.I_7[m] > 0 then
        debug = true
        res += pow((p.I_7[m]-p.Iiter_7[m]),2.0)
          / pow((p.I_7[m]),2.0)
      end

      if p.I_8[m] > 0 then
        debug = true
        res += pow((p.I_8[m]-p.Iiter_8[m]),2.0)
          / pow((p.I_8[m]),2.0)
      end

      if not debug then
        c.printf("bad! angle=%d\n", m)
      end
    end
  end

  return res
end

-- Update the intensity before moving to the next iteration.
local task update(points : region(ispace(int3d), pointsFSpace))
where
  reads (points.{I_1, I_2, I_3, I_4, I_5, I_6, I_7, I_8}),
  reads writes (points.{Iiter_1, Iiter_2, Iiter_3, Iiter_4,
                        Iiter_5, Iiter_6, Iiter_7, Iiter_8})
do
  __demand(__openmp)
  for p in points do
    for m = 0, NUM_ANGLES do
      p.Iiter_1[m] = p.I_1[m]
      p.Iiter_2[m] = p.I_2[m]
      p.Iiter_3[m] = p.I_3[m]
      p.Iiter_4[m] = p.I_4[m]
      p.Iiter_5[m] = p.I_5[m]
      p.Iiter_6[m] = p.I_6[m]
      p.Iiter_7[m] = p.I_7[m]
      p.Iiter_8[m] = p.I_8[m]
    end
  end
end

-- Reduce the intensity to summation over all angles
local task reduce_intensity(points : region(ispace(int3d), pointsFSpace),
                            angles : region(ispace(int1d), angle))
where
  reads (points.{I_1, I_2, I_3, I_4, I_5, I_6, I_7, I_8}, angles.w),
  reads writes (points.G)
do
  __demand(__openmp)
  for p in points do
    for m = 0, NUM_ANGLES do 
      p.G += angles[m].w * (p.I_1[m])
       + angles[m].w * (p.I_2[m])
       + angles[m].w * (p.I_3[m])
       + angles[m].w * (p.I_4[m])
       + angles[m].w * (p.I_5[m])
       + angles[m].w * (p.I_6[m])
       + angles[m].w * (p.I_7[m])
       + angles[m].w * (p.I_8[m])
    end
  end
end

-------------------------------------------------------------------------------
-- EXPORTED QUOTES
-------------------------------------------------------------------------------

local Exports = {}

-- Symbols shared between quotes

local Nx = regentlib.newsymbol('Nx')
local Ny = regentlib.newsymbol('Ny')
local Nz = regentlib.newsymbol('Nz')

local ntx = regentlib.newsymbol('ntx')
local nty = regentlib.newsymbol('nty')
local ntz = regentlib.newsymbol('ntz')

local x_faces = {
  regentlib.newsymbol('x_faces_1'),
  regentlib.newsymbol('x_faces_2'),
  regentlib.newsymbol('x_faces_3'),
  regentlib.newsymbol('x_faces_4'),
  regentlib.newsymbol('x_faces_5'),
  regentlib.newsymbol('x_faces_6'),
  regentlib.newsymbol('x_faces_7'),
  regentlib.newsymbol('x_faces_8'),
}

local y_faces = {
  regentlib.newsymbol('y_faces_1'),
  regentlib.newsymbol('y_faces_2'),
  regentlib.newsymbol('y_faces_3'),
  regentlib.newsymbol('y_faces_4'),
  regentlib.newsymbol('y_faces_5'),
  regentlib.newsymbol('y_faces_6'),
  regentlib.newsymbol('y_faces_7'),
  regentlib.newsymbol('y_faces_8'),
}

local z_faces = {
  regentlib.newsymbol('z_faces_1'),
  regentlib.newsymbol('z_faces_2'),
  regentlib.newsymbol('z_faces_3'),
  regentlib.newsymbol('z_faces_4'),
  regentlib.newsymbol('z_faces_5'),
  regentlib.newsymbol('z_faces_6'),
  regentlib.newsymbol('z_faces_7'),
  regentlib.newsymbol('z_faces_8'),
}

local angles = regentlib.newsymbol('angles')
local tiles_private = regentlib.newsymbol('tiles_private')
local x_tiles_shared = regentlib.newsymbol('x_tiles_shared')
local y_tiles_shared = regentlib.newsymbol('y_tiles_shared')
local z_tiles_shared = regentlib.newsymbol('z_tiles_shared')
local diagonals_private = regentlib.newsymbol('diagonals_private')
local diagonals_shared = regentlib.newsymbol('diagonals_shared')

local s_x_faces = {
  regentlib.newsymbol('s_x_faces_1'),
  regentlib.newsymbol('s_x_faces_2'),
  regentlib.newsymbol('s_x_faces_3'),
  regentlib.newsymbol('s_x_faces_4'),
  regentlib.newsymbol('s_x_faces_5'),
  regentlib.newsymbol('s_x_faces_6'),
  regentlib.newsymbol('s_x_faces_7'),
  regentlib.newsymbol('s_x_faces_8'),
}
local s_y_faces = {
  regentlib.newsymbol('s_y_faces_1'),
  regentlib.newsymbol('s_y_faces_2'),
  regentlib.newsymbol('s_y_faces_3'),
  regentlib.newsymbol('s_y_faces_4'),
  regentlib.newsymbol('s_y_faces_5'),
  regentlib.newsymbol('s_y_faces_6'),
  regentlib.newsymbol('s_y_faces_7'),
  regentlib.newsymbol('s_y_faces_8'),
}
local s_z_faces = {
  regentlib.newsymbol('s_z_faces_1'),
  regentlib.newsymbol('s_z_faces_2'),
  regentlib.newsymbol('s_z_faces_3'),
  regentlib.newsymbol('s_z_faces_4'),
  regentlib.newsymbol('s_z_faces_5'),
  regentlib.newsymbol('s_z_faces_6'),
  regentlib.newsymbol('s_z_faces_7'),
  regentlib.newsymbol('s_z_faces_8'),
}

local s_x_faces_by_tile = {
  regentlib.newsymbol('s_x_faces_by_tile_1'),
  regentlib.newsymbol('s_x_faces_by_tile_2'),
  regentlib.newsymbol('s_x_faces_by_tile_3'),
  regentlib.newsymbol('s_x_faces_by_tile_4'),
  regentlib.newsymbol('s_x_faces_by_tile_5'),
  regentlib.newsymbol('s_x_faces_by_tile_6'),
  regentlib.newsymbol('s_x_faces_by_tile_7'),
  regentlib.newsymbol('s_x_faces_by_tile_8'),
}
local s_y_faces_by_tile = {
  regentlib.newsymbol('s_y_faces_by_tile_1'),
  regentlib.newsymbol('s_y_faces_by_tile_2'),
  regentlib.newsymbol('s_y_faces_by_tile_3'),
  regentlib.newsymbol('s_y_faces_by_tile_4'),
  regentlib.newsymbol('s_y_faces_by_tile_5'),
  regentlib.newsymbol('s_y_faces_by_tile_6'),
  regentlib.newsymbol('s_y_faces_by_tile_7'),
  regentlib.newsymbol('s_y_faces_by_tile_8'),
}
local s_z_faces_by_tile = {
  regentlib.newsymbol('s_z_faces_by_tile_1'),
  regentlib.newsymbol('s_z_faces_by_tile_2'),
  regentlib.newsymbol('s_z_faces_by_tile_3'),
  regentlib.newsymbol('s_z_faces_by_tile_4'),
  regentlib.newsymbol('s_z_faces_by_tile_5'),
  regentlib.newsymbol('s_z_faces_by_tile_6'),
  regentlib.newsymbol('s_z_faces_by_tile_7'),
  regentlib.newsymbol('s_z_faces_by_tile_8'),
}

local p_x_faces = {
  regentlib.newsymbol('p_x_faces_1'),
  regentlib.newsymbol('p_x_faces_2'),
  regentlib.newsymbol('p_x_faces_3'),
  regentlib.newsymbol('p_x_faces_4'),
  regentlib.newsymbol('p_x_faces_5'),
  regentlib.newsymbol('p_x_faces_6'),
  regentlib.newsymbol('p_x_faces_7'),
  regentlib.newsymbol('p_x_faces_8'),
}
local p_y_faces = {
  regentlib.newsymbol('p_y_faces_1'),
  regentlib.newsymbol('p_y_faces_2'),
  regentlib.newsymbol('p_y_faces_3'),
  regentlib.newsymbol('p_y_faces_4'),
  regentlib.newsymbol('p_y_faces_5'),
  regentlib.newsymbol('p_y_faces_6'),
  regentlib.newsymbol('p_y_faces_7'),
  regentlib.newsymbol('p_y_faces_8'),
}
local p_z_faces = {
  regentlib.newsymbol('p_z_faces_1'),
  regentlib.newsymbol('p_z_faces_2'),
  regentlib.newsymbol('p_z_faces_3'),
  regentlib.newsymbol('p_z_faces_4'),
  regentlib.newsymbol('p_z_faces_5'),
  regentlib.newsymbol('p_z_faces_6'),
  regentlib.newsymbol('p_z_faces_7'),
  regentlib.newsymbol('p_z_faces_8'),
}

local tiles_by_diagonal = {
  regentlib.newsymbol('tiles_by_diagonal_1'),
  regentlib.newsymbol('tiles_by_diagonal_2'),
  regentlib.newsymbol('tiles_by_diagonal_3'),
  regentlib.newsymbol('tiles_by_diagonal_4'),
  regentlib.newsymbol('tiles_by_diagonal_5'),
  regentlib.newsymbol('tiles_by_diagonal_6'),
  regentlib.newsymbol('tiles_by_diagonal_7'),
  regentlib.newsymbol('tiles_by_diagonal_8'),
}

function Exports.DeclSymbols(config) return rquote

  -- Number of points in each dimension
  var [Nx] = config.Radiation.xNum
  var [Ny] = config.Radiation.yNum
  var [Nz] = config.Radiation.zNum

  -- Number of tiles in each dimension
  var [ntx] = config.Mapping.xTiles
  var [nty] = config.Mapping.yTiles
  var [ntz] = config.Mapping.zTiles

  -- Regions for faces (+1 in one direction since one more face than points)
  var grid_x = ispace(int3d, {x = Nx+1, y = Ny,   z = Nz  })
  var grid_y = ispace(int3d, {x = Nx,   y = Ny+1, z = Nz  })
  var grid_z = ispace(int3d, {x = Nx,   y = Ny,   z = Nz+1})

  var [x_faces[1]] = region(grid_x, face)
  var [x_faces[2]] = region(grid_x, face)
  var [x_faces[3]] = region(grid_x, face)
  var [x_faces[4]] = region(grid_x, face)
  var [x_faces[5]] = region(grid_x, face)
  var [x_faces[6]] = region(grid_x, face)
  var [x_faces[7]] = region(grid_x, face)
  var [x_faces[8]] = region(grid_x, face)

  var [y_faces[1]] = region(grid_y, face)
  var [y_faces[2]] = region(grid_y, face)
  var [y_faces[3]] = region(grid_y, face)
  var [y_faces[4]] = region(grid_y, face)
  var [y_faces[5]] = region(grid_y, face)
  var [y_faces[6]] = region(grid_y, face)
  var [y_faces[7]] = region(grid_y, face)
  var [y_faces[8]] = region(grid_y, face)

  var [z_faces[1]] = region(grid_z, face)
  var [z_faces[2]] = region(grid_z, face)
  var [z_faces[3]] = region(grid_z, face)
  var [z_faces[4]] = region(grid_z, face)
  var [z_faces[5]] = region(grid_z, face)
  var [z_faces[6]] = region(grid_z, face)
  var [z_faces[7]] = region(grid_z, face)
  var [z_faces[8]] = region(grid_z, face)

  -- 1D Region for angle values
  var angle_indices = ispace(int1d, NUM_ANGLES)
  var [angles] = region(angle_indices, angle)

  -- Partition faces

  -- extra tile required for shared edge
  var [tiles_private]  = ispace(int3d, {x = ntx,   y = nty,   z = ntz  })
  var [x_tiles_shared] = ispace(int3d, {x = ntx+1, y = nty,   z = ntz  })
  var [y_tiles_shared] = ispace(int3d, {x = ntx,   y = nty+1, z = ntz  })
  var [z_tiles_shared] = ispace(int3d, {x = ntx,   y = nty,   z = ntz+1})
  var [diagonals_private] = ispace(int1d, ntx-1 + nty-1 + ntz-1 + 1)
  var [diagonals_shared]  = ispace(int1d, ntx-1 + nty-1 + ntz-1 + 2)

  -- x

  color_faces([x_faces[1]], Nx, Ny, Nz, ntx, nty, ntz, 0, array(true,true,true))
  var x_1_by_privacy = partition([x_faces[1]].is_private, ispace(int1d,2))
  var p_x_1 = x_1_by_privacy[1]
  var p_x_1_by_diagonal = partition(p_x_1.diagonal, diagonals_private)
  var p_x_1_by_tile = partition(p_x_1.tile, tiles_private)
  var [p_x_faces[1]] = cross_product(p_x_1_by_diagonal, p_x_1_by_tile)
  var s_x_1 = x_1_by_privacy[0]
  var s_x_1_by_diagonal = partition(s_x_1.diagonal, diagonals_shared)
  var [s_x_faces_by_tile[1]] = partition(s_x_1.tile, x_tiles_shared)
  var [s_x_faces[1]] = cross_product(s_x_1_by_diagonal, [s_x_faces_by_tile[1]])

  color_faces([x_faces[2]], Nx, Ny, Nz, ntx, nty, ntz, 0, array(true,true,false))
  var x_2_by_privacy = partition([x_faces[2]].is_private, ispace(int1d,2))
  var p_x_2 = x_2_by_privacy[1]
  var p_x_2_by_diagonal = partition(p_x_2.diagonal, diagonals_private)
  var p_x_2_by_tile = partition(p_x_2.tile, tiles_private)
  var [p_x_faces[2]] = cross_product(p_x_2_by_diagonal, p_x_2_by_tile)
  var s_x_2 = x_2_by_privacy[0]
  var s_x_2_by_diagonal = partition(s_x_2.diagonal, diagonals_shared)
  var [s_x_faces_by_tile[2]] = partition(s_x_2.tile, x_tiles_shared)
  var [s_x_faces[2]] = cross_product(s_x_2_by_diagonal, [s_x_faces_by_tile[2]])

  color_faces([x_faces[3]], Nx, Ny, Nz, ntx, nty, ntz, 0, array(true,false,true))
  var x_3_by_privacy = partition([x_faces[3]].is_private, ispace(int1d,2))
  var p_x_3 = x_3_by_privacy[1]
  var p_x_3_by_diagonal = partition(p_x_3.diagonal, diagonals_private)
  var p_x_3_by_tile = partition(p_x_3.tile, tiles_private)
  var [p_x_faces[3]] = cross_product(p_x_3_by_diagonal, p_x_3_by_tile)
  var s_x_3 = x_3_by_privacy[0]
  var s_x_3_by_diagonal = partition(s_x_3.diagonal, diagonals_shared)
  var [s_x_faces_by_tile[3]] = partition(s_x_3.tile, x_tiles_shared)
  var [s_x_faces[3]] = cross_product(s_x_3_by_diagonal, [s_x_faces_by_tile[3]])

  color_faces([x_faces[4]], Nx, Ny, Nz, ntx, nty, ntz, 0, array(true,false,false))
  var x_4_by_privacy = partition([x_faces[4]].is_private, ispace(int1d,2))
  var p_x_4 = x_4_by_privacy[1]
  var p_x_4_by_diagonal = partition(p_x_4.diagonal, diagonals_private)
  var p_x_4_by_tile = partition(p_x_4.tile, tiles_private)
  var [p_x_faces[4]] = cross_product(p_x_4_by_diagonal, p_x_4_by_tile)
  var s_x_4 = x_4_by_privacy[0]
  var s_x_4_by_diagonal = partition(s_x_4.diagonal, diagonals_shared)
  var [s_x_faces_by_tile[4]] = partition(s_x_4.tile, x_tiles_shared)
  var [s_x_faces[4]] = cross_product(s_x_4_by_diagonal, [s_x_faces_by_tile[4]])

  color_faces([x_faces[5]], Nx, Ny, Nz, ntx, nty, ntz, 0, array(false,true,true))
  var x_5_by_privacy = partition([x_faces[5]].is_private, ispace(int1d,2))
  var p_x_5 = x_5_by_privacy[1]
  var p_x_5_by_diagonal = partition(p_x_5.diagonal, diagonals_private)
  var p_x_5_by_tile = partition(p_x_5.tile, tiles_private)
  var [p_x_faces[5]] = cross_product(p_x_5_by_diagonal, p_x_5_by_tile)
  var s_x_5 = x_5_by_privacy[0]
  var s_x_5_by_diagonal = partition(s_x_5.diagonal, diagonals_shared)
  var [s_x_faces_by_tile[5]] = partition(s_x_5.tile, x_tiles_shared)
  var [s_x_faces[5]] = cross_product(s_x_5_by_diagonal, [s_x_faces_by_tile[5]])

  color_faces([x_faces[6]], Nx, Ny, Nz, ntx, nty, ntz, 0, array(false,true,false))
  var x_6_by_privacy = partition([x_faces[6]].is_private, ispace(int1d,2))
  var p_x_6 = x_6_by_privacy[1]
  var p_x_6_by_diagonal = partition(p_x_6.diagonal, diagonals_private)
  var p_x_6_by_tile = partition(p_x_6.tile, tiles_private)
  var [p_x_faces[6]] = cross_product(p_x_6_by_diagonal, p_x_6_by_tile)
  var s_x_6 = x_6_by_privacy[0]
  var s_x_6_by_diagonal = partition(s_x_6.diagonal, diagonals_shared)
  var [s_x_faces_by_tile[6]] = partition(s_x_6.tile, x_tiles_shared)
  var [s_x_faces[6]] = cross_product(s_x_6_by_diagonal, [s_x_faces_by_tile[6]])

  color_faces([x_faces[7]], Nx, Ny, Nz, ntx, nty, ntz, 0, array(false,false,true))
  var x_7_by_privacy = partition([x_faces[7]].is_private, ispace(int1d,2))
  var p_x_7 = x_7_by_privacy[1]
  var p_x_7_by_diagonal = partition(p_x_7.diagonal, diagonals_private)
  var p_x_7_by_tile = partition(p_x_7.tile, tiles_private)
  var [p_x_faces[7]] = cross_product(p_x_7_by_diagonal, p_x_7_by_tile)
  var s_x_7 = x_7_by_privacy[0]
  var s_x_7_by_diagonal = partition(s_x_7.diagonal, diagonals_shared)
  var [s_x_faces_by_tile[7]] = partition(s_x_7.tile, x_tiles_shared)
  var [s_x_faces[7]] = cross_product(s_x_7_by_diagonal, [s_x_faces_by_tile[7]])

  color_faces([x_faces[8]], Nx, Ny, Nz, ntx, nty, ntz, 0, array(false,false,false))
  var x_8_by_privacy = partition([x_faces[8]].is_private, ispace(int1d,2))
  var p_x_8 = x_8_by_privacy[1]
  var p_x_8_by_diagonal = partition(p_x_8.diagonal, diagonals_private)
  var p_x_8_by_tile = partition(p_x_8.tile, tiles_private)
  var [p_x_faces[8]] = cross_product(p_x_8_by_diagonal, p_x_8_by_tile)
  var s_x_8 = x_8_by_privacy[0]
  var s_x_8_by_diagonal = partition(s_x_8.diagonal, diagonals_shared)
  var [s_x_faces_by_tile[8]] = partition(s_x_8.tile, x_tiles_shared)
  var [s_x_faces[8]] = cross_product(s_x_8_by_diagonal, [s_x_faces_by_tile[8]])

  -- y

  color_faces([y_faces[1]], Nx, Ny, Nz, ntx, nty, ntz, 1, array(true,true,true))
  var y_1_by_privacy = partition([y_faces[1]].is_private, ispace(int1d,2))
  var p_y_1 = y_1_by_privacy[1]
  var p_y_1_by_diagonal = partition(p_y_1.diagonal, diagonals_private)
  var p_y_1_by_tile = partition(p_y_1.tile, tiles_private)
  var [p_y_faces[1]] = cross_product(p_y_1_by_diagonal, p_y_1_by_tile)
  var s_y_1 = y_1_by_privacy[0]
  var s_y_1_by_diagonal = partition(s_y_1.diagonal, diagonals_shared)
  var [s_y_faces_by_tile[1]] = partition(s_y_1.tile, y_tiles_shared)
  var [s_y_faces[1]] = cross_product(s_y_1_by_diagonal, [s_y_faces_by_tile[1]])

  color_faces([y_faces[2]], Nx, Ny, Nz, ntx, nty, ntz, 1, array(true,true,false))
  var y_2_by_privacy = partition([y_faces[2]].is_private, ispace(int1d,2))
  var p_y_2 = y_2_by_privacy[1]
  var p_y_2_by_diagonal = partition(p_y_2.diagonal, diagonals_private)
  var p_y_2_by_tile = partition(p_y_2.tile, tiles_private)
  var [p_y_faces[2]] = cross_product(p_y_2_by_diagonal, p_y_2_by_tile)
  var s_y_2 = y_2_by_privacy[0]
  var s_y_2_by_diagonal = partition(s_y_2.diagonal, diagonals_shared)
  var [s_y_faces_by_tile[2]] = partition(s_y_2.tile, y_tiles_shared)
  var [s_y_faces[2]] = cross_product(s_y_2_by_diagonal, [s_y_faces_by_tile[2]])

  color_faces([y_faces[3]], Nx, Ny, Nz, ntx, nty, ntz, 1, array(true,false,true))
  var y_3_by_privacy = partition([y_faces[3]].is_private, ispace(int1d,2))
  var p_y_3 = y_3_by_privacy[1]
  var p_y_3_by_diagonal = partition(p_y_3.diagonal, diagonals_private)
  var p_y_3_by_tile = partition(p_y_3.tile, tiles_private)
  var [p_y_faces[3]] = cross_product(p_y_3_by_diagonal, p_y_3_by_tile)
  var s_y_3 = y_3_by_privacy[0]
  var s_y_3_by_diagonal = partition(s_y_3.diagonal, diagonals_shared)
  var [s_y_faces_by_tile[3]] = partition(s_y_3.tile, y_tiles_shared)
  var [s_y_faces[3]] = cross_product(s_y_3_by_diagonal, [s_y_faces_by_tile[3]])

  color_faces([y_faces[4]], Nx, Ny, Nz, ntx, nty, ntz, 1, array(true,false,false))
  var y_4_by_privacy = partition([y_faces[4]].is_private, ispace(int1d,2))
  var p_y_4 = y_4_by_privacy[1]
  var p_y_4_by_diagonal = partition(p_y_4.diagonal, diagonals_private)
  var p_y_4_by_tile = partition(p_y_4.tile, tiles_private)
  var [p_y_faces[4]] = cross_product(p_y_4_by_diagonal, p_y_4_by_tile)
  var s_y_4 = y_4_by_privacy[0]
  var s_y_4_by_diagonal = partition(s_y_4.diagonal, diagonals_shared)
  var [s_y_faces_by_tile[4]] = partition(s_y_4.tile, y_tiles_shared)
  var [s_y_faces[4]] = cross_product(s_y_4_by_diagonal, [s_y_faces_by_tile[4]])

  color_faces([y_faces[5]], Nx, Ny, Nz, ntx, nty, ntz, 1, array(false,true,true))
  var y_5_by_privacy = partition([y_faces[5]].is_private, ispace(int1d,2))
  var p_y_5 = y_5_by_privacy[1]
  var p_y_5_by_diagonal = partition(p_y_5.diagonal, diagonals_private)
  var p_y_5_by_tile = partition(p_y_5.tile, tiles_private)
  var [p_y_faces[5]] = cross_product(p_y_5_by_diagonal, p_y_5_by_tile)
  var s_y_5 = y_5_by_privacy[0]
  var s_y_5_by_diagonal = partition(s_y_5.diagonal, diagonals_shared)
  var [s_y_faces_by_tile[5]] = partition(s_y_5.tile, y_tiles_shared)
  var [s_y_faces[5]] = cross_product(s_y_5_by_diagonal, [s_y_faces_by_tile[5]])

  color_faces([y_faces[6]], Nx, Ny, Nz, ntx, nty, ntz, 1, array(false,true,false))
  var y_6_by_privacy = partition([y_faces[6]].is_private, ispace(int1d,2))
  var p_y_6 = y_6_by_privacy[1]
  var p_y_6_by_diagonal = partition(p_y_6.diagonal, diagonals_private)
  var p_y_6_by_tile = partition(p_y_6.tile, tiles_private)
  var [p_y_faces[6]] = cross_product(p_y_6_by_diagonal, p_y_6_by_tile)
  var s_y_6 = y_6_by_privacy[0]
  var s_y_6_by_diagonal = partition(s_y_6.diagonal, diagonals_shared)
  var [s_y_faces_by_tile[6]] = partition(s_y_6.tile, y_tiles_shared)
  var [s_y_faces[6]] = cross_product(s_y_6_by_diagonal, [s_y_faces_by_tile[6]])

  color_faces([y_faces[7]], Nx, Ny, Nz, ntx, nty, ntz, 1, array(false,false,true))
  var y_7_by_privacy = partition([y_faces[7]].is_private, ispace(int1d,2))
  var p_y_7 = y_7_by_privacy[1]
  var p_y_7_by_diagonal = partition(p_y_7.diagonal, diagonals_private)
  var p_y_7_by_tile = partition(p_y_7.tile, tiles_private)
  var [p_y_faces[7]] = cross_product(p_y_7_by_diagonal, p_y_7_by_tile)
  var s_y_7 = y_7_by_privacy[0]
  var s_y_7_by_diagonal = partition(s_y_7.diagonal, diagonals_shared)
  var [s_y_faces_by_tile[7]] = partition(s_y_7.tile, y_tiles_shared)
  var [s_y_faces[7]] = cross_product(s_y_7_by_diagonal, [s_y_faces_by_tile[7]])

  color_faces([y_faces[8]], Nx, Ny, Nz, ntx, nty, ntz, 1, array(false,false,false))
  var y_8_by_privacy = partition([y_faces[8]].is_private, ispace(int1d,2))
  var p_y_8 = y_8_by_privacy[1]
  var p_y_8_by_diagonal = partition(p_y_8.diagonal, diagonals_private)
  var p_y_8_by_tile = partition(p_y_8.tile, tiles_private)
  var [p_y_faces[8]] = cross_product(p_y_8_by_diagonal, p_y_8_by_tile)
  var s_y_8 = y_8_by_privacy[0]
  var s_y_8_by_diagonal = partition(s_y_8.diagonal, diagonals_shared)
  var [s_y_faces_by_tile[8]] = partition(s_y_8.tile, y_tiles_shared)
  var [s_y_faces[8]] = cross_product(s_y_8_by_diagonal, [s_y_faces_by_tile[8]])

  -- z

  color_faces([z_faces[1]], Nx, Ny, Nz, ntx, nty, ntz, 2, array(true,true,true))
  var z_1_by_privacy = partition([z_faces[1]].is_private, ispace(int1d,2))
  var p_z_1 = z_1_by_privacy[1]
  var p_z_1_by_diagonal = partition(p_z_1.diagonal, diagonals_private)
  var p_z_1_by_tile = partition(p_z_1.tile, tiles_private)
  var [p_z_faces[1]] = cross_product(p_z_1_by_diagonal, p_z_1_by_tile)
  var s_z_1 = z_1_by_privacy[0]
  var s_z_1_by_diagonal = partition(s_z_1.diagonal, diagonals_shared)
  var [s_z_faces_by_tile[1]] = partition(s_z_1.tile, z_tiles_shared)
  var [s_z_faces[1]] = cross_product(s_z_1_by_diagonal, [s_z_faces_by_tile[1]])

  color_faces([z_faces[2]], Nx, Ny, Nz, ntx, nty, ntz, 2, array(true,true,false))
  var z_2_by_privacy = partition([z_faces[2]].is_private, ispace(int1d,2))
  var p_z_2 = z_2_by_privacy[1]
  var p_z_2_by_diagonal = partition(p_z_2.diagonal, diagonals_private)
  var p_z_2_by_tile = partition(p_z_2.tile, tiles_private)
  var [p_z_faces[2]] = cross_product(p_z_2_by_diagonal, p_z_2_by_tile)
  var s_z_2 = z_2_by_privacy[0]
  var s_z_2_by_diagonal = partition(s_z_2.diagonal, diagonals_shared)
  var [s_z_faces_by_tile[2]] = partition(s_z_2.tile, z_tiles_shared)
  var [s_z_faces[2]] = cross_product(s_z_2_by_diagonal, [s_z_faces_by_tile[2]])

  color_faces([z_faces[3]], Nx, Ny, Nz, ntx, nty, ntz, 2, array(true,false,true))
  var z_3_by_privacy = partition([z_faces[3]].is_private, ispace(int1d,2))
  var p_z_3 = z_3_by_privacy[1]
  var p_z_3_by_diagonal = partition(p_z_3.diagonal, diagonals_private)
  var p_z_3_by_tile = partition(p_z_3.tile, tiles_private)
  var [p_z_faces[3]] = cross_product(p_z_3_by_diagonal, p_z_3_by_tile)
  var s_z_3 = z_3_by_privacy[0]
  var s_z_3_by_diagonal = partition(s_z_3.diagonal, diagonals_shared)
  var [s_z_faces_by_tile[3]] = partition(s_z_3.tile, z_tiles_shared)
  var [s_z_faces[3]] = cross_product(s_z_3_by_diagonal, [s_z_faces_by_tile[3]])

  color_faces([z_faces[4]], Nx, Ny, Nz, ntx, nty, ntz, 2, array(true,false,false))
  var z_4_by_privacy = partition([z_faces[4]].is_private, ispace(int1d,2))
  var p_z_4 = z_4_by_privacy[1]
  var p_z_4_by_diagonal = partition(p_z_4.diagonal, diagonals_private)
  var p_z_4_by_tile = partition(p_z_4.tile, tiles_private)
  var [p_z_faces[4]] = cross_product(p_z_4_by_diagonal, p_z_4_by_tile)
  var s_z_4 = z_4_by_privacy[0]
  var s_z_4_by_diagonal = partition(s_z_4.diagonal, diagonals_shared)
  var [s_z_faces_by_tile[4]] = partition(s_z_4.tile, z_tiles_shared)
  var [s_z_faces[4]] = cross_product(s_z_4_by_diagonal, [s_z_faces_by_tile[4]])

  color_faces([z_faces[5]], Nx, Ny, Nz, ntx, nty, ntz, 2, array(false,true,true))
  var z_5_by_privacy = partition([z_faces[5]].is_private, ispace(int1d,2))
  var p_z_5 = z_5_by_privacy[1]
  var p_z_5_by_diagonal = partition(p_z_5.diagonal, diagonals_private)
  var p_z_5_by_tile = partition(p_z_5.tile, tiles_private)
  var [p_z_faces[5]] = cross_product(p_z_5_by_diagonal, p_z_5_by_tile)
  var s_z_5 = z_5_by_privacy[0]
  var s_z_5_by_diagonal = partition(s_z_5.diagonal, diagonals_shared)
  var [s_z_faces_by_tile[5]] = partition(s_z_5.tile, z_tiles_shared)
  var [s_z_faces[5]] = cross_product(s_z_5_by_diagonal, [s_z_faces_by_tile[5]])

  color_faces([z_faces[6]], Nx, Ny, Nz, ntx, nty, ntz, 2, array(false,true,false))
  var z_6_by_privacy = partition([z_faces[6]].is_private, ispace(int1d,2))
  var p_z_6 = z_6_by_privacy[1]
  var p_z_6_by_diagonal = partition(p_z_6.diagonal, diagonals_private)
  var p_z_6_by_tile = partition(p_z_6.tile, tiles_private)
  var [p_z_faces[6]] = cross_product(p_z_6_by_diagonal, p_z_6_by_tile)
  var s_z_6 = z_6_by_privacy[0]
  var s_z_6_by_diagonal = partition(s_z_6.diagonal, diagonals_shared)
  var [s_z_faces_by_tile[6]] = partition(s_z_6.tile, z_tiles_shared)
  var [s_z_faces[6]] = cross_product(s_z_6_by_diagonal, [s_z_faces_by_tile[6]])

  color_faces([z_faces[7]], Nx, Ny, Nz, ntx, nty, ntz, 2, array(false,false,true))
  var z_7_by_privacy = partition([z_faces[7]].is_private, ispace(int1d,2))
  var p_z_7 = z_7_by_privacy[1]
  var p_z_7_by_diagonal = partition(p_z_7.diagonal, diagonals_private)
  var p_z_7_by_tile = partition(p_z_7.tile, tiles_private)
  var [p_z_faces[7]] = cross_product(p_z_7_by_diagonal, p_z_7_by_tile)
  var s_z_7 = z_7_by_privacy[0]
  var s_z_7_by_diagonal = partition(s_z_7.diagonal, diagonals_shared)
  var [s_z_faces_by_tile[7]] = partition(s_z_7.tile, z_tiles_shared)
  var [s_z_faces[7]] = cross_product(s_z_7_by_diagonal, [s_z_faces_by_tile[7]])

  color_faces([z_faces[8]], Nx, Ny, Nz, ntx, nty, ntz, 2, array(false,false,false))
  var z_8_by_privacy = partition([z_faces[8]].is_private, ispace(int1d,2))
  var p_z_8 = z_8_by_privacy[1]
  var p_z_8_by_diagonal = partition(p_z_8.diagonal, diagonals_private)
  var p_z_8_by_tile = partition(p_z_8.tile, tiles_private)
  var [p_z_faces[8]] = cross_product(p_z_8_by_diagonal, p_z_8_by_tile)
  var s_z_8 = z_8_by_privacy[0]
  var s_z_8_by_diagonal = partition(s_z_8.diagonal, diagonals_shared)
  var [s_z_faces_by_tile[8]] = partition(s_z_8.tile, z_tiles_shared)
  var [s_z_faces[8]] = cross_product(s_z_8_by_diagonal, [s_z_faces_by_tile[8]])

  -- Construct index spaces for the diagonal launches

  var r_tiles_1 = region(tiles_private, tile_info)
  fill_tile_info(r_tiles_1, array(true,true,true))
  var [tiles_by_diagonal[1]] = partition(r_tiles_1.diagonal, diagonals_private)

  var r_tiles_2 = region(tiles_private, tile_info)
  fill_tile_info(r_tiles_2, array(true,true,false))
  var [tiles_by_diagonal[2]] = partition(r_tiles_2.diagonal, diagonals_private)

  var r_tiles_3 = region(tiles_private, tile_info)
  fill_tile_info(r_tiles_3, array(true,false,true))
  var [tiles_by_diagonal[3]] = partition(r_tiles_3.diagonal, diagonals_private)

  var r_tiles_4 = region(tiles_private, tile_info)
  fill_tile_info(r_tiles_4, array(true,false,false))
  var [tiles_by_diagonal[4]] = partition(r_tiles_4.diagonal, diagonals_private)

  var r_tiles_5 = region(tiles_private, tile_info)
  fill_tile_info(r_tiles_5, array(false,true,true))
  var [tiles_by_diagonal[5]] = partition(r_tiles_5.diagonal, diagonals_private)

  var r_tiles_6 = region(tiles_private, tile_info)
  fill_tile_info(r_tiles_6, array(false,true,false))
  var [tiles_by_diagonal[6]] = partition(r_tiles_6.diagonal, diagonals_private)

  var r_tiles_7 = region(tiles_private, tile_info)
  fill_tile_info(r_tiles_7, array(false,false,true))
  var [tiles_by_diagonal[7]] = partition(r_tiles_7.diagonal, diagonals_private)

  var r_tiles_8 = region(tiles_private, tile_info)
  fill_tile_info(r_tiles_8, array(false,false,false))
  var [tiles_by_diagonal[8]] = partition(r_tiles_8.diagonal, diagonals_private)

end end

function Exports.InitRegions() return rquote

  -- Initialize face values
  initialize_faces([x_faces[1]])
  initialize_faces([x_faces[2]])
  initialize_faces([x_faces[3]])
  initialize_faces([x_faces[4]])
  initialize_faces([x_faces[5]])
  initialize_faces([x_faces[6]])
  initialize_faces([x_faces[7]])
  initialize_faces([x_faces[8]])

  initialize_faces([y_faces[1]])
  initialize_faces([y_faces[2]])
  initialize_faces([y_faces[3]])
  initialize_faces([y_faces[4]])
  initialize_faces([y_faces[5]])
  initialize_faces([y_faces[6]])
  initialize_faces([y_faces[7]])
  initialize_faces([y_faces[8]])

  initialize_faces([z_faces[1]])
  initialize_faces([z_faces[2]])
  initialize_faces([z_faces[3]])
  initialize_faces([z_faces[4]])
  initialize_faces([z_faces[5]])
  initialize_faces([z_faces[6]])
  initialize_faces([z_faces[7]])
  initialize_faces([z_faces[8]])

  -- Initialize constant values
  initialize_angles(angles)

end end

function Exports.ComputeRadiationField(config, tiles, p_points) return rquote

  var dx = config.Grid.xWidth / config.Radiation.xNum
  var dy = config.Grid.yWidth / config.Radiation.yNum
  var dz = config.Grid.zWidth / config.Radiation.zNum

  var iter = 1
  var omega = config.Radiation.qs/(config.Radiation.qa+config.Radiation.qs)

  -- Compute until convergence
  var res : double = 1.0
  while (res > tol) do

    -- Update the source term (in this problem, isotropic)
    for t in tiles do
      source_term(p_points[t], angles, omega)
    end

    -- Update the grid boundary intensities
    -- TODO: Should launch these on just the boundaries
    for j = 0, nty do
      for k = 0, ntz do
        bound_x_lo([s_x_faces_by_tile[1]][{0,j,k}],
                   [s_x_faces_by_tile[2]][{0,j,k}],
                   [s_x_faces_by_tile[3]][{0,j,k}],
                   [s_x_faces_by_tile[4]][{0,j,k}],
                   [s_x_faces_by_tile[5]][{0,j,k}],
                   [s_x_faces_by_tile[6]][{0,j,k}],
                   [s_x_faces_by_tile[7]][{0,j,k}],
                   [s_x_faces_by_tile[8]][{0,j,k}],
                   angles,
                   config.Radiation.emissWest,
                   config.Radiation.tempWest)

        bound_x_hi([s_x_faces_by_tile[1]][{ntx,j,k}],
                   [s_x_faces_by_tile[2]][{ntx,j,k}],
                   [s_x_faces_by_tile[3]][{ntx,j,k}],
                   [s_x_faces_by_tile[4]][{ntx,j,k}],
                   [s_x_faces_by_tile[5]][{ntx,j,k}],
                   [s_x_faces_by_tile[6]][{ntx,j,k}],
                   [s_x_faces_by_tile[7]][{ntx,j,k}],
                   [s_x_faces_by_tile[8]][{ntx,j,k}],
                   angles,
                   config.Radiation.emissEast,
                   config.Radiation.tempEast)
      end
    end

    -- Update y faces
    for i = 0, ntx do
      for k = 0, ntz do
        bound_y_lo([s_y_faces_by_tile[1]][{i,0,k}],
                   [s_y_faces_by_tile[2]][{i,0,k}],
                   [s_y_faces_by_tile[3]][{i,0,k}],
                   [s_y_faces_by_tile[4]][{i,0,k}],
                   [s_y_faces_by_tile[5]][{i,0,k}],
                   [s_y_faces_by_tile[6]][{i,0,k}],
                   [s_y_faces_by_tile[7]][{i,0,k}],
                   [s_y_faces_by_tile[8]][{i,0,k}],
                   angles,
                   config.Radiation.emissSouth,
                   config.Radiation.tempSouth)

        bound_y_hi([s_y_faces_by_tile[1]][{i,nty,k}],
                   [s_y_faces_by_tile[2]][{i,nty,k}],
                   [s_y_faces_by_tile[3]][{i,nty,k}],
                   [s_y_faces_by_tile[4]][{i,nty,k}],
                   [s_y_faces_by_tile[5]][{i,nty,k}],
                   [s_y_faces_by_tile[6]][{i,nty,k}],
                   [s_y_faces_by_tile[7]][{i,nty,k}],
                   [s_y_faces_by_tile[8]][{i,nty,k}],
                   angles,
                   config.Radiation.emissNorth,
                   config.Radiation.tempNorth)
      end
    end

    -- Update z faces
    for i = 0, ntx do
      for j = 0, nty do
        bound_z_lo([s_z_faces_by_tile[1]][{i,j,0}],
                   [s_z_faces_by_tile[2]][{i,j,0}],
                   [s_z_faces_by_tile[3]][{i,j,0}],
                   [s_z_faces_by_tile[4]][{i,j,0}],
                   [s_z_faces_by_tile[5]][{i,j,0}],
                   [s_z_faces_by_tile[6]][{i,j,0}],
                   [s_z_faces_by_tile[7]][{i,j,0}],
                   [s_z_faces_by_tile[8]][{i,j,0}],
                   angles,
                   config.Radiation.emissDown,
                   config.Radiation.tempDown)

        bound_z_hi([s_z_faces_by_tile[1]][{i,j,ntz}],
                   [s_z_faces_by_tile[2]][{i,j,ntz}],
                   [s_z_faces_by_tile[3]][{i,j,ntz}],
                   [s_z_faces_by_tile[4]][{i,j,ntz}],
                   [s_z_faces_by_tile[5]][{i,j,ntz}],
                   [s_z_faces_by_tile[6]][{i,j,ntz}],
                   [s_z_faces_by_tile[7]][{i,j,ntz}],
                   [s_z_faces_by_tile[8]][{i,j,ntz}],
                   angles,
                   config.Radiation.emissUp,
                   config.Radiation.tempUp)
      end
    end

    --Perform the sweep for computing new intensities
    --Quadrant 1 - +x, +y, +z
    for d in diagonals_private do
      __demand(__parallel)
      for t in [tiles_by_diagonal[1]][d] do
        sweep_1(p_points[t],
                [p_x_faces[1]][d][t], [p_y_faces[1]][d][t], [p_z_faces[1]][d][t],
                [s_x_faces[1]][d][t], [s_x_faces[1]][d+1][t+int3d{1,0,0}],
                [s_y_faces[1]][d][t], [s_y_faces[1]][d+1][t+int3d{0,1,0}],
                [s_z_faces[1]][d][t], [s_z_faces[1]][d+1][t+int3d{0,0,1}],
                angles, 1, 1, 1, dx, dy, dz)
      end
    end

    -- Quadrant 2 - +x, +y, -z
    for d in diagonals_private do
      __demand(__parallel)
      for t in [tiles_by_diagonal[2]][d] do
        sweep_2(p_points[t],
                [p_x_faces[2]][d][t], [p_y_faces[2]][d][t], [p_z_faces[2]][d][t],
                [s_x_faces[2]][d][t], [s_x_faces[2]][d+1][t+int3d{1,0,0}],
                [s_y_faces[2]][d][t], [s_y_faces[2]][d+1][t+int3d{0,1,0}],
                [s_z_faces[2]][d][t+int3d{0,0,1}], [s_z_faces[2]][d+1][t],
                angles, 1, 1, -1, dx, dy, dz)
      end
    end

    -- Quadrant 3 - +x, -y, +z
    for d in diagonals_private do
      __demand(__parallel)
      for t in [tiles_by_diagonal[3]][d] do
        sweep_3(p_points[t],
                [p_x_faces[3]][d][t], [p_y_faces[3]][d][t], [p_z_faces[3]][d][t],
                [s_x_faces[3]][d][t], [s_x_faces[3]][d+1][t+int3d{1,0,0}],
                [s_y_faces[3]][d][t+int3d{0,1,0}], [s_y_faces[3]][d+1][t],
                [s_z_faces[3]][d][t], [s_z_faces[3]][d+1][t+int3d{0,0,1}],
                angles, 1, -1, 1, dx, dy, dz)
      end
    end

    -- Quadrant 4 - +x, -y, -z
    for d in diagonals_private do
      __demand(__parallel)
      for t in [tiles_by_diagonal[4]][d] do
        sweep_4(p_points[t],
                [p_x_faces[4]][d][t], [p_y_faces[4]][d][t], [p_z_faces[4]][d][t],
                [s_x_faces[4]][d][t], [s_x_faces[4]][d+1][t+int3d{1,0,0}],
                [s_y_faces[4]][d][t+int3d{0,1,0}], [s_y_faces[4]][d+1][t],
                [s_z_faces[4]][d][t+int3d{0,0,1}], [s_z_faces[4]][d+1][t],
                angles, 1, -1, -1, dx, dy, dz)
      end
    end

    -- Quadrant 5 - -x, +y, +z
    for d in diagonals_private do
      __demand(__parallel)
      for t in [tiles_by_diagonal[5]][d] do
        sweep_5(p_points[t],
                [p_x_faces[5]][d][t], [p_y_faces[5]][d][t], [p_z_faces[5]][d][t],
                [s_x_faces[5]][d][t+int3d{1,0,0}], [s_x_faces[5]][d+1][t],
                [s_y_faces[5]][d][t], [s_y_faces[5]][d+1][t+int3d{0,1,0}],
                [s_z_faces[5]][d][t], [s_z_faces[5]][d+1][t+int3d{0,0,1}],
                angles, -1, 1, 1, dx, dy, dz)
      end
    end

    -- Quadrant 6 - -x, +y, -z
    for d in diagonals_private do
      __demand(__parallel)
      for t in [tiles_by_diagonal[6]][d] do
        sweep_6(p_points[t],
                [p_x_faces[6]][d][t], [p_y_faces[6]][d][t], [p_z_faces[6]][d][t],
                [s_x_faces[6]][d][t+int3d{1,0,0}], [s_x_faces[6]][d+1][t],
                [s_y_faces[6]][d][t], [s_y_faces[6]][d+1][t+int3d{0,1,0}],
                [s_z_faces[6]][d][t+int3d{0,0,1}], [s_z_faces[6]][d+1][t],
                angles, -1, 1, -1, dx, dy, dz)
      end
    end

    -- Quadrant 7 - -x, -y, +z
    for d in diagonals_private do
      __demand(__parallel)
      for t in [tiles_by_diagonal[7]][d] do
        sweep_7(p_points[t],
                [p_x_faces[7]][d][t], [p_y_faces[7]][d][t], [p_z_faces[7]][d][t],
                [s_x_faces[7]][d][t+int3d{1,0,0}], [s_x_faces[7]][d+1][t],
                [s_y_faces[7]][d][t+int3d{0,1,0}], [s_y_faces[7]][d+1][t],
                [s_z_faces[7]][d][t], [s_z_faces[7]][d+1][t+int3d{0,0,1}],
                angles, -1, -1, 1, dx, dy, dz)
      end
    end

    -- Quadrant 8 - -x, -y, -z
    for d in diagonals_private do
      __demand(__parallel)
      for t in [tiles_by_diagonal[8]][d] do
        sweep_8(p_points[t],
                [p_x_faces[8]][d][t], [p_y_faces[8]][d][t], [p_z_faces[8]][d][t],
                [s_x_faces[8]][d][t+int3d{1,0,0}], [s_x_faces[8]][d+1][t],
                [s_y_faces[8]][d][t+int3d{0,1,0}], [s_y_faces[8]][d+1][t],
                [s_z_faces[8]][d][t+int3d{0,0,1}], [s_z_faces[8]][d+1][t],
                angles, -1, -1, -1, dx, dy, dz)
      end
    end

    -- Compute the residual
    res = 0.0
    for t in tiles do
      res += residual(p_points[t], Nx, Ny, Nz)
    end
    res = sqrt(res/(Nx*Ny*Nz*(NUM_ANGLES)))

    -- Update the intensities and the iteration number
    for t in tiles do
      update(p_points[t])
    end

    if (iter == 1) then
      C.printf("\n")
      C.printf(" Iteration     Residual         \n")
      C.printf(" ------------------------------ \n")
    end
    C.printf( "   %3d    %.15e \n", iter, res)

    iter += 1

  end

  -- Reduce intensity
  for t in tiles do
    reduce_intensity(p_points[t], angles)
  end

end end

-------------------------------------------------------------------------------
-- MODULE EXPORTS
-------------------------------------------------------------------------------

return Exports
end<|MERGE_RESOLUTION|>--- conflicted
+++ resolved
@@ -132,41 +132,11 @@
 
 end
 
-<<<<<<< HEAD
-local task color_faces_x(faces : region(ispace(int3d), face),
-                                        Nx : int, Ny : int, Nz : int,
-                                        ntx : int, nty : int, ntz : int)
-  where
-    reads writes (faces)
-  do
-
-  var limits = faces.bounds
-
-  for i = limits.lo.x, limits.hi.x + 1 do
-    var x_tile = i / (Nx/ntx)
-    for j = limits.lo.y, limits.hi.y + 1 do
-      var y_tile = j / (Ny/nty)
-      for k = limits.lo.z, limits.hi.z + 1 do
-        var z_tile = k / (Nz/ntz)
-
-        var color = {x = x_tile, y = y_tile, z = z_tile}
-        if i % (Nx/ntx) == 0 then
-          faces[{i,j,k}].shared_color = color
-          faces[{i,j,k}].private_color = {x=-1, y=-1, z=-1}
-        else
-          faces[{i,j,k}].shared_color = {x=-1, y=-1, z=-1}
-          faces[{i,j,k}].private_color = color
-        end
-      end
-    end
-  end
-=======
 local __demand(__inline)
 task ite(b : bool, x : int, y : int)
   var res = y
   if b then res = x end
   return res
->>>>>>> 9cc622b0
 end
 
 -- Coloring example: 6x6 square, 2x2 tiling, +1-1 direction
@@ -781,18 +751,11 @@
   reads writes(points.I_1, x_faces.I, y_faces.I, z_faces.I,
     shared_x_faces_downwind.I, shared_y_faces_downwind.I, shared_z_faces_downwind.I)
 do
-<<<<<<< HEAD
 
   var dAx = dy*dz
   var dAy = dx*dz
   var dAz = dx*dy
   var dV = dx*dy*dz
-=======
-  var dAx = dy*dz;
-  var dAy = dx*dz;
-  var dAz = dx*dy;
-  var dV = dx*dy*dz;
->>>>>>> 9cc622b0
 
   -- Determine sweep direction and bounds
 
@@ -2004,7 +1967,7 @@
       end
 
       if not debug then
-        c.printf("bad! angle=%d\n", m)
+        -- c.printf("bad! angle=%d\n", m)
       end
     end
   end
