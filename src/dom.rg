import 'regent'

<<<<<<< HEAD
-------------------------------------------------------------------------------
-- MODULE PARAMETERS
-------------------------------------------------------------------------------

return function(NUM_ANGLES, pointsFSpace, Config) local MODULE = {}

-------------------------------------------------------------------------------
-- COMPILE-TIME COMPUTATION
-------------------------------------------------------------------------------

-- C imports

local C = regentlib.c

local MAPPER = terralib.includec("soleil_mapper.h")
local UTIL = require 'util'

-- Math imports

local fabs = regentlib.fabs(double)
local max = regentlib.fmax
local min = regentlib.fmin
local pow = regentlib.pow(double)
local sqrt = regentlib.sqrt(double)

-- Math Constants

local pi = 3.1415926535898

-- Wall temperatures

local SB = 5.67e-8

-- Procedure parameters

local tol   = 1e-6   -- solution tolerance
local gamma = 0.5    -- 1 for step differencing, 0.5 for diamond differencing

local terra open_quad_file() : &C.FILE
  var fname = [&int8](C.malloc(256))
  C.snprintf(fname, 256, ['%s/src/LMquads/'..NUM_ANGLES..'.txt'],
             C.getenv('SOLEIL_DIR'))
  var f = C.fopen(fname, 'rb')
  if f == nil then
    var stderr = C.fdopen(2, 'w')
    C.fprintf(stderr, 'Error opening angle file %s\n', fname)
    C.fflush(stderr)
    C.exit(1)
  end
  C.free(fname)
  return f
end

local terra read_double(f : &C.FILE) : double
  var val : double
  if C.fscanf(f, '%lf\n', &val) < 1 then
    C.printf('Error while reading angle file\n')
    C.exit(1)
  end
  return val
end

-------------------------------------------------------------------------------
-- MODULE-LOCAL FIELD SPACES
-------------------------------------------------------------------------------

-- Internal cell values are essentially private,
-- face values are what need to be passed to downstream neighbor
-- Update cell value, then update downstream face values

-- quadrature information
local struct angle {
  xi  : double,
  eta : double,
  mu  : double,
  w   : double,
}

local struct face {
  I : double[NUM_ANGLES],
  is_private : int1d, -- 1 = private, 0 = shared
  tile : int3d,
  diagonal : int1d,
}

local struct tile_info {
  diagonal : int1d,
}

-------------------------------------------------------------------------------
-- MODULE-LOCAL TASKS
-------------------------------------------------------------------------------

-- Initialize angle quads
local task initialize_angles(angles : region(ispace(int1d), angle))
where
  reads writes (angles.{xi, eta, mu, w})
do

  -- Read angle_value information from file.

  var f = open_quad_file()

  read_double(f) -- gets rid of num angles

  for a in angles do
    a.xi = read_double(f)
  end

  for a in angles do
    a.eta = read_double(f)
  end

  for a in angles do
    a.mu = read_double(f)
  end

  for a in angles do
    a.w = read_double(f)
  end

  C.fclose(f)

end

local __demand(__inline)
task ite(b : bool, x : int, y : int)
  var res = y
  if b then res = x end
  return res
end

=======
>>>>>>> 7e03bc0b
-- Coloring example: 6x6 square, 2x2 tiling, +1-1 direction
--
-- Internal cell values are essentially private,
-- face values are what need to be passed to downstream neighbor.
--
-- points: 6x6 square
--
-- tile:
--   (0,1)(0,1)(0,1)(1,1)(1,1)(1,1)
--   (0,1)(0,1)(0,1)(1,1)(1,1)(1,1)
-- ^ (0,1)(0,1)(0,1)(1,1)(1,1)(1,1)
-- | (0,0)(0,0)(0,0)(1,0)(1,0)(1,0)
-- y (0,0)(0,0)(0,0)(1,0)(1,0)(1,0)
-- | (0,0)(0,0)(0,0)(1,0)(1,0)(1,0)
--   --x-->
--
-- x-faces: 7x6 square
--
-- is_private:
-- 0110110
-- 0110110
-- 0110110
-- 0110110
-- 0110110
-- 0110110
--
-- private x-faces:
-- diagonal: tile:
-- _00_11_   _____(0,1)(0,1)_____(1,1)(1,1)_____
-- _00_11_   _____(0,1)(0,1)_____(1,1)(1,1)_____
-- _00_11_   _____(0,1)(0,1)_____(1,1)(1,1)_____
-- _11_22_   _____(0,0)(0,0)_____(1,0)(1,0)_____
-- _11_22_   _____(0,0)(0,0)_____(1,0)(1,0)_____
-- _11_22_   _____(0,0)(0,0)_____(1,0)(1,0)_____
--
-- shared x-faces:
-- diagonal: tile:
-- 0__1__2   (0,1)__________(1,1)__________(2,1)
-- 0__1__2   (0,1)__________(1,1)__________(2,1)
-- 0__1__2   (0,1)__________(1,1)__________(2,1)
-- 1__2__3   (0,0)__________(1,0)__________(2,0)
-- 1__2__3   (0,0)__________(1,0)__________(2,0)
-- 1__2__3   (0,0)__________(1,0)__________(2,0)
--
-- y-faces: 6x7 square
--
-- is_private:
-- 111111
-- 000000
-- 000000
-- 111111
-- 000000
-- 000000
-- 111111
--
-- private y-faces:
-- diagonal: tile:
-- ______    ______________________________
-- 000111    (0,1)(0,1)(0,1)(1,1)(1,1)(1,1)
-- 000111    (0,1)(0,1)(0,1)(1,1)(1,1)(1,1)
-- ______    ______________________________
-- 111222    (0,0)(0,0)(0,0)(1,0)(1,0)(1,0)
-- 111222    (0,0)(0,0)(0,0)(1,0)(1,0)(1,0)
-- ______    ______________________________
--
-- shared y-faces:
-- diagonal: tile:
-- 000111    (0,2)(0,2)(0,2)(1,2)(1,2)(1,2)
-- ______    ______________________________
-- ______    ______________________________
-- 111222    (0,1)(0,1)(0,1)(1,1)(1,1)(1,1)
-- ______    ______________________________
-- ______    ______________________________
-- 222333    (0,0)(0,0)(0,0)(1,0)(1,0)(1,0)

-------------------------------------------------------------------------------
-- MODULE PARAMETERS
-------------------------------------------------------------------------------

return function(MAX_ANGLES_PER_QUAD, pointsFSpace, Config) local MODULE = {}

-------------------------------------------------------------------------------
-- IMPORTS
-------------------------------------------------------------------------------

local C = regentlib.c
local UTIL = require 'util'

local fabs = regentlib.fabs(double)
local max = regentlib.fmax
local min = regentlib.fmin
local pow = regentlib.pow(double)
local sqrt = regentlib.sqrt(double)

-------------------------------------------------------------------------------
-- CONSTANTS
-------------------------------------------------------------------------------

local PI = 3.1415926535898
local SB = 5.67e-8
local TOLERANCE = 1e-6 -- solution tolerance
local GAMMA = 0.5 -- 1 for step differencing, 0.5 for diamond differencing

-------------------------------------------------------------------------------
-- HELPER FUNCTIONS
-------------------------------------------------------------------------------

local terra open_quad_file(num_angles : int) : &C.FILE
  var fname = [&int8](C.malloc(256))
  C.snprintf(fname, 256, '%s/src/LMquads/%d.txt',
             C.getenv('SOLEIL_DIR'), num_angles)
  var f = UTIL.openFile(fname, 'rb')
  C.free(fname)
  return f
end

local terra read_double(f : &C.FILE) : double
  var val : double
  if C.fscanf(f, '%lf\n', &val) < 1 then
    var stderr = C.fdopen(2, 'w')
    C.fprintf(stderr, 'Error while reading angle file\n')
    C.fflush(stderr)
    C.exit(1)
  end
  return val
end

-------------------------------------------------------------------------------
-- MODULE-LOCAL FIELD SPACES
-------------------------------------------------------------------------------

local struct angle {
  xi  : double,
  eta : double,
  mu  : double,
  w   : double,
}

local struct face {
  I : double[MAX_ANGLES_PER_QUAD],
  is_private : int1d, -- 1 = private, 0 = shared
  tile : int3d,
}

-------------------------------------------------------------------------------
-- QUADRANT MACROS
-------------------------------------------------------------------------------

local directions = terralib.newlist{
  terralib.newlist{ true,  true,  true},
  terralib.newlist{ true,  true, false},
  terralib.newlist{ true, false,  true},
  terralib.newlist{ true, false, false},
  terralib.newlist{false,  true,  true},
  terralib.newlist{false,  true, false},
  terralib.newlist{false, false,  true},
  terralib.newlist{false, false, false},
}

local intensityFields = terralib.newlist{
  'I_1', 'I_2', 'I_3', 'I_4', 'I_5', 'I_6', 'I_7', 'I_8'
}

local iterIntFields = terralib.newlist{
  'Iiter_1', 'Iiter_2', 'Iiter_3', 'Iiter_4', 'Iiter_5', 'Iiter_6', 'Iiter_7', 'Iiter_8'
}

-- 1..8, regentlib.rexpr -> regentlib.rexpr
local function angleInQuadrant(q, angle)
  return rexpr
    [directions[q][1] and rexpr angle.xi  >= 0 end or rexpr angle.xi  <= 0 end] and
    [directions[q][2] and rexpr angle.eta >= 0 end or rexpr angle.eta <= 0 end] and
    [directions[q][3] and rexpr angle.mu  >= 0 end or rexpr angle.mu  <= 0 end]
  end
end

local __demand(__inline)
task quadrantSize(q : int, num_angles : int)
  return num_angles/8 + max(0, min(1, num_angles%8 - q + 1))
end

-------------------------------------------------------------------------------
-- MODULE-LOCAL TASKS
-------------------------------------------------------------------------------

local angles = UTIL.generate(8, function()
  return regentlib.newsymbol(region(ispace(int1d), angle))
end)

local -- MANUALLY PARALLELIZED, NO CUDA, NO OPENMP
task initialize_angles([angles],
                       config : Config)
where
  [angles:map(function(a) return terralib.newlist{
     regentlib.privilege(regentlib.reads, a, 'xi'),
     regentlib.privilege(regentlib.reads, a, 'eta'),
     regentlib.privilege(regentlib.reads, a, 'mu'),
     regentlib.privilege(regentlib.reads, a, 'w'),
     regentlib.privilege(regentlib.writes, a, 'xi'),
     regentlib.privilege(regentlib.writes, a, 'eta'),
     regentlib.privilege(regentlib.writes, a, 'mu'),
     regentlib.privilege(regentlib.writes, a, 'w'),
   } end):flatten()]
do
  -- Open angles file
  var num_angles = config.Radiation.angles
  regentlib.assert(
    MAX_ANGLES_PER_QUAD * 8 >= num_angles,
    'Too many angles; recompile with larger MAX_ANGLES_PER_QUAD')
  var f = open_quad_file(num_angles)
  -- Throw away num angles header
  read_double(f)
  -- Read fields round-robin into angle quadrants
  for m = 0, MAX_ANGLES_PER_QUAD do
    @ESCAPE for q = 1, 8 do @EMIT
      if m*8 + q - 1 == num_angles then break end
      [angles[q]][m].xi = read_double(f)
    @TIME end @EPACSE
  end
  for m = 0, MAX_ANGLES_PER_QUAD do
    @ESCAPE for q = 1, 8 do @EMIT
      if m*8 + q - 1 == num_angles then break end
      [angles[q]][m].eta = read_double(f)
    @TIME end @EPACSE
  end
  for m = 0, MAX_ANGLES_PER_QUAD do
    @ESCAPE for q = 1, 8 do @EMIT
      if m*8 + q - 1 == num_angles then break end
      [angles[q]][m].mu = read_double(f)
    @TIME end @EPACSE
  end
  for m = 0, MAX_ANGLES_PER_QUAD do
    @ESCAPE for q = 1, 8 do @EMIT
      if m*8 + q - 1 == num_angles then break end
      [angles[q]][m].w = read_double(f)
    @TIME end @EPACSE
  end
  -- Check that angles are partitioned correctly into quadrants.
  for m = 0, MAX_ANGLES_PER_QUAD do
    @ESCAPE for q = 1, 8 do @EMIT
      if m*8 + q - 1 == num_angles then break end
      regentlib.assert([angleInQuadrant(q, rexpr [angles[q]][m] end)],
                       'Angle in wrong quadrant')
    @TIME end @EPACSE
  end
  -- Close angles file.
  C.fclose(f)
end

local -- MANUALLY PARALLELIZED, NO CUDA, NO OPENMP
task color_faces(faces : region(ispace(int3d), face),
                 Nx : int, Ny : int, Nz : int,
                 ntx : int, nty : int, ntz : int,
                 dimension : int, sweepDir : bool[3])
where
  writes(faces.{is_private, tile})
do
  for idx in faces do
    faces[idx].is_private = 1
    var x_tile = idx.x / (Nx/ntx)
    var y_tile = idx.y / (Ny/nty)
    var z_tile = idx.z / (Nz/ntz)
    faces[idx].tile = int3d{x_tile, y_tile, z_tile}
    if dimension == 0 then
      if idx.x % (Nx/ntx) == 0 then
        faces[idx].is_private = 0
        if not sweepDir[0] then x_tile -= 1 end
      end
    elseif dimension == 1 then
      if idx.y % (Ny/nty) == 0 then
        faces[idx].is_private = 0
        if not sweepDir[1] then y_tile -= 1 end
      end
    elseif dimension == 2 then
      if idx.z % (Nz/ntz) == 0 then
        faces[idx].is_private = 0
        if not sweepDir[2] then z_tile -= 1 end
      end
    else regentlib.assert(false, '') end
  end
end

local -- MANUALLY PARALLELIZED, NO CUDA
task source_term(points : region(ispace(int3d), pointsFSpace),
                 [angles],
                 config : Config,
                 omega : double)
where
  reads(points.[iterIntFields], points.{Ib, sigma}),
  [angles:map(function(a)
     return regentlib.privilege(regentlib.reads, a, 'w')
   end)],
  writes(points.S)
do
  var num_angles = config.Radiation.angles
  __demand(__openmp)
  for p in points do
    var S = (1.0-omega) * p.sigma * p.Ib;
    @ESCAPE for q = 1, 8 do @EMIT
      for m = 0, quadrantSize(q, num_angles) do
        S += omega
           * p.sigma/(4.0*PI)
           * [angles[q]][m].w
           * p.[iterIntFields[q]][m]
      end
    @TIME end @EPACSE
    p.S = S
  end
end

-- 1..6 -> regentlib.task
local function mkBound(wall)

  local emissField = terralib.newlist{
    'xLoEmiss', 'xHiEmiss', 'yLoEmiss', 'yHiEmiss', 'zLoEmiss', 'zHiEmiss'
  }[wall]
  local tempField = terralib.newlist{
    'xLoTemp', 'xHiTemp', 'yLoTemp', 'yHiTemp', 'zLoTemp', 'zHiTemp'
  }[wall]
  local windowField = terralib.newlist{
    'xLoWindow', 'xHiWindow', 'yLoWindow', 'yHiWindow', 'zLoWindow', 'zHiWindow'
  }[wall]
  local incomingQuadrants = terralib.newlist{
    terralib.newlist{5, 6, 7, 8}, -- xi < 0
    terralib.newlist{1, 2, 3, 4}, -- xi > 0
    terralib.newlist{3, 4, 7, 8}, -- eta < 0
    terralib.newlist{1, 2, 5, 6}, -- eta > 0
    terralib.newlist{2, 4, 6, 8}, -- mu < 0
    terralib.newlist{1, 3, 5, 7}, -- mu > 0
  }[wall]
  local outgoingQuadrants = terralib.newlist{
    terralib.newlist{1, 2, 3, 4}, -- xi > 0
    terralib.newlist{5, 6, 7, 8}, -- xi < 0
    terralib.newlist{1, 2, 5, 6}, -- eta > 0
    terralib.newlist{3, 4, 7, 8}, -- eta < 0
    terralib.newlist{1, 3, 5, 7}, -- mu > 0
    terralib.newlist{2, 4, 6, 8}, -- mu < 0
  }[wall]

  local faces = UTIL.generate(8, function()
    return regentlib.newsymbol(region(ispace(int3d), face))
  end)

  local function inCells(dim0, dim1, fromCell, uptoCell)
    return rexpr
      fromCell[0] <= dim0 and dim0 <= uptoCell[0] and
      fromCell[1] <= dim1 and dim1 <= uptoCell[1]
    end
  end

  local -- MANUALLY PARALLELIZED, NO CUDA
  task bound([faces],
             [angles],
             config : Config)
  where
    [faces:map(function(f) return terralib.newlist{
       regentlib.privilege(regentlib.reads, f, 'I'),
       regentlib.privilege(regentlib.writes, f, 'I'),
     } end):flatten()],
    [angles:map(function(a) return terralib.newlist{
       regentlib.privilege(regentlib.reads, a, 'xi'),
       regentlib.privilege(regentlib.reads, a, 'eta'),
       regentlib.privilege(regentlib.reads, a, 'mu'),
       regentlib.privilege(regentlib.reads, a, 'w'),
     } end):flatten()]
  do
    var Nx = config.Radiation.xNum
    var Ny = config.Radiation.yNum
    var Nz = config.Radiation.zNum
    var epsw = config.Radiation.[emissField]
    var Tw = config.Radiation.[tempField]
    var fromCell = config.Radiation.[windowField].fromCell
    var uptoCell = config.Radiation.[windowField].uptoCell
    var num_angles = config.Radiation.angles
    __demand(__openmp)
    for idx in [faces[1]] do
      -- Only update cells on the boundary
      if [terralib.newlist{
            rexpr idx.x == 0  end,
            rexpr idx.x == Nx end,
            rexpr idx.y == 0  end,
            rexpr idx.y == Ny end,
            rexpr idx.z == 0  end,
            rexpr idx.z == Nz end,
          }[wall]] then
        var value = 0.0
        -- Calculate reflected intensity
        if epsw < 1.0 then
          @ESCAPE for _,q in ipairs(incomingQuadrants) do @EMIT
            for m = 0, quadrantSize(q, num_angles) do
              value +=
                (1.0-epsw)/PI * [angles[q]][m].w * [faces[q]][idx].I[m]
                * fabs([terralib.newlist{
                          rexpr [angles[q]][m].xi  end,
                          rexpr [angles[q]][m].xi  end,
                          rexpr [angles[q]][m].eta end,
                          rexpr [angles[q]][m].eta end,
                          rexpr [angles[q]][m].mu  end,
                          rexpr [angles[q]][m].mu  end,
                        }[wall]])
            end
          @TIME end @EPACSE
        end
        -- Add blackbody radiation
        if [terralib.newlist{
              inCells(rexpr idx.y end, rexpr idx.z end, fromCell, uptoCell),
              inCells(rexpr idx.y end, rexpr idx.z end, fromCell, uptoCell),
              inCells(rexpr idx.x end, rexpr idx.z end, fromCell, uptoCell),
              inCells(rexpr idx.x end, rexpr idx.z end, fromCell, uptoCell),
              inCells(rexpr idx.x end, rexpr idx.y end, fromCell, uptoCell),
              inCells(rexpr idx.x end, rexpr idx.y end, fromCell, uptoCell),
            }[wall]] then
          value += epsw*SB*pow(Tw,4.0)/PI
        end
        -- Set outgoing intensity values
        @ESCAPE for _,q in ipairs(outgoingQuadrants) do @EMIT
          for m = 0, quadrantSize(q, num_angles) do
            if [terralib.newlist{
                  rexpr [angles[q]][m].xi  > 0 end,
                  rexpr [angles[q]][m].xi  < 0 end,
                  rexpr [angles[q]][m].eta > 0 end,
                  rexpr [angles[q]][m].eta < 0 end,
                  rexpr [angles[q]][m].mu  > 0 end,
                  rexpr [angles[q]][m].mu  < 0 end,
                }[wall]] then
              [faces[q]][idx].I[m] = value
            end
          end
        @TIME end @EPACSE
      end
    end
  end

  local name = terralib.newlist{
    'bound_x_lo', 'bound_x_hi',
    'bound_y_lo', 'bound_y_hi',
    'bound_z_lo', 'bound_z_hi',
  }[wall]
  bound:set_name(name)
  bound:get_primary_variant():get_ast().name[1] = name -- XXX: Dangerous
  return bound

end -- mkBound

local bound_x_lo = mkBound(1)
local bound_x_hi = mkBound(2)
local bound_y_lo = mkBound(3)
local bound_y_hi = mkBound(4)
local bound_z_lo = mkBound(5)
local bound_z_hi = mkBound(6)

-- 1..8 -> regentlib.task
local function mkSweep(q)

  local fld = intensityFields[q]
  local bnd = regentlib.newsymbol()

  local startx = directions[q][1] and rexpr     bnd.lo.x end or rexpr     bnd.hi.x end
  local dindx  = directions[q][1] and rexpr            1 end or rexpr           -1 end
  local endx   = directions[q][1] and rexpr bnd.hi.x + 1 end or rexpr bnd.lo.x - 1 end

  local starty = directions[q][2] and rexpr     bnd.lo.y end or rexpr     bnd.hi.y end
  local dindy  = directions[q][2] and rexpr            1 end or rexpr           -1 end
  local endy   = directions[q][2] and rexpr bnd.hi.y + 1 end or rexpr bnd.lo.y - 1 end

  local startz = directions[q][3] and rexpr     bnd.lo.z end or rexpr     bnd.hi.z end
  local dindz  = directions[q][3] and rexpr            1 end or rexpr           -1 end
  local endz   = directions[q][3] and rexpr bnd.hi.z + 1 end or rexpr bnd.lo.z - 1 end

  local -- MANUALLY PARALLELIZED, NO OPENMP, NO CUDA
  task sweep(points : region(ispace(int3d), pointsFSpace),
             x_faces : region(ispace(int3d), face),
             y_faces : region(ispace(int3d), face),
             z_faces : region(ispace(int3d), face),
             shared_x_faces_upwind : region(ispace(int3d), face),
             shared_x_faces_downwind : region(ispace(int3d), face),
             shared_y_faces_upwind : region(ispace(int3d), face),
             shared_y_faces_downwind : region(ispace(int3d), face),
             shared_z_faces_upwind : region(ispace(int3d), face),
             shared_z_faces_downwind : region(ispace(int3d), face),
             angles : region(ispace(int1d), angle),
             config : Config,
             dx : double, dy : double, dz : double)
  where
    reads(angles.{xi, eta, mu}, points.{S, sigma},
          shared_x_faces_upwind.I, shared_y_faces_upwind.I, shared_z_faces_upwind.I),
    reads writes(points.[fld], x_faces.I, y_faces.I, z_faces.I,
                 shared_x_faces_downwind.I, shared_y_faces_downwind.I, shared_z_faces_downwind.I)
  do
    var num_angles = config.Radiation.angles
    var dAx = dy*dz
    var dAy = dx*dz
    var dAz = dx*dy
    var dV = dx*dy*dz
    var [bnd] = points.bounds
    -- Use our direction and increments for the sweep
    for k = startz,endz,dindz do
      for j = starty,endy,dindy do
        for i = startx,endx,dindx do
          -- Loop over this quadrant's angles.
          for m = 0, quadrantSize(q, num_angles) do
            -- Derive upwind indices
            var indx : int64 = i - min(dindx,0)
            var indy : int64 = j - min(dindy,0)
            var indz : int64 = k - min(dindz,0)
            -- Determine if necessary to use ghost partition
            var upwind_x_value : double = 0.0
            if indx < x_faces.bounds.lo.x or indx > x_faces.bounds.hi.x then
              upwind_x_value = shared_x_faces_upwind[{indx,j,k}].I[m]
            else
              upwind_x_value = x_faces[{indx,j,k}].I[m]
            end
            var upwind_y_value : double = 0.0
            if indy < y_faces.bounds.lo.y or indy > y_faces.bounds.hi.y then
              upwind_y_value = shared_y_faces_upwind[{i,indy,k}].I[m]
            else
              upwind_y_value = y_faces[{i,indy,k}].I[m]
            end
            var upwind_z_value : double = 0.0
            if indz < z_faces.bounds.lo.z or indz > z_faces.bounds.hi.z then
              upwind_z_value = shared_z_faces_upwind[{i,j,indz}].I[m]
            else
              upwind_z_value = z_faces[{i,j,indz}].I[m]
            end
            -- Integrate to compute cell-centered value of I
            points[{i,j,k}].[fld][m] = (points[{i,j,k}].S * dV
                                        + fabs(angles[m].xi) * dAx * upwind_x_value/GAMMA
                                        + fabs(angles[m].eta) * dAy * upwind_y_value/GAMMA
                                        + fabs(angles[m].mu) * dAz * upwind_z_value/GAMMA)
                                     / (points[{i,j,k}].sigma * dV
                                        + fabs(angles[m].xi) * dAx/GAMMA
                                        + fabs(angles[m].eta) * dAy/GAMMA
                                        + fabs(angles[m].mu) * dAz/GAMMA)
            -- Compute intensities on downwind faces
            var x_face_val = (points[{i,j,k}].[fld][m] - (1-GAMMA)*upwind_x_value)/GAMMA
            if (x_face_val < 0) then x_face_val = 0 end
            if (indx + dindx) > x_faces.bounds.hi.x or (indx + dindx) < x_faces.bounds.lo.x then
              shared_x_faces_downwind[{indx + dindx, j, k}].I[m] = x_face_val
            else
              x_faces[{indx+dindx, j, k}].I[m] = x_face_val
            end
            var y_face_val = (points[{i,j,k}].[fld][m] - (1-GAMMA)*upwind_y_value)/GAMMA
            if (y_face_val < 0) then y_face_val = 0 end
            if (indy + dindy) > y_faces.bounds.hi.y or (indy + dindy) < y_faces.bounds.lo.y then
              shared_y_faces_downwind[{i, indy + dindy, k}].I[m] = y_face_val
            else
              y_faces[{i, indy+dindy, k}].I[m] = y_face_val
            end
            var z_face_val = (points[{i,j,k}].[fld][m] - (1-GAMMA)*upwind_z_value)/GAMMA
            if (z_face_val < 0) then z_face_val = 0 end
            if (indz + dindz) > z_faces.bounds.hi.z or (indz + dindz) < z_faces.bounds.lo.z then
              shared_z_faces_downwind[{i, j, indz + dindz}].I[m] = z_face_val
            else
              z_faces[{i, j, indz+dindz}].I[m] = z_face_val
            end
          end
        end
      end
    end
  end

  local name = 'sweep_'..tostring(q)
  sweep:set_name(name)
  sweep:get_primary_variant():get_ast().name[1] = name -- XXX: Dangerous
  return sweep

end -- mkSweep

local sweeps = terralib.newlist{
  mkSweep(1),
  mkSweep(2),
  mkSweep(3),
  mkSweep(4),
  mkSweep(5),
  mkSweep(6),
  mkSweep(7),
  mkSweep(8),
}

local -- MANUALLY PARALLELIZED, NO CUDA
task residual(points : region(ispace(int3d), pointsFSpace),
              config : Config,
              Nx : int, Ny : int, Nz : int)
where
  reads(points.[intensityFields], points.[iterIntFields])
do
  var num_angles = config.Radiation.angles
  var res : double = 0.0;
  @ESCAPE for q = 1, 8 do @EMIT
    __demand(__openmp)
    for p in points do
      for m = 0, quadrantSize(q, num_angles) do
        var v1 = p.[intensityFields[q]][m]
        if v1 > 0 then
          var v2 = v1 - p.[iterIntFields[q]][m]
          res += (v2 * v2) / (v1 * v1)
        end
      end
    end
  @TIME end @EPACSE
  return res
end

local -- MANUALLY PARALLELIZED, NO CUDA
task update(points : region(ispace(int3d), pointsFSpace),
            config : Config)
where
  reads(points.[intensityFields]),
  reads writes(points.[iterIntFields])
do
  var num_angles = config.Radiation.angles;
  @ESCAPE for q = 1, 8 do @EMIT
    -- Request that outer loop is not vectorized, to ensure the inner one gets
    -- vectorized instead.
    __forbid(__vectorize) __demand(__openmp)
    for p in points do
      for m = 0, quadrantSize(q, num_angles) do
        p.[iterIntFields[q]][m] = p.[intensityFields[q]][m]
      end
    end
  @TIME end @EPACSE
end

local -- MANUALLY PARALLELIZED, NO CUDA
task reduce_intensity(points : region(ispace(int3d), pointsFSpace),
                      [angles],
                      config : Config)
where
  reads(points.[intensityFields]),
  [angles:map(function(a) return
     regentlib.privilege(regentlib.reads, a, 'w')
   end)],
  reads writes(points.G)
do
  var num_angles = config.Radiation.angles
  __demand(__openmp)
  for p in points do
    @ESCAPE for q = 1, 8 do @EMIT
      for m = 0, quadrantSize(q, num_angles) do
        p.G += [angles[q]][m].w * p.[intensityFields[q]][m]
      end
    @TIME end @EPACSE
  end
end

-------------------------------------------------------------------------------
-- FULL SIMULATION QUOTES
-------------------------------------------------------------------------------

function MODULE.mkInstance() local INSTANCE = {}

  -- Symbols shared between quotes

  local Nx = regentlib.newsymbol('Nx')
  local Ny = regentlib.newsymbol('Ny')
  local Nz = regentlib.newsymbol('Nz')

  local ntx = regentlib.newsymbol('ntx')
  local nty = regentlib.newsymbol('nty')
  local ntz = regentlib.newsymbol('ntz')

  local x_faces = UTIL.generate(8, regentlib.newsymbol)
  local y_faces = UTIL.generate(8, regentlib.newsymbol)
  local z_faces = UTIL.generate(8, regentlib.newsymbol)
  local angles = UTIL.generate(8, regentlib.newsymbol)

  local tiles_private = regentlib.newsymbol('tiles_private')
  local x_tiles_shared = regentlib.newsymbol('x_tiles_shared')
  local y_tiles_shared = regentlib.newsymbol('y_tiles_shared')
  local z_tiles_shared = regentlib.newsymbol('z_tiles_shared')

<<<<<<< HEAD
  local s_x_faces = {
    regentlib.newsymbol('s_x_faces_1'),
    regentlib.newsymbol('s_x_faces_2'),
    regentlib.newsymbol('s_x_faces_3'),
    regentlib.newsymbol('s_x_faces_4'),
    regentlib.newsymbol('s_x_faces_5'),
    regentlib.newsymbol('s_x_faces_6'),
    regentlib.newsymbol('s_x_faces_7'),
    regentlib.newsymbol('s_x_faces_8'),
  }
  local s_y_faces = {
    regentlib.newsymbol('s_y_faces_1'),
    regentlib.newsymbol('s_y_faces_2'),
    regentlib.newsymbol('s_y_faces_3'),
    regentlib.newsymbol('s_y_faces_4'),
    regentlib.newsymbol('s_y_faces_5'),
    regentlib.newsymbol('s_y_faces_6'),
    regentlib.newsymbol('s_y_faces_7'),
    regentlib.newsymbol('s_y_faces_8'),
  }
  local s_z_faces = {
    regentlib.newsymbol('s_z_faces_1'),
    regentlib.newsymbol('s_z_faces_2'),
    regentlib.newsymbol('s_z_faces_3'),
    regentlib.newsymbol('s_z_faces_4'),
    regentlib.newsymbol('s_z_faces_5'),
    regentlib.newsymbol('s_z_faces_6'),
    regentlib.newsymbol('s_z_faces_7'),
    regentlib.newsymbol('s_z_faces_8'),
  }

  local p_x_faces_equal = {
    regentlib.newsymbol('p_x_faces_equal_1'),
    regentlib.newsymbol('p_x_faces_equal_2'),
    regentlib.newsymbol('p_x_faces_equal_3'),
    regentlib.newsymbol('p_x_faces_equal_4'),
    regentlib.newsymbol('p_x_faces_equal_5'),
    regentlib.newsymbol('p_x_faces_equal_6'),
    regentlib.newsymbol('p_x_faces_equal_7'),
    regentlib.newsymbol('p_x_faces_equal_8'),
  }
  local p_y_faces_equal = {
    regentlib.newsymbol('p_y_faces_equal_1'),
    regentlib.newsymbol('p_y_faces_equal_2'),
    regentlib.newsymbol('p_y_faces_equal_3'),
    regentlib.newsymbol('p_y_faces_equal_4'),
    regentlib.newsymbol('p_y_faces_equal_5'),
    regentlib.newsymbol('p_y_faces_equal_6'),
    regentlib.newsymbol('p_y_faces_equal_7'),
    regentlib.newsymbol('p_y_faces_equal_8'),
  }
  local p_z_faces_equal = {
    regentlib.newsymbol('p_z_faces_equal_1'),
    regentlib.newsymbol('p_z_faces_equal_2'),
    regentlib.newsymbol('p_z_faces_equal_3'),
    regentlib.newsymbol('p_z_faces_equal_4'),
    regentlib.newsymbol('p_z_faces_equal_5'),
    regentlib.newsymbol('p_z_faces_equal_6'),
    regentlib.newsymbol('p_z_faces_equal_7'),
    regentlib.newsymbol('p_z_faces_equal_8'),
  }

  local p_x_faces = {
    regentlib.newsymbol('p_x_faces_1'),
    regentlib.newsymbol('p_x_faces_2'),
    regentlib.newsymbol('p_x_faces_3'),
    regentlib.newsymbol('p_x_faces_4'),
    regentlib.newsymbol('p_x_faces_5'),
    regentlib.newsymbol('p_x_faces_6'),
    regentlib.newsymbol('p_x_faces_7'),
    regentlib.newsymbol('p_x_faces_8'),
  }
  local p_y_faces = {
    regentlib.newsymbol('p_y_faces_1'),
    regentlib.newsymbol('p_y_faces_2'),
    regentlib.newsymbol('p_y_faces_3'),
    regentlib.newsymbol('p_y_faces_4'),
    regentlib.newsymbol('p_y_faces_5'),
    regentlib.newsymbol('p_y_faces_6'),
    regentlib.newsymbol('p_y_faces_7'),
    regentlib.newsymbol('p_y_faces_8'),
  }
  local p_z_faces = {
    regentlib.newsymbol('p_z_faces_1'),
    regentlib.newsymbol('p_z_faces_2'),
    regentlib.newsymbol('p_z_faces_3'),
    regentlib.newsymbol('p_z_faces_4'),
    regentlib.newsymbol('p_z_faces_5'),
    regentlib.newsymbol('p_z_faces_6'),
    regentlib.newsymbol('p_z_faces_7'),
    regentlib.newsymbol('p_z_faces_8'),
  }

  function INSTANCE.DeclSymbols(config)

    local decl_symbols = rquote
      var sampleId = config.Mapping.sampleId

      -- Number of points in each dimension
      var [Nx] = config.Radiation.xNum
      var [Ny] = config.Radiation.yNum
      var [Nz] = config.Radiation.zNum

      -- Number of tiles in each dimension
      var [ntx] = config.Mapping.tiles[0]
      var [nty] = config.Mapping.tiles[1]
      var [ntz] = config.Mapping.tiles[2]

      -- Regions for faces (+1 in one direction since one more face than points)
      var [grid_x] = ispace(int3d, {x = Nx+1, y = Ny,   z = Nz  })
      var [grid_y] = ispace(int3d, {x = Nx,   y = Ny+1, z = Nz  })
      var [grid_z] = ispace(int3d, {x = Nx,   y = Ny,   z = Nz+1})

      -- 1D Region for angle values
      var angle_indices = ispace(int1d, NUM_ANGLES)
      var [angles] = region(angle_indices, angle);
      [UTIL.mkRegionTagAttach(angles, MAPPER.SAMPLE_ID_TAG, sampleId, int)];
    end

    for i = 1, 8 do
      decl_symbols = rquote
        [decl_symbols];
        var sampleId = config.Mapping.sampleId
        var [x_faces[i]] = region([grid_x], face);
        [UTIL.mkRegionTagAttach(x_faces[i], MAPPER.SAMPLE_ID_TAG, sampleId, int)];
        var [y_faces[i]] = region([grid_y], face);
        [UTIL.mkRegionTagAttach(y_faces[i], MAPPER.SAMPLE_ID_TAG, sampleId, int)];
        var [z_faces[i]] = region([grid_z], face);
        [UTIL.mkRegionTagAttach(z_faces[i], MAPPER.SAMPLE_ID_TAG, sampleId, int)];
      end
    end

    decl_symbols = rquote
      [decl_symbols];
      -- extra tile required for shared edge
      var [tiles_private]  = ispace(int3d, {x = ntx,   y = nty,   z = ntz  })
      var [x_tiles_shared] = ispace(int3d, {x = ntx+1, y = nty,   z = ntz  })
      var [y_tiles_shared] = ispace(int3d, {x = ntx,   y = nty+1, z = ntz  })
      var [z_tiles_shared] = ispace(int3d, {x = ntx,   y = nty,   z = ntz+1})
    end
=======
  local s_x_faces = UTIL.generate(8, regentlib.newsymbol)
  local s_y_faces = UTIL.generate(8, regentlib.newsymbol)
  local s_z_faces = UTIL.generate(8, regentlib.newsymbol)

  local p_x_faces = UTIL.generate(8, regentlib.newsymbol)
  local p_y_faces = UTIL.generate(8, regentlib.newsymbol)
  local p_z_faces = UTIL.generate(8, regentlib.newsymbol)

  function INSTANCE.DeclSymbols(config) return rquote

    -- Number of points in each dimension
    var [Nx] = config.Radiation.xNum
    var [Ny] = config.Radiation.yNum
    var [Nz] = config.Radiation.zNum
    -- Number of tiles in each dimension
    var [ntx] = config.Mapping.tiles[0]
    var [nty] = config.Mapping.tiles[1]
    var [ntz] = config.Mapping.tiles[2]

    -- Regions for faces (+1 in one direction since one more face than points)
    var grid_x = ispace(int3d, {Nx+1, Ny,   Nz  })
    var grid_y = ispace(int3d, {Nx,   Ny+1, Nz  })
    var grid_z = ispace(int3d, {Nx,   Ny,   Nz+1});
    @ESCAPE for q = 1, 8 do @EMIT
      var [x_faces[q]] = region(grid_x, face)
      var [y_faces[q]] = region(grid_y, face)
      var [z_faces[q]] = region(grid_z, face)
    @TIME end @EPACSE

    -- Regions for angle values
    var angle_indices = ispace(int1d, MAX_ANGLES_PER_QUAD);
    @ESCAPE for q = 1, 8 do @EMIT
      var [angles[q]] = region(angle_indices, angle)
    @TIME end @EPACSE
>>>>>>> 7e03bc0b

    -- Partition faces
    var [tiles_private]  = ispace(int3d, {ntx,   nty,   ntz  })
    -- extra tile required for shared edge
    var [x_tiles_shared] = ispace(int3d, {ntx+1, nty,   ntz  })
    var [y_tiles_shared] = ispace(int3d, {ntx,   nty+1, ntz  })
    var [z_tiles_shared] = ispace(int3d, {ntx,   nty,   ntz+1});
    @ESCAPE for q = 1, 8 do @EMIT
      -- x
      var p_x_faces_equal = partition(equal, [x_faces[q]], [tiles_private])
      for c in [tiles_private] do
        color_faces(p_x_faces_equal[c], Nx, Ny, Nz, ntx, nty, ntz, 0, array([directions[q]]))
      end
      var x_by_privacy = partition([x_faces[q]].is_private, ispace(int1d,2))
      var p_x = x_by_privacy[1]
      var [p_x_faces[q]] = partition(p_x.tile, [tiles_private])
      var s_x = x_by_privacy[0]
      var [s_x_faces[q]] = partition(s_x.tile, [x_tiles_shared])
      -- y
      var p_y_faces_equal = partition(equal, [y_faces[q]], [tiles_private])
      for c in [tiles_private] do
        color_faces(p_y_faces_equal[c], Nx, Ny, Nz, ntx, nty, ntz, 1, array([directions[q]]))
      end
      var y_by_privacy = partition([y_faces[q]].is_private, ispace(int1d,2))
      var p_y = y_by_privacy[1]
      var [p_y_faces[q]] = partition(p_y.tile, [tiles_private])
      var s_y = y_by_privacy[0]
      var [s_y_faces[q]] = partition(s_y.tile, [y_tiles_shared])
      -- z
      var p_z_faces_equal = partition(equal, [z_faces[q]], [tiles_private])
      for c in [tiles_private] do
        color_faces(p_z_faces_equal[c], Nx, Ny, Nz, ntx, nty, ntz, 2, array([directions[q]]))
      end
      var z_by_privacy = partition([z_faces[q]].is_private, ispace(int1d,2))
      var p_z = z_by_privacy[1]
      var [p_z_faces[q]] = partition(p_z.tile, [tiles_private])
      var s_z = z_by_privacy[0]
      var [s_z_faces[q]] = partition(s_z.tile, [z_tiles_shared])
    @TIME end @EPACSE

  end end -- DeclSymbols

  function INSTANCE.InitRegions(config) return rquote

    -- Initialize angle values
    initialize_angles([angles], config)

  end end -- InitRegions

  function INSTANCE.ComputeRadiationField(config, tiles, p_points) return rquote

    var dx = config.Grid.xWidth / config.Radiation.xNum
    var dy = config.Grid.yWidth / config.Radiation.yNum
    var dz = config.Grid.zWidth / config.Radiation.zNum

    var omega = config.Radiation.qs/(config.Radiation.qa+config.Radiation.qs)

    -- Compute until convergence
    var res : double = 1.0
    while (res > TOLERANCE) do

      -- Update the source term (in this problem, isotropic)
      for t in tiles do
        source_term(p_points[t], [angles], config, omega)
      end

      -- Update the grid boundary intensities
      -- TODO: Should launch these on just the boundaries
      for j = 0, nty do
        for k = 0, ntz do
          bound_x_lo([s_x_faces[1]][{0,j,k}],
                     [s_x_faces[2]][{0,j,k}],
                     [s_x_faces[3]][{0,j,k}],
                     [s_x_faces[4]][{0,j,k}],
                     [s_x_faces[5]][{0,j,k}],
                     [s_x_faces[6]][{0,j,k}],
                     [s_x_faces[7]][{0,j,k}],
                     [s_x_faces[8]][{0,j,k}],
                     [angles],
                     config)
        end
      end

      for j = 0, nty do
        for k = 0, ntz do
          bound_x_hi([s_x_faces[1]][{ntx,j,k}],
                     [s_x_faces[2]][{ntx,j,k}],
                     [s_x_faces[3]][{ntx,j,k}],
                     [s_x_faces[4]][{ntx,j,k}],
                     [s_x_faces[5]][{ntx,j,k}],
                     [s_x_faces[6]][{ntx,j,k}],
                     [s_x_faces[7]][{ntx,j,k}],
                     [s_x_faces[8]][{ntx,j,k}],
                     [angles],
                     config)
        end
      end

      -- Update y faces
      for i = 0, ntx do
        for k = 0, ntz do
          bound_y_lo([s_y_faces[1]][{i,0,k}],
                     [s_y_faces[2]][{i,0,k}],
                     [s_y_faces[3]][{i,0,k}],
                     [s_y_faces[4]][{i,0,k}],
                     [s_y_faces[5]][{i,0,k}],
                     [s_y_faces[6]][{i,0,k}],
                     [s_y_faces[7]][{i,0,k}],
                     [s_y_faces[8]][{i,0,k}],
                     [angles],
                     config)
        end
      end

      for i = 0, ntx do
        for k = 0, ntz do
          bound_y_hi([s_y_faces[1]][{i,nty,k}],
                     [s_y_faces[2]][{i,nty,k}],
                     [s_y_faces[3]][{i,nty,k}],
                     [s_y_faces[4]][{i,nty,k}],
                     [s_y_faces[5]][{i,nty,k}],
                     [s_y_faces[6]][{i,nty,k}],
                     [s_y_faces[7]][{i,nty,k}],
                     [s_y_faces[8]][{i,nty,k}],
                     [angles],
                     config)
        end
      end

      -- Update z faces
      for i = 0, ntx do
        for j = 0, nty do
          bound_z_lo([s_z_faces[1]][{i,j,0}],
                     [s_z_faces[2]][{i,j,0}],
                     [s_z_faces[3]][{i,j,0}],
                     [s_z_faces[4]][{i,j,0}],
                     [s_z_faces[5]][{i,j,0}],
                     [s_z_faces[6]][{i,j,0}],
                     [s_z_faces[7]][{i,j,0}],
                     [s_z_faces[8]][{i,j,0}],
                     [angles],
                     config)
        end
      end

      for i = 0, ntx do
        for j = 0, nty do
          bound_z_hi([s_z_faces[1]][{i,j,ntz}],
                     [s_z_faces[2]][{i,j,ntz}],
                     [s_z_faces[3]][{i,j,ntz}],
                     [s_z_faces[4]][{i,j,ntz}],
                     [s_z_faces[5]][{i,j,ntz}],
                     [s_z_faces[6]][{i,j,ntz}],
                     [s_z_faces[7]][{i,j,ntz}],
                     [s_z_faces[8]][{i,j,ntz}],
                     [angles],
                     config)
        end
      end

      --Perform the sweep for computing new intensities
      --Quadrant 1 - +x, +y, +z
      for i = 0, ntx do
        for j = 0, nty do
          for k = 0, ntz do
            [sweeps[1]](p_points[{i,j,k}],
                        [p_x_faces[1]][{i,j,k}], [p_y_faces[1]][{i,j,k}], [p_z_faces[1]][{i,j,k}],
                        [s_x_faces[1]][{i,j,k}], [s_x_faces[1]][{i+1,j,k}],
                        [s_y_faces[1]][{i,j,k}], [s_y_faces[1]][{i,j+1,k}],
                        [s_z_faces[1]][{i,j,k}], [s_z_faces[1]][{i,j,k+1}],
                        [angles[1]], config, dx, dy, dz)
          end
        end
      end

      -- Quadrant 2 - +x, +y, -z
      for i = 0, ntx do
        for j = 0, nty do
          for k = ntz-1, -1, -1 do
            [sweeps[2]](p_points[{i,j,k}],
                        [p_x_faces[2]][{i,j,k}], [p_y_faces[2]][{i,j,k}], [p_z_faces[2]][{i,j,k}],
                        [s_x_faces[2]][{i,j,k}], [s_x_faces[2]][{i+1,j,k}],
                        [s_y_faces[2]][{i,j,k}], [s_y_faces[2]][{i,j+1,k}],
                        [s_z_faces[2]][{i,j,k+1}], [s_z_faces[2]][{i,j,k}],
                        [angles[2]], config, dx, dy, dz)
          end
        end
      end

      -- Quadrant 3 - +x, -y, +z
      for i = 0, ntx do
        for j = nty-1, -1, -1 do
          for k = 0, ntz do
            [sweeps[3]](p_points[{i,j,k}],
                        [p_x_faces[3]][{i,j,k}], [p_y_faces[3]][{i,j,k}], [p_z_faces[3]][{i,j,k}],
                        [s_x_faces[3]][{i,j,k}], [s_x_faces[3]][{i+1,j,k}],
                        [s_y_faces[3]][{i,j+1,k}], [s_y_faces[3]][{i,j,k}],
                        [s_z_faces[3]][{i,j,k}], [s_z_faces[3]][{i,j,k+1}],
                        [angles[3]], config, dx, dy, dz)
          end
        end
      end

      -- Quadrant 4 - +x, -y, -z
      for i = 0, ntx do
        for j = nty-1, -1, -1 do
          for k = ntz-1, -1, -1 do
            [sweeps[4]](p_points[{i,j,k}],
                        [p_x_faces[4]][{i,j,k}], [p_y_faces[4]][{i,j,k}], [p_z_faces[4]][{i,j,k}],
                        [s_x_faces[4]][{i,j,k}], [s_x_faces[4]][{i+1,j,k}],
                        [s_y_faces[4]][{i,j+1,k}], [s_y_faces[4]][{i,j,k}],
                        [s_z_faces[4]][{i,j,k+1}], [s_z_faces[4]][{i,j,k}],
                        [angles[4]], config, dx, dy, dz)
          end
        end
      end

      -- Quadrant 5 - -x, +y, +z
      for i = ntx-1, -1, -1 do
        for j = 0, nty do
          for k = 0, ntz do
            [sweeps[5]](p_points[{i,j,k}],
                        [p_x_faces[5]][{i,j,k}], [p_y_faces[5]][{i,j,k}], [p_z_faces[5]][{i,j,k}],
                        [s_x_faces[5]][{i+1,j,k}], [s_x_faces[5]][{i,j,k}],
                        [s_y_faces[5]][{i,j,k}], [s_y_faces[5]][{i,j+1,k}],
                        [s_z_faces[5]][{i,j,k}], [s_z_faces[5]][{i,j,k+1}],
                        [angles[5]], config, dx, dy, dz)
          end
        end
      end

      -- Quadrant 6 - -x, +y, -z
      for i = ntx-1, -1, -1 do
        for j = 0, nty do
          for k = ntz-1, -1, -1 do
            [sweeps[6]](p_points[{i,j,k}],
                        [p_x_faces[6]][{i,j,k}], [p_y_faces[6]][{i,j,k}], [p_z_faces[6]][{i,j,k}],
                        [s_x_faces[6]][{i+1,j,k}], [s_x_faces[6]][{i,j,k}],
                        [s_y_faces[6]][{i,j,k}], [s_y_faces[6]][{i,j+1,k}],
                        [s_z_faces[6]][{i,j,k+1}], [s_z_faces[6]][{i,j,k}],
                        [angles[6]], config, dx, dy, dz)
          end
        end
      end

      -- Quadrant 7 - -x, -y, +z
      for i = ntx-1, -1, -1 do
        for j = nty-1, -1, -1 do
          for k = 0, ntz do
            [sweeps[7]](p_points[{i,j,k}],
                        [p_x_faces[7]][{i,j,k}], [p_y_faces[7]][{i,j,k}], [p_z_faces[7]][{i,j,k}],
                        [s_x_faces[7]][{i+1,j,k}], [s_x_faces[7]][{i,j,k}],
                        [s_y_faces[7]][{i,j+1,k}], [s_y_faces[7]][{i,j,k}],
                        [s_z_faces[7]][{i,j,k}], [s_z_faces[7]][{i,j,k+1}],
                        [angles[7]], config, dx, dy, dz)
          end
        end
      end

      -- Quadrant 8 - -x, -y, -z
      for i = ntx-1, -1, -1 do
        for j = nty-1, -1, -1 do
          for k = ntz-1, -1, -1 do
            [sweeps[8]](p_points[{i,j,k}],
                        [p_x_faces[8]][{i,j,k}], [p_y_faces[8]][{i,j,k}], [p_z_faces[8]][{i,j,k}],
                        [s_x_faces[8]][{i+1,j,k}], [s_x_faces[8]][{i,j,k}],
                        [s_y_faces[8]][{i,j+1,k}], [s_y_faces[8]][{i,j,k}],
                        [s_z_faces[8]][{i,j,k+1}], [s_z_faces[8]][{i,j,k}],
                        [angles[8]], config, dx, dy, dz)
          end
        end
      end

      -- Compute the residual
      res = 0.0
      for t in tiles do
        res += residual(p_points[t], config, Nx, Ny, Nz)
      end
      res = sqrt(res/(Nx*Ny*Nz*config.Radiation.angles))

      -- Update the intensities
      for t in tiles do
        update(p_points[t], config)
      end

    end

    -- Reduce intensity
    for t in tiles do
      reduce_intensity(p_points[t], [angles], config)
    end

  end end -- ComputeRadiationField

return INSTANCE end -- mkInstance

-------------------------------------------------------------------------------
-- MODULE END
-------------------------------------------------------------------------------

return MODULE end<|MERGE_RESOLUTION|>--- conflicted
+++ resolved
@@ -1,140 +1,5 @@
 import 'regent'
 
-<<<<<<< HEAD
--------------------------------------------------------------------------------
--- MODULE PARAMETERS
--------------------------------------------------------------------------------
-
-return function(NUM_ANGLES, pointsFSpace, Config) local MODULE = {}
-
--------------------------------------------------------------------------------
--- COMPILE-TIME COMPUTATION
--------------------------------------------------------------------------------
-
--- C imports
-
-local C = regentlib.c
-
-local MAPPER = terralib.includec("soleil_mapper.h")
-local UTIL = require 'util'
-
--- Math imports
-
-local fabs = regentlib.fabs(double)
-local max = regentlib.fmax
-local min = regentlib.fmin
-local pow = regentlib.pow(double)
-local sqrt = regentlib.sqrt(double)
-
--- Math Constants
-
-local pi = 3.1415926535898
-
--- Wall temperatures
-
-local SB = 5.67e-8
-
--- Procedure parameters
-
-local tol   = 1e-6   -- solution tolerance
-local gamma = 0.5    -- 1 for step differencing, 0.5 for diamond differencing
-
-local terra open_quad_file() : &C.FILE
-  var fname = [&int8](C.malloc(256))
-  C.snprintf(fname, 256, ['%s/src/LMquads/'..NUM_ANGLES..'.txt'],
-             C.getenv('SOLEIL_DIR'))
-  var f = C.fopen(fname, 'rb')
-  if f == nil then
-    var stderr = C.fdopen(2, 'w')
-    C.fprintf(stderr, 'Error opening angle file %s\n', fname)
-    C.fflush(stderr)
-    C.exit(1)
-  end
-  C.free(fname)
-  return f
-end
-
-local terra read_double(f : &C.FILE) : double
-  var val : double
-  if C.fscanf(f, '%lf\n', &val) < 1 then
-    C.printf('Error while reading angle file\n')
-    C.exit(1)
-  end
-  return val
-end
-
--------------------------------------------------------------------------------
--- MODULE-LOCAL FIELD SPACES
--------------------------------------------------------------------------------
-
--- Internal cell values are essentially private,
--- face values are what need to be passed to downstream neighbor
--- Update cell value, then update downstream face values
-
--- quadrature information
-local struct angle {
-  xi  : double,
-  eta : double,
-  mu  : double,
-  w   : double,
-}
-
-local struct face {
-  I : double[NUM_ANGLES],
-  is_private : int1d, -- 1 = private, 0 = shared
-  tile : int3d,
-  diagonal : int1d,
-}
-
-local struct tile_info {
-  diagonal : int1d,
-}
-
--------------------------------------------------------------------------------
--- MODULE-LOCAL TASKS
--------------------------------------------------------------------------------
-
--- Initialize angle quads
-local task initialize_angles(angles : region(ispace(int1d), angle))
-where
-  reads writes (angles.{xi, eta, mu, w})
-do
-
-  -- Read angle_value information from file.
-
-  var f = open_quad_file()
-
-  read_double(f) -- gets rid of num angles
-
-  for a in angles do
-    a.xi = read_double(f)
-  end
-
-  for a in angles do
-    a.eta = read_double(f)
-  end
-
-  for a in angles do
-    a.mu = read_double(f)
-  end
-
-  for a in angles do
-    a.w = read_double(f)
-  end
-
-  C.fclose(f)
-
-end
-
-local __demand(__inline)
-task ite(b : bool, x : int, y : int)
-  var res = y
-  if b then res = x end
-  return res
-end
-
-=======
->>>>>>> 7e03bc0b
 -- Coloring example: 6x6 square, 2x2 tiling, +1-1 direction
 --
 -- Internal cell values are essentially private,
@@ -221,6 +86,7 @@
 -------------------------------------------------------------------------------
 
 local C = regentlib.c
+local MAPPER = terralib.includec("soleil_mapper.h")
 local UTIL = require 'util'
 
 local fabs = regentlib.fabs(double)
@@ -806,148 +672,6 @@
   local y_tiles_shared = regentlib.newsymbol('y_tiles_shared')
   local z_tiles_shared = regentlib.newsymbol('z_tiles_shared')
 
-<<<<<<< HEAD
-  local s_x_faces = {
-    regentlib.newsymbol('s_x_faces_1'),
-    regentlib.newsymbol('s_x_faces_2'),
-    regentlib.newsymbol('s_x_faces_3'),
-    regentlib.newsymbol('s_x_faces_4'),
-    regentlib.newsymbol('s_x_faces_5'),
-    regentlib.newsymbol('s_x_faces_6'),
-    regentlib.newsymbol('s_x_faces_7'),
-    regentlib.newsymbol('s_x_faces_8'),
-  }
-  local s_y_faces = {
-    regentlib.newsymbol('s_y_faces_1'),
-    regentlib.newsymbol('s_y_faces_2'),
-    regentlib.newsymbol('s_y_faces_3'),
-    regentlib.newsymbol('s_y_faces_4'),
-    regentlib.newsymbol('s_y_faces_5'),
-    regentlib.newsymbol('s_y_faces_6'),
-    regentlib.newsymbol('s_y_faces_7'),
-    regentlib.newsymbol('s_y_faces_8'),
-  }
-  local s_z_faces = {
-    regentlib.newsymbol('s_z_faces_1'),
-    regentlib.newsymbol('s_z_faces_2'),
-    regentlib.newsymbol('s_z_faces_3'),
-    regentlib.newsymbol('s_z_faces_4'),
-    regentlib.newsymbol('s_z_faces_5'),
-    regentlib.newsymbol('s_z_faces_6'),
-    regentlib.newsymbol('s_z_faces_7'),
-    regentlib.newsymbol('s_z_faces_8'),
-  }
-
-  local p_x_faces_equal = {
-    regentlib.newsymbol('p_x_faces_equal_1'),
-    regentlib.newsymbol('p_x_faces_equal_2'),
-    regentlib.newsymbol('p_x_faces_equal_3'),
-    regentlib.newsymbol('p_x_faces_equal_4'),
-    regentlib.newsymbol('p_x_faces_equal_5'),
-    regentlib.newsymbol('p_x_faces_equal_6'),
-    regentlib.newsymbol('p_x_faces_equal_7'),
-    regentlib.newsymbol('p_x_faces_equal_8'),
-  }
-  local p_y_faces_equal = {
-    regentlib.newsymbol('p_y_faces_equal_1'),
-    regentlib.newsymbol('p_y_faces_equal_2'),
-    regentlib.newsymbol('p_y_faces_equal_3'),
-    regentlib.newsymbol('p_y_faces_equal_4'),
-    regentlib.newsymbol('p_y_faces_equal_5'),
-    regentlib.newsymbol('p_y_faces_equal_6'),
-    regentlib.newsymbol('p_y_faces_equal_7'),
-    regentlib.newsymbol('p_y_faces_equal_8'),
-  }
-  local p_z_faces_equal = {
-    regentlib.newsymbol('p_z_faces_equal_1'),
-    regentlib.newsymbol('p_z_faces_equal_2'),
-    regentlib.newsymbol('p_z_faces_equal_3'),
-    regentlib.newsymbol('p_z_faces_equal_4'),
-    regentlib.newsymbol('p_z_faces_equal_5'),
-    regentlib.newsymbol('p_z_faces_equal_6'),
-    regentlib.newsymbol('p_z_faces_equal_7'),
-    regentlib.newsymbol('p_z_faces_equal_8'),
-  }
-
-  local p_x_faces = {
-    regentlib.newsymbol('p_x_faces_1'),
-    regentlib.newsymbol('p_x_faces_2'),
-    regentlib.newsymbol('p_x_faces_3'),
-    regentlib.newsymbol('p_x_faces_4'),
-    regentlib.newsymbol('p_x_faces_5'),
-    regentlib.newsymbol('p_x_faces_6'),
-    regentlib.newsymbol('p_x_faces_7'),
-    regentlib.newsymbol('p_x_faces_8'),
-  }
-  local p_y_faces = {
-    regentlib.newsymbol('p_y_faces_1'),
-    regentlib.newsymbol('p_y_faces_2'),
-    regentlib.newsymbol('p_y_faces_3'),
-    regentlib.newsymbol('p_y_faces_4'),
-    regentlib.newsymbol('p_y_faces_5'),
-    regentlib.newsymbol('p_y_faces_6'),
-    regentlib.newsymbol('p_y_faces_7'),
-    regentlib.newsymbol('p_y_faces_8'),
-  }
-  local p_z_faces = {
-    regentlib.newsymbol('p_z_faces_1'),
-    regentlib.newsymbol('p_z_faces_2'),
-    regentlib.newsymbol('p_z_faces_3'),
-    regentlib.newsymbol('p_z_faces_4'),
-    regentlib.newsymbol('p_z_faces_5'),
-    regentlib.newsymbol('p_z_faces_6'),
-    regentlib.newsymbol('p_z_faces_7'),
-    regentlib.newsymbol('p_z_faces_8'),
-  }
-
-  function INSTANCE.DeclSymbols(config)
-
-    local decl_symbols = rquote
-      var sampleId = config.Mapping.sampleId
-
-      -- Number of points in each dimension
-      var [Nx] = config.Radiation.xNum
-      var [Ny] = config.Radiation.yNum
-      var [Nz] = config.Radiation.zNum
-
-      -- Number of tiles in each dimension
-      var [ntx] = config.Mapping.tiles[0]
-      var [nty] = config.Mapping.tiles[1]
-      var [ntz] = config.Mapping.tiles[2]
-
-      -- Regions for faces (+1 in one direction since one more face than points)
-      var [grid_x] = ispace(int3d, {x = Nx+1, y = Ny,   z = Nz  })
-      var [grid_y] = ispace(int3d, {x = Nx,   y = Ny+1, z = Nz  })
-      var [grid_z] = ispace(int3d, {x = Nx,   y = Ny,   z = Nz+1})
-
-      -- 1D Region for angle values
-      var angle_indices = ispace(int1d, NUM_ANGLES)
-      var [angles] = region(angle_indices, angle);
-      [UTIL.mkRegionTagAttach(angles, MAPPER.SAMPLE_ID_TAG, sampleId, int)];
-    end
-
-    for i = 1, 8 do
-      decl_symbols = rquote
-        [decl_symbols];
-        var sampleId = config.Mapping.sampleId
-        var [x_faces[i]] = region([grid_x], face);
-        [UTIL.mkRegionTagAttach(x_faces[i], MAPPER.SAMPLE_ID_TAG, sampleId, int)];
-        var [y_faces[i]] = region([grid_y], face);
-        [UTIL.mkRegionTagAttach(y_faces[i], MAPPER.SAMPLE_ID_TAG, sampleId, int)];
-        var [z_faces[i]] = region([grid_z], face);
-        [UTIL.mkRegionTagAttach(z_faces[i], MAPPER.SAMPLE_ID_TAG, sampleId, int)];
-      end
-    end
-
-    decl_symbols = rquote
-      [decl_symbols];
-      -- extra tile required for shared edge
-      var [tiles_private]  = ispace(int3d, {x = ntx,   y = nty,   z = ntz  })
-      var [x_tiles_shared] = ispace(int3d, {x = ntx+1, y = nty,   z = ntz  })
-      var [y_tiles_shared] = ispace(int3d, {x = ntx,   y = nty+1, z = ntz  })
-      var [z_tiles_shared] = ispace(int3d, {x = ntx,   y = nty,   z = ntz+1})
-    end
-=======
   local s_x_faces = UTIL.generate(8, regentlib.newsymbol)
   local s_y_faces = UTIL.generate(8, regentlib.newsymbol)
   local s_z_faces = UTIL.generate(8, regentlib.newsymbol)
@@ -957,6 +681,8 @@
   local p_z_faces = UTIL.generate(8, regentlib.newsymbol)
 
   function INSTANCE.DeclSymbols(config) return rquote
+
+    var sampleId = config.Mapping.sampleId
 
     -- Number of points in each dimension
     var [Nx] = config.Radiation.xNum
@@ -972,17 +698,20 @@
     var grid_y = ispace(int3d, {Nx,   Ny+1, Nz  })
     var grid_z = ispace(int3d, {Nx,   Ny,   Nz+1});
     @ESCAPE for q = 1, 8 do @EMIT
-      var [x_faces[q]] = region(grid_x, face)
-      var [y_faces[q]] = region(grid_y, face)
-      var [z_faces[q]] = region(grid_z, face)
+      var [x_faces[q]] = region(grid_x, face);
+      [UTIL.mkRegionTagAttach(x_faces[q], MAPPER.SAMPLE_ID_TAG, sampleId, int)];
+      var [y_faces[q]] = region(grid_y, face);
+      [UTIL.mkRegionTagAttach(y_faces[q], MAPPER.SAMPLE_ID_TAG, sampleId, int)];
+      var [z_faces[q]] = region(grid_z, face);
+      [UTIL.mkRegionTagAttach(z_faces[q], MAPPER.SAMPLE_ID_TAG, sampleId, int)];
     @TIME end @EPACSE
 
     -- Regions for angle values
     var angle_indices = ispace(int1d, MAX_ANGLES_PER_QUAD);
     @ESCAPE for q = 1, 8 do @EMIT
-      var [angles[q]] = region(angle_indices, angle)
+      var [angles[q]] = region(angle_indices, angle);
+      [UTIL.mkRegionTagAttach(angles[q], MAPPER.SAMPLE_ID_TAG, sampleId, int)];
     @TIME end @EPACSE
->>>>>>> 7e03bc0b
 
     -- Partition faces
     var [tiles_private]  = ispace(int3d, {ntx,   nty,   ntz  })
