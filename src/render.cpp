/* Copyright 2016 Stanford University
 *
 * Licensed under the Apache License, Version 2.0 (the "License");
 * you may not use this file except in compliance with the License.
 * You may obtain a copy of the License at
 *
 *     http://www.apache.org/licenses/LICENSE-2.0
 *
 * Unless required by applicable law or agreed to in writing, software
 * distributed under the License is distributed on an "AS IS" BASIS,
 * WITHOUT WARRANTIES OR CONDITIONS OF ANY KIND, either express or implied.
 * See the License for the specific language governing permissions and
 * limitations under the License.
 */

#include "render.h"
#include "renderImage.h"
#include "legion_visualization.h"
#include "legion_c_util.h"
#include "image_reduction_mapper.h"
#include <unistd.h>
#include <math.h>

using namespace Legion;
using namespace LegionRuntime::Accessor;


#define _T {std::cout<<__FUNCTION__<<":"<<__LINE__<<std::endl;}


#ifdef __cplusplus
extern "C" {
#endif
  
  
  
  static map<int, Visualization::ImageReduction*> gImageCompositors;
  static MapperID gImageReductionMapperID = 0;
  static int gRenderTaskID = 0;
  static int gSaveImageTaskID = 0;

  
#define SAVE_RENDER_DATA 0
  
#if SAVE_RENDER_DATA
  
  // SAVE_RENDER_DATA is to enable offline debugging
  
  static void saveFluidRenderData(Context ctx,
                                  HighLevelRuntime *runtime,
                                  const Task* task,
                                  PhysicalRegion& fluid,
                                  std::vector<legion_field_id_t> fluidFields) {
    static int frameNumber = 0;
    
    char filename[256] = "render.fluid.";
    sprintf(filename + strlen(filename), "%d.%lld", frameNumber++, task->get_unique_id());
    FILE *fluidOut = fopen(filename, "w");
    
    AccessorRO<FieldData, 3> rho(fluid, fluidFields[0]);
    AccessorRO<FieldData, 3> pressure(fluid, fluidFields[1]);
    AccessorRO<FieldData3, 3> velocity(fluid, fluidFields[2]);
    AccessorRO<FieldData3, 3> centerCoordinates(fluid, fluidFields[3]);
    AccessorRO<FieldData, 3> temperature(fluid, fluidFields[7]);
    
    IndexSpace indexSpace = fluid.get_logical_region().get_index_space();
    Domain domain = runtime->get_index_space_domain(ctx, indexSpace);
    Rect<3> rect = domain;
    
    for (PointInRectIterator<3> pir(rect); pir(); pir++) {
      fprintf(fluidOut, "%g\t%g\t%g\t%g\t%g\t%g\t%g\t%g\t%g\n",
              rho[*pir], pressure[*pir],
              velocity[*pir].x[0], velocity[*pir].x[1], velocity[*pir].x[2],
              centerCoordinates[*pir].x[0], centerCoordinates[*pir].x[1], centerCoordinates[*pir].x[2],
              temperature[*pir]);
    }
    
    fclose(fluidOut);
  }
  
  static void saveParticlesRenderData(Context ctx,
                                      HighLevelRuntime *runtime,
                                      const Task* task,
                                      PhysicalRegion& particles,
                                      std::vector<legion_field_id_t> particlesFields) {
    
    static int frameNumber = 0;
    char filename[256] = "render.particles.";
    sprintf(filename + strlen(filename), "%d.%lld", frameNumber++, task->get_unique_id());
    FILE *particlesOut = fopen(filename, "w");
    
    AccessorRO<long int, 1> id(particles, particlesFields[0]);
    AccessorRO<FieldData3, 1> particlesPosition(particles, particlesFields[2]);
    AccessorRO<FieldData, 1> particlesTemperature(particles, particlesFields[4]);
    AccessorRO<FieldData, 1> particlesDensity(particles, particlesFields[6]);
    
    IndexSpace indexSpace = particles.get_logical_region().get_index_space();
    Domain domain = runtime->get_index_space_domain(ctx, indexSpace);
    Rect<1> rect = domain;
    
    for (PointInRectIterator<1> pir(rect); pir(); pir++) {
      fprintf(particlesOut, "%ld\t%g\t%g\t%g\t%g\t%g\n",
              id[*pir], particlesPosition[*pir].x[0], particlesPosition[*pir].x[1], particlesPosition[*pir].x[2],
              particlesTemperature[*pir], particlesDensity[*pir]);
    }
    
    fclose(particlesOut);
  }
#endif
  
  
  // Render task
  
  static void render_task(const Task *task,
                          const std::vector<PhysicalRegion> &regions,
                          Context ctx, HighLevelRuntime *runtime) {
    char hostname[128];
    gethostname(hostname, sizeof(hostname));
    std::cout << "in render_task " << task->task_id << " " << task->get_unique_id() << " pid " << getpid() << " " << hostname << std::endl;
    
    // Get physical regions and fields
    
    PhysicalRegion fluid = regions[0];
    PhysicalRegion particles = regions[1];
    PhysicalRegion image = regions[2];
    
    std::vector<legion_field_id_t> fluidFields;
    fluid.get_fields(fluidFields);
    
    std::vector<legion_field_id_t> particlesFields;
    particles.get_fields(particlesFields);
    
    std::vector<legion_field_id_t> imageFields;
    image.get_fields(imageFields);
    
#if SAVE_RENDER_DATA
    saveFluidRenderData(ctx, runtime, task, fluid, fluidFields);
    saveParticlesRenderData(ctx, runtime, task, particles, particlesFields);
#else
    
    // Get task arguments
    
    char* argsPtr = (char*)task->args;
    ImageDescriptor* imageDescriptor = (ImageDescriptor*)(argsPtr);
    argsPtr += sizeof(ImageDescriptor);
    FieldData* lowerBound = (FieldData*)argsPtr;
    argsPtr += sizeof(FieldData) * 3;
    FieldData* upperBound = (FieldData*)argsPtr;
    argsPtr += sizeof(FieldData) * 3;
    int numParticlesToDraw = *((int*)argsPtr);
    argsPtr += sizeof(int);
    VisualizationField isosurfaceField = *(VisualizationField*)argsPtr;
    argsPtr += sizeof(VisualizationField);
    double isosurfaceValue = *(double*)argsPtr;
    argsPtr += sizeof(double);
    long int* particlesToDraw = (long int*)argsPtr;
    
    // Initialize the renderer and its graphics context
    
    OSMesaContext mesaCtx;
    GLubyte* rgbaBuffer;
    GLfloat* depthBuffer;
    
    renderInitialize(lowerBound, upperBound, mesaCtx, rgbaBuffer, depthBuffer);
    
    // Render an image
    
    AccessorRO<FieldData, 3> rho(fluid, fluidFields[0]);
    AccessorRO<FieldData, 3> pressure(fluid, fluidFields[1]);
    AccessorRO<FieldData3, 3> velocity(fluid, fluidFields[2]);
    AccessorRO<FieldData3, 3> centerCoordinates(fluid, fluidFields[3]);
    AccessorRO<FieldData, 3> temperature(fluid, fluidFields[7]);
    
    AccessorRO<long int, 1> id(particles, particlesFields[0]);
    AccessorRO<FieldData3, 1> particlesPosition(particles, particlesFields[2]);
    AccessorRO<FieldData, 1> particlesTemperature(particles, particlesFields[4]);
    AccessorRO<FieldData, 1> particlesDensity(particles, particlesFields[6]);
    
    IndexSpace particlesIndexSpace = particles.get_logical_region().get_index_space();
    Rect<1> particlesBounds = runtime->get_index_space_domain(ctx, particlesIndexSpace);
    long int numParticles = particlesBounds.hi[0] - particlesBounds.lo[0];
    
    IndexSpace indexSpace = fluid.get_logical_region().get_index_space();
    Rect<3> bounds = runtime->get_index_space_domain(ctx, indexSpace);
    long int num[3] = {
      bounds.hi[0] - bounds.lo[0] + 1,
      bounds.hi[1] - bounds.lo[1] + 1,
      bounds.hi[2] - bounds.lo[2] + 1
    };
    
    Rect<3> rect3 = runtime->get_index_space_domain(ctx, fluid.get_logical_region().get_index_space());
    Point<3> Z3 = rect3.lo;
    const FieldData* rhoP = rho.ptr(Z3);
    const FieldData* pressureP = pressure.ptr(Z3);
    const FieldData3* velocityP = velocity.ptr(Z3);
    const FieldData3* centerCoordinatesP = centerCoordinates.ptr(Z3);
    const FieldData* temperatureP = temperature.ptr(Z3);

    Rect<1> rect1 = runtime->get_index_space_domain(ctx, particles.get_logical_region().get_index_space());
    Point<1> Z1 = rect1.lo;
    const long int* idP = id.ptr(Z1);
    const FieldData3* particlesPositionP = particlesPosition.ptr(Z1);
    const FieldData* particlesTemperatureP = particlesTemperature.ptr(Z1);
    const FieldData* particlesDensityP = particlesDensity.ptr(Z1);
    
    renderImage(num[0], num[1], num[2], rhoP, pressureP, velocityP, centerCoordinatesP, temperatureP, lowerBound, upperBound, isosurfaceField, isosurfaceValue,
                numParticles, idP, particlesPositionP, particlesTemperatureP, particlesDensityP,
                particlesToDraw, numParticlesToDraw);
    
    // write rendered pixels into source image region
    
    glReadPixels(0, 0, imageDescriptor->width, imageDescriptor->height, GL_DEPTH_COMPONENT, GL_FLOAT, depthBuffer);

    AccessorWO<ImageReduction::PixelField, 3> r(image, imageFields[0]);
    AccessorWO<ImageReduction::PixelField, 3> g(image, imageFields[1]);
    AccessorWO<ImageReduction::PixelField, 3> b(image, imageFields[2]);
    AccessorWO<ImageReduction::PixelField, 3> a(image, imageFields[3]);
    AccessorWO<ImageReduction::PixelField, 3> z(image, imageFields[4]);
    
#define USE_COMPOSITOR 1
#if USE_COMPOSITOR
    
    IndexSpace saveIndexSpace = image.get_logical_region().get_index_space();
    Rect<3> saveRect = runtime->get_index_space_domain(ctx, saveIndexSpace);
    
    int index = 0;
    for(PointInRectIterator<3> pir(saveRect); pir(); pir++) {
      r[*pir] = rgbaBuffer[index * 4] / 255.0;
      g[*pir] = rgbaBuffer[index * 4 + 1] / 255.0;
      b[*pir] = rgbaBuffer[index * 4 + 2] / 255.0;
      a[*pir] = rgbaBuffer[index * 4 + 3] / 255.0;
      z[*pir] = depthBuffer[index];
      index++;
    }
    
#else
    static int frameNumber = 0;
    char filename[128];
    sprintf(filename, "/scratch/snx3000/aheirich/singleNodeImage.%04d.tga", frameNumber++);
    write_targa(filename, rgbaBuffer, imageDescriptor->width, imageDescriptor->height);
    std::cout << "wrote image to " << filename << std::endl;
#endif
    
#define SAVE_INTERMEDIATE_IMAGES 1
#if SAVE_INTERMEDIATE_IMAGES
    {
      IndexSpace saveIndexSpace = image.get_logical_region().get_index_space();
      Rect<3> saveRect = runtime->get_index_space_domain(ctx, saveIndexSpace);
      PointInRectIterator<3> pir(saveRect);
      char filename[256];
      static int frameNumber = 0;
      sprintf(filename, "intermediateRGBA.%lld-%lld-%lld.%05d.tga", pir[0], pir[1], pir[2], frameNumber);
      FILE* f = fopen(filename, "w");
      if(f == nullptr) {
        std::cerr << "could not create file " << filename << std::endl;
        return;
      }
      fputc (0x00, f);  /* ID Length, 0 => No ID   */
      fputc (0x00, f);  /* Color Map Type, 0 => No color map included   */
      fputc (0x02, f);  /* Image Type, 2 => Uncompressed, True-color Image */
      fputc (0x00, f);  /* Next five bytes are about the color map entries */
      fputc (0x00, f);  /* 2 bytes Index, 2 bytes length, 1 byte size */
      fputc (0x00, f);
      fputc (0x00, f);
      fputc (0x00, f);
      fputc (0x00, f);  /* X-origin of Image */
      fputc (0x00, f);
      fputc (0x00, f);  /* Y-origin of Image */
      fputc (0x00, f);
      fputc (imageDescriptor->width & 0xff, f);      /* Image Width */
      fputc ((imageDescriptor->width>>8) & 0xff, f);
      fputc (imageDescriptor->height & 0xff, f);     /* Image Height   */
      fputc ((imageDescriptor->height>>8) & 0xff, f);
      fputc (0x18, f);     /* Pixel Depth, 0x18 => 24 Bits  */
      fputc (0x20, f);     /* Image Descriptor  */
      fclose(f);
      
      f = fopen(filename, "ab");  /* reopen in binary append mode */
//      IndexSpace saveIndexSpace = image.get_logical_region().get_index_space();
//      Rect<3> saveRect = runtime->get_index_space_domain(ctx, saveIndexSpace);
//      PointInRectIterator<3> pir(saveRect);
      ImageReduction::PixelField* BB = (ImageReduction::PixelField*)b.ptr(*pir);
      ImageReduction::PixelField* GG = (ImageReduction::PixelField*)g.ptr(*pir);
      ImageReduction::PixelField* RR = (ImageReduction::PixelField*)r.ptr(*pir);
      
      for(int y = imageDescriptor->height - 1; y >= 0; y--) {
        for(int x = 0; x < imageDescriptor->width; ++x) {
          int index = x + y * imageDescriptor->width;
          GLubyte b_ = BB[index] * 255;
          fputc(b_, f); /* write blue */
          GLubyte g_ = GG[index] * 255;
          fputc(g_, f); /* write green */
          GLubyte r_ = RR[index] * 255;
          fputc(r_, f);   /* write red */
        }
      }
      fclose(f);
      std::cout << "wrote image " << filename << std::endl;
<<<<<<< HEAD
      sprintf(filename, "intermediateZ.%lld-%lld-%lld.%05d.txt", pir[0], pir[1], pir[2], frameNumber++);
=======
      sprintf(filename, "intermediateZ.%lld-%lld-%lld.%05d.txt", pir[0], pir[1], pir[2], frameNumber);
>>>>>>> f6e90b82
      f = fopen(filename, "w");
      for(int y = imageDescriptor->height - 1; y >= 0; y--) {
        for(int x = 0; x < imageDescriptor->width; ++x) {
          int index = x + y * imageDescriptor->width;
          fprintf(f, "%g\n", depthBuffer[index]);
        }
      }
      fclose(f);
      std::cout << "wrote depth " << filename << std::endl;
      frameNumber++;
    }
#endif
    
    // Release graphics context and render buffers
    
    renderTerminate(mesaCtx, rgbaBuffer, depthBuffer);
#endif
    
  }
  
  static int gFrameNumber = 0;
  
  static int save_image_task(const Task *task,
                             const std::vector<PhysicalRegion> &regions,
                             Context ctx, HighLevelRuntime *runtime) {
    ImageDescriptor* imageDescriptor = (ImageDescriptor*)(task->args);
    PhysicalRegion image = regions[0];
    std::vector<legion_field_id_t> imageFields;
    image.get_fields(imageFields);
    
    AccessorRO<ImageReduction::PixelField, 3> r(image, imageFields[0]);
    AccessorRO<ImageReduction::PixelField, 3> g(image, imageFields[1]);
    AccessorRO<ImageReduction::PixelField, 3> b(image, imageFields[2]);
    AccessorRO<ImageReduction::PixelField, 3> a(image, imageFields[3]);
    AccessorRO<ImageReduction::PixelField, 3> z(image, imageFields[4]);
    
    char filename[128];
    if(getenv("SCRATCH") != nullptr) {
      sprintf(filename, "%s/image.%05d.tga", getenv("SCRATCH"), gFrameNumber++);
    } else {
      sprintf(filename, "image.%05d.tga", gFrameNumber++);
    }
    FILE* f = fopen(filename, "w");
    if(f == nullptr) {
      std::cerr << "could not create file " << filename << std::endl;
      return -1;
    }
    fputc (0x00, f);  /* ID Length, 0 => No ID   */
    fputc (0x00, f);  /* Color Map Type, 0 => No color map included   */
    fputc (0x02, f);  /* Image Type, 2 => Uncompressed, True-color Image */
    fputc (0x00, f);  /* Next five bytes are about the color map entries */
    fputc (0x00, f);  /* 2 bytes Index, 2 bytes length, 1 byte size */
    fputc (0x00, f);
    fputc (0x00, f);
    fputc (0x00, f);
    fputc (0x00, f);  /* X-origin of Image */
    fputc (0x00, f);
    fputc (0x00, f);  /* Y-origin of Image */
    fputc (0x00, f);
    fputc (imageDescriptor->width & 0xff, f);      /* Image Width */
    fputc ((imageDescriptor->width>>8) & 0xff, f);
    fputc (imageDescriptor->height & 0xff, f);     /* Image Height   */
    fputc ((imageDescriptor->height>>8) & 0xff, f);
    fputc (0x18, f);     /* Pixel Depth, 0x18 => 24 Bits  */
    fputc (0x20, f);     /* Image Descriptor  */
    fclose(f);
    
    f = fopen(filename, "ab");  /* reopen in binary append mode */
    IndexSpace saveIndexSpace = image.get_logical_region().get_index_space();
    Rect<3> saveRect = runtime->get_index_space_domain(ctx, saveIndexSpace);
    PointInRectIterator<3> pir(saveRect);
    ImageReduction::PixelField* BB = (ImageReduction::PixelField*)b.ptr(*pir);
    ImageReduction::PixelField* GG = (ImageReduction::PixelField*)g.ptr(*pir);
    ImageReduction::PixelField* RR = (ImageReduction::PixelField*)r.ptr(*pir);
    
    for(int y = imageDescriptor->height - 1; y >= 0; y--) {
      for(int x = 0; x < imageDescriptor->width; ++x) {
        int index = x + y * imageDescriptor->width;
        GLubyte b_ = BB[index] * 255;
        fputc(b_, f); /* write blue */
        GLubyte g_ = GG[index] * 255;
        fputc(g_, f); /* write green */
        GLubyte r_ = RR[index] * 255;
        fputc(r_, f);   /* write red */
      }
    }
    fclose(f);
    std::cout << "wrote image " << filename << std::endl;
    return 0;
  }
  
  
  // Called from mapper before runtime has started
  void cxx_preinitialize(MapperID mapperID)
  {
    Visualization::ImageReduction::preinitializeBeforeRuntimeStarts();
    
    // allocate physical regions contiguously in memory
    LayoutConstraintRegistrar layout_registrar(FieldSpace::NO_SPACE, "SOA layout");
    std::vector<DimensionKind> dim_order(4);
    dim_order[0] = DIM_X;
    dim_order[1] = DIM_Y;
    dim_order[2] = DIM_Z;
    dim_order[3] = DIM_F; // fields go last for SOA
    layout_registrar.add_constraint(OrderingConstraint(dim_order, true/*contig*/));
    LayoutConstraintID soa_layout_id = Runtime::preregister_layout(layout_registrar);
    
    // preregister render task
    gImageReductionMapperID = mapperID;
    gRenderTaskID = Legion::HighLevelRuntime::generate_static_task_id();
    TaskVariantRegistrar registrar(gRenderTaskID, "render_task");
    registrar.add_constraint(ProcessorConstraint(Processor::LOC_PROC))
    .add_layout_constraint_set(0/*index*/, soa_layout_id)
    .add_layout_constraint_set(1/*index*/, soa_layout_id)
    .add_layout_constraint_set(2/*index*/, soa_layout_id);
    
    Runtime::preregister_task_variant<render_task>(registrar, "render_task");
    
    // preregister save image task
    gSaveImageTaskID = Legion::HighLevelRuntime::generate_static_task_id();
    TaskVariantRegistrar registrarSaveImage(gSaveImageTaskID, "save_image_task");
    registrarSaveImage.add_constraint(ProcessorConstraint(Processor::LOC_PROC))
    .add_layout_constraint_set(0/*index*/, soa_layout_id);
    Runtime::preregister_task_variant<int, save_image_task>(registrarSaveImage, "save_image_task");
    
  }
  
  
  void cxx_render(legion_runtime_t runtime_,
                  legion_context_t ctx_,
                  legion_mapper_id_t sampleId,
                  legion_physical_region_t* fluid_,
                  FieldID fluidFields[],
                  int numFluidFields,
                  legion_physical_region_t* particles_,
                  FieldID particlesFields[],
                  int numParticlesFields,
                  legion_index_space_t tiles_,
                  legion_logical_partition_t fluidPartition_,
                  legion_logical_partition_t particlesPartition_,
                  int numParticlesToDraw,
                  int isosurfaceField,
                  double isosurfaceValue,
                  legion_physical_region_t* particlesToDraw_,
                  FieldData lowerBound[3],
                  FieldData upperBound[3]
                  )
  {
    std::cout << __FUNCTION__ << " pid " << getpid() << std::endl;
    static bool firstTime = true;
    
    // Unwrap objects
    
    Runtime *runtime = CObjectWrapper::unwrap(runtime_);
    Context ctx = CObjectWrapper::unwrap(ctx_)->context();
    PhysicalRegion* fluid = CObjectWrapper::unwrap(fluid_[0]);
    LogicalPartition fluidPartition = CObjectWrapper::unwrap(fluidPartition_);
    PhysicalRegion* particles = CObjectWrapper::unwrap(particles_[0]);
    LogicalPartition particlesPartition = CObjectWrapper::unwrap(particlesPartition_);
    PhysicalRegion* particlesToDraw = CObjectWrapper::unwrap(particlesToDraw_[0]);

    // Initialize an image compositor, or reuse an initialized one
    
    Visualization::ImageDescriptor imageDescriptor = { imageWidth, imageHeight, 1 };
    
    if(gImageCompositors.find(sampleId) == gImageCompositors.end()) {
      gImageCompositors[sampleId] = new Visualization::ImageReduction(fluidPartition, imageDescriptor, ctx, runtime, gImageReductionMapperID);
      ImageReductionMapper::registerRenderTaskName("render_task");
    }
    Visualization::ImageReduction* compositor = gImageCompositors[sampleId];
    imageDescriptor = compositor->imageDescriptor();
    
    // Create projection functors
    
    if(firstTime) {
      ImageReductionProjectionFunctor* functor0 = new ImageReductionProjectionFunctor(compositor->everywhereDomain(), fluidPartition);
      runtime->register_projection_functor(1, functor0);
      ImageReductionProjectionFunctor* functor1 = new ImageReductionProjectionFunctor(compositor->everywhereDomain(), particlesPartition);
      runtime->register_projection_functor(2, functor1);
      ImageReductionProjectionFunctor* functor2 = new ImageReductionProjectionFunctor(compositor->everywhereDomain(), compositor->depthPartition());
      runtime->register_projection_functor(3, functor2);
    }
    
    // Construct arguments to render task
    
    ArgumentMap argMap;
    size_t argSize = sizeof(imageDescriptor) + 6 * sizeof(FieldData) + sizeof(int) + sizeof(int) + sizeof(double) + numParticlesToDraw * sizeof(long int);
    char args[argSize];
    char* argsPtr = args;
    memcpy(argsPtr, &imageDescriptor, sizeof(imageDescriptor));
    argsPtr += sizeof(imageDescriptor);
    memcpy(argsPtr, lowerBound, 3 * sizeof(FieldData));
    argsPtr += 3 * sizeof(FieldData);
    memcpy(argsPtr, upperBound, 3 * sizeof(FieldData));
    argsPtr += 3 * sizeof(FieldData);
    memcpy(argsPtr, &numParticlesToDraw, sizeof(int));
    argsPtr += sizeof(int);
    memcpy(argsPtr, &isosurfaceField, sizeof(VisualizationField));
    argsPtr += sizeof(VisualizationField);
    assert(sizeof(VisualizationField) == sizeof(int));
    memcpy(argsPtr, &isosurfaceValue, sizeof(double));
    argsPtr += sizeof(double);
    
    // Copy particlesToDraw as a task argument
    
    std::vector<legion_field_id_t> particlesToDrawFields;
    particlesToDraw->get_fields(particlesToDrawFields);
    AccessorRO<long int, 1> particlesToDrawId(*particlesToDraw, particlesToDrawFields[0]);
 
    long int* longArgsPtr = (long int*)argsPtr;
    for(int i = 0; i < numParticlesToDraw; ++i) {
      Point<1> p = i;
      longArgsPtr[i] = particlesToDrawId[p];
    }

    // Setup the render task launch with region requirements
    
    IndexTaskLauncher renderLauncher(gRenderTaskID, compositor->everywhereDomain(), TaskArgument(args, sizeof(args)), argMap, Predicate::TRUE_PRED, false, gImageReductionMapperID);
    
    RegionRequirement req0(fluidPartition, 1, READ_ONLY, EXCLUSIVE, fluid->get_logical_region(), gImageReductionMapperID);
    for(int i = 0; i < numFluidFields; ++i) req0.add_field(fluidFields[i]);
    renderLauncher.add_region_requirement(req0);
    
    RegionRequirement req1(particlesPartition, 2, READ_ONLY, EXCLUSIVE, particles->get_logical_region(), gImageReductionMapperID);
    for(int i = 0; i < numParticlesFields; ++i) req1.add_field(particlesFields[i]);
    renderLauncher.add_region_requirement(req1);
    
    RegionRequirement req2(compositor->depthPartition(), 3, WRITE_DISCARD, EXCLUSIVE, compositor->sourceImage(), gImageReductionMapperID);
    req2.add_field(Visualization::ImageReduction::FID_FIELD_R);
    req2.add_field(Visualization::ImageReduction::FID_FIELD_G);
    req2.add_field(Visualization::ImageReduction::FID_FIELD_B);
    req2.add_field(Visualization::ImageReduction::FID_FIELD_A);
    req2.add_field(Visualization::ImageReduction::FID_FIELD_Z);
    renderLauncher.add_region_requirement(req2);
    
    // Clear the mapping history so render_task will create it anew
    
    ImageReductionMapper::clearPlacement(fluidPartition);
    
    // Launch the render task
    
    FutureMap futures = runtime->execute_index_space(ctx, renderLauncher);
    futures.wait_all_results();
    firstTime = false;
  }
  
  
  
  
  void cxx_reduce(legion_runtime_t runtime_,
                  legion_context_t ctx_,
                  legion_mapper_id_t sampleId
                  )
  {
#if !USE_COMPOSITOR
    return;
#endif
    std::cout << __FUNCTION__ << std::endl;
    
    Runtime *runtime = CObjectWrapper::unwrap(runtime_);
    Context ctx = CObjectWrapper::unwrap(ctx_)->context();
    
    Visualization::ImageReduction* compositor = gImageCompositors[sampleId];
    compositor->set_depth_func(GL_LESS);
    FutureMap futures = compositor->reduce_associative_commutative();
    futures.wait_all_results();
    
    // save the image
    ImageDescriptor imageDescriptor = compositor->imageDescriptor();
    TaskLauncher saveImageLauncher(gSaveImageTaskID, TaskArgument(&imageDescriptor, sizeof(ImageDescriptor)), Predicate::TRUE_PRED, gImageReductionMapperID);
    DomainPoint slice0 = Point<3>::ZEROES();
    LogicalRegion imageSlice0 = runtime->get_logical_subregion_by_color(compositor->depthPartition(), slice0);
    RegionRequirement req(imageSlice0, READ_ONLY, EXCLUSIVE, compositor->sourceImage());
    saveImageLauncher.add_region_requirement(req);
    saveImageLauncher.add_field(0/*idx*/, Visualization::ImageReduction::FID_FIELD_R);
    saveImageLauncher.add_field(0/*idx*/, Visualization::ImageReduction::FID_FIELD_G);
    saveImageLauncher.add_field(0/*idx*/, Visualization::ImageReduction::FID_FIELD_B);
    saveImageLauncher.add_field(0/*idx*/, Visualization::ImageReduction::FID_FIELD_A);
    saveImageLauncher.add_field(0/*idx*/, Visualization::ImageReduction::FID_FIELD_Z);
    Future result = runtime->execute_task(ctx, saveImageLauncher);
    result.get_result<int>();
  }
  
#ifdef __cplusplus
}
#endif

<|MERGE_RESOLUTION|>--- conflicted
+++ resolved
@@ -296,11 +296,7 @@
       }
       fclose(f);
       std::cout << "wrote image " << filename << std::endl;
-<<<<<<< HEAD
-      sprintf(filename, "intermediateZ.%lld-%lld-%lld.%05d.txt", pir[0], pir[1], pir[2], frameNumber++);
-=======
       sprintf(filename, "intermediateZ.%lld-%lld-%lld.%05d.txt", pir[0], pir[1], pir[2], frameNumber);
->>>>>>> f6e90b82
       f = fopen(filename, "w");
       for(int y = imageDescriptor->height - 1; y >= 0; y--) {
         for(int x = 0; x < imageDescriptor->width; ++x) {
