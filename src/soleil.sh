#!/bin/bash -eu

###############################################################################
# Inputs
###############################################################################

# Which queue/partition to use (if a scheduler is available)
export QUEUE="${QUEUE:-}"

# Which job to wait for before starting (if a scheduler is available)
export AFTER="${AFTER:-}"

# Whether to use GPUs (if available) [0 or 1]
export USE_CUDA="${USE_CUDA:-1}"

# On how many ranks to output Legion profiler logs [number, or "ALL"]
export PROFILED_RANKS="${PROFILED_RANKS:-0}"

<<<<<<< HEAD
# Whether to print a backtrace on crash (interferes with signal handling)
export GASNET_BACKTRACE="${GASNET_BACKTRACE:-1}"
=======
# Whether to print a backtrace on crash [0 or 1]
# (careful: interferes with signal handling)
export REALM_BACKTRACE="${REALM_BACKTRACE:-1}"
>>>>>>> 0ed7264b

###############################################################################
# Helper functions
###############################################################################

function quit {
    echo "$1" >&2
    exit 1
}

function read_json {
    python2 -c "
import json
def wallTime(sample):
  return int(sample['Mapping']['wallTime'])
def numRanks(sample):
  tiles = sample['Mapping']['tiles']
  tilesPerRank = sample['Mapping']['tilesPerRank']
  xRanks = int(tiles[0]) / int(tilesPerRank[0])
  yRanks = int(tiles[1]) / int(tilesPerRank[1])
  zRanks = int(tiles[2]) / int(tilesPerRank[2])
  return xRanks * yRanks * zRanks
f = json.load(open('$1'))
if '$2' == 'single':
  print wallTime(f), numRanks(f)
elif '$2' == 'dual':
  print max(wallTime(f['configs'][0]), wallTime(f['configs'][1])), \
        numRanks(f['configs'][0]) + numRanks(f['configs'][1])
else:
  assert(false)"
}

###############################################################################
# Derived options
###############################################################################

export EXECUTABLE="$SOLEIL_DIR"/src/soleil.exec

# Total wall-clock time is the maximum across all samples.
# Total number of ranks is the sum of all sample rank requirements.
MINUTES=0
NUM_RANKS=0
function parse_config {
    read -r _MINUTES _NUM_RANKS <<<"$(read_json "$@")"
    MINUTES=$(( MINUTES > _MINUTES ? MINUTES : _MINUTES ))
    NUM_RANKS=$(( NUM_RANKS + _NUM_RANKS ))
}
for (( i = 1; i <= $#; i++ )); do
    j=$((i+1))
    if [[ "${!i}" == "-i" ]] && (( $i < $# )); then
        parse_config "${!j}" "single"
    elif [[ "${!i}" == "-m" ]] && (( $i < $# )); then
        parse_config "${!j}" "dual"
    fi
done
if (( NUM_RANKS < 1 )); then
    quit "No configuration files provided"
fi
export MINUTES
export NUM_RANKS

###############################################################################

source "$SOLEIL_DIR"/src/run.sh<|MERGE_RESOLUTION|>--- conflicted
+++ resolved
@@ -16,14 +16,9 @@
 # On how many ranks to output Legion profiler logs [number, or "ALL"]
 export PROFILED_RANKS="${PROFILED_RANKS:-0}"
 
-<<<<<<< HEAD
-# Whether to print a backtrace on crash (interferes with signal handling)
-export GASNET_BACKTRACE="${GASNET_BACKTRACE:-1}"
-=======
 # Whether to print a backtrace on crash [0 or 1]
 # (careful: interferes with signal handling)
-export REALM_BACKTRACE="${REALM_BACKTRACE:-1}"
->>>>>>> 0ed7264b
+export GASNET_BACKTRACE="${GASNET_BACKTRACE:-1}"
 
 ###############################################################################
 # Helper functions
