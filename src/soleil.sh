#!/bin/bash -eu

###############################################################################
# Inputs
###############################################################################

# Which queue/partition to use (if a scheduler is available)
export QUEUE="${QUEUE:-}"

# Which job to wait for before starting (if a scheduler is available)
export AFTER="${AFTER:-}"

# Whether to use GPUs (if available)
export USE_CUDA="${USE_CUDA:-1}"

# Whether to emit Legion profiler logs
export PROFILE="${PROFILE:-0}"

<<<<<<< HEAD
# Whether to print a backtrace on crash [0 or 1]
# (careful: interferes with signal handling)
export GASNET_BACKTRACE="${GASNET_BACKTRACE:-1}"
=======
# Whether to print a backtrace on crash (interferes with signal handling)
export REALM_BACKTRACE="${REALM_BACKTRACE:-1}"
>>>>>>> 37edafec

###############################################################################
# Helper functions
###############################################################################

function quit {
    echo "$1" >&2
    exit 1
}

function read_json {
    python2 -c "
import json
def wallTime(sample):
  return int(sample['Mapping']['wallTime'])
def numRanks(sample):
  tiles = sample['Mapping']['tiles']
  tilesPerRank = sample['Mapping']['tilesPerRank']
  xRanks = int(tiles[0]) / int(tilesPerRank[0])
  yRanks = int(tiles[1]) / int(tilesPerRank[1])
  zRanks = int(tiles[2]) / int(tilesPerRank[2])
  return xRanks * yRanks * zRanks
f = json.load(open('$1'))
if '$2' == 'single':
  print wallTime(f), numRanks(f)
elif '$2' == 'dual':
  print max(wallTime(f['configs'][0]), wallTime(f['configs'][1])), \
        numRanks(f['configs'][0]) + numRanks(f['configs'][1])
else:
  assert(false)"
}

###############################################################################
# Derived options
###############################################################################

export EXECUTABLE="$SOLEIL_DIR"/src/soleil.exec

# Total wall-clock time is the maximum across all samples.
# Total number of ranks is the sum of all sample rank requirements.
MINUTES=0
NUM_RANKS=0
function parse_config {
    read -r _MINUTES _NUM_RANKS <<<"$(read_json "$@")"
    MINUTES=$(( MINUTES > _MINUTES ? MINUTES : _MINUTES ))
    NUM_RANKS=$(( NUM_RANKS + _NUM_RANKS ))
}
for (( i = 1; i <= $#; i++ )); do
    j=$((i+1))
    if [[ "${!i}" == "-i" ]] && (( $i < $# )); then
        parse_config "${!j}" "single"
    elif [[ "${!i}" == "-m" ]] && (( $i < $# )); then
        parse_config "${!j}" "dual"
    fi
done
if (( NUM_RANKS < 1 )); then
    quit "No configuration files provided"
fi
export MINUTES
export NUM_RANKS

###############################################################################

source "$SOLEIL_DIR"/src/run.sh<|MERGE_RESOLUTION|>--- conflicted
+++ resolved
@@ -16,14 +16,8 @@
 # Whether to emit Legion profiler logs
 export PROFILE="${PROFILE:-0}"
 
-<<<<<<< HEAD
-# Whether to print a backtrace on crash [0 or 1]
-# (careful: interferes with signal handling)
+# Whether to print a backtrace on crash (interferes with signal handling)
 export GASNET_BACKTRACE="${GASNET_BACKTRACE:-1}"
-=======
-# Whether to print a backtrace on crash (interferes with signal handling)
-export REALM_BACKTRACE="${REALM_BACKTRACE:-1}"
->>>>>>> 37edafec
 
 ###############################################################################
 # Helper functions
