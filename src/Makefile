# Required paths
ifndef LEGION_DIR
  $(error LEGION_DIR is not set)
endif
ifndef SOLEIL_DIR
  $(error SOLEIL_DIR is not set)
endif

# OS-specific options
ifeq ($(shell uname),Darwin)
  DYNLINK_PATH := DYLD_LIBRARY_PATH
else
  DYNLINK_PATH := LD_LIBRARY_PATH
endif

# CUDA options
USE_CUDA ?= 1

# HDF options
export USE_HDF ?= 1
export HDF_HEADER ?= hdf5.h
HDF_LIBNAME ?= hdf5

# C compiler options
<<<<<<< HEAD
CFLAGS += -g -O2 -Wall -Werror -fno-strict-aliasing -I$(LEGION_DIR)/runtime
=======
CFLAGS += -g -O2 -Wall -Werror -fno-strict-aliasing -I$(LEGION_DIR)/runtime -I$(LEGION_DIR)/bindings/regent
>>>>>>> 318db25f
CXXFLAGS += -std=c++11 -g -O2 -Wall -Werror -fno-strict-aliasing -I$(LEGION_DIR)/runtime -I$(LEGION_DIR)/bindings/regent

# Regent options
export INCLUDE_PATH := .
ifdef HDF_ROOT
  export INCLUDE_PATH := $(INCLUDE_PATH);$(HDF_ROOT)/include
  export $(DYNLINK_PATH) := $($(DYNLINK_PATH)):$(HDF_ROOT)/lib
endif
REGENT := $(LEGION_DIR)/language/regent.py -g
ifeq ($(USE_CUDA), 1)
  REGENT_FLAGS := -fflow 0 -fopenmp 1 -foverride-demand-openmp 1 -finner 1 -fcuda 1 -fcuda-offline 1 -foverride-demand-cuda 1
else
  REGENT_FLAGS := -fflow 0 -fopenmp 1 -foverride-demand-openmp 1 -finner 1 -fcuda 0
endif

# Link flags
ifdef CRAYPE_VERSION
  LINK_FLAGS += -Bdynamic
  LINK_FLAGS += $(CRAY_UGNI_POST_LINK_OPTS) -lugni
  LINK_FLAGS += $(CRAY_UDREG_POST_LINK_OPTS) -ludreg
endif
LINK_FLAGS += -L$(LEGION_DIR)/bindings/regent -lregent
ifdef HDF_ROOT
  LINK_FLAGS += -L$(HDF_ROOT)/lib
endif
ifeq ($(USE_HDF), 1)
  LINK_FLAGS += -l$(HDF_LIBNAME)
endif
LINK_FLAGS += -lm

.PHONY: default all clean

default: soleil.exec

all: soleil.exec dom_host.exec

clean:
	$(RM) *.exec *.o *-desugared.rg config_schema.h

%-desugared.rg: %.rg
	./desugar.py $< > $@

soleil.exec: soleil.o soleil_mapper.o config_schema.o json.o
	$(CXX) -o $@ $^ $(LINK_FLAGS)

soleil.o: soleil-desugared.rg soleil_mapper.h config_schema.h hdf_helper.rg dom-desugared.rg util-desugared.rg
	$(REGENT) soleil-desugared.rg $(REGENT_FLAGS)

dom_host.exec: dom_host.o config_schema.o json.o
	$(CXX) -o $@ $^ $(LINK_FLAGS)

dom_host.o: dom_host.rg config_schema.h dom-desugared.rg util-desugared.rg
	$(REGENT) dom_host.rg $(REGENT_FLAGS)

soleil_mapper.o: soleil_mapper.cc soleil_mapper.h config_schema.h
	$(CXX) $(CXXFLAGS) -c -o  $@ $<

config_schema.o config_schema.h: process_schema.rg config_schema.lua json.h util-desugared.rg
	$(REGENT) process_schema.rg config_schema.lua $(REGENT_FLAGS)

json.o: json.c json.h
	$(CC) $(CFLAGS) -c -o $@ $<<|MERGE_RESOLUTION|>--- conflicted
+++ resolved
@@ -22,11 +22,7 @@
 HDF_LIBNAME ?= hdf5
 
 # C compiler options
-<<<<<<< HEAD
-CFLAGS += -g -O2 -Wall -Werror -fno-strict-aliasing -I$(LEGION_DIR)/runtime
-=======
 CFLAGS += -g -O2 -Wall -Werror -fno-strict-aliasing -I$(LEGION_DIR)/runtime -I$(LEGION_DIR)/bindings/regent
->>>>>>> 318db25f
 CXXFLAGS += -std=c++11 -g -O2 -Wall -Werror -fno-strict-aliasing -I$(LEGION_DIR)/runtime -I$(LEGION_DIR)/bindings/regent
 
 # Regent options
