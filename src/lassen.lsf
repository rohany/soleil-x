--- conflicted
+++ resolved
@@ -15,13 +15,8 @@
 
 export REALM_BACKTRACE=1
 # NOTE: We have to run through the pick_hcas.py script, due to a GASNet bug.
-<<<<<<< HEAD
 jsrun -n "$NUM_RANKS" -r 4 -a 1 -c 10 -g 1 -b rs \
-    -E LD_LIBRARY_PATH -E SOLEIL_DIR -E GASNET_BACKTRACE \
-=======
-jsrun -n "$NUM_RANKS" -r 1 -a 1 -c 40 -g 4 -b rs \
     -E LD_LIBRARY_PATH -E SOLEIL_DIR -E REALM_BACKTRACE \
->>>>>>> cba09413
     "$SOLEIL_DIR"/src/pick_hcas.py \
     "$EXECUTABLE" $ARGS \
     -ll:cpu 0 -ll:ocpu 1 -ll:onuma 0 -ll:okindhack -ll:othr 2 \
