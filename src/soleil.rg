import "regent"

-------------------------------------------------------------------------------
-- IMPORTS
-------------------------------------------------------------------------------

local C = regentlib.c
local MAPPER = terralib.includec("soleil_mapper.h")
local SCHEMA = terralib.includec("config_schema.h")
local UTIL = require 'util-desugared'

local acos = regentlib.acos(double)
local ceil = regentlib.ceil(double)
local cos = regentlib.cos(double)
local exp = regentlib.exp(double)
local fabs = regentlib.fabs(double)
local floor = regentlib.floor(double)
local fmod = regentlib.fmod(double)
local pow = regentlib.pow(double)
local sin = regentlib.sin(double)
local sqrt = regentlib.sqrt(double)
local log = regentlib.log(double)

-------------------------------------------------------------------------------
-- COMPILE-TIME CONFIGURATION
-------------------------------------------------------------------------------

local MAX_ANGLES_PER_QUAD = 44

-------------------------------------------------------------------------------
-- DATA STRUCTURES
-------------------------------------------------------------------------------

local Config = SCHEMA.Config
local MultiConfig = SCHEMA.MultiConfig

local struct Particles_columns {
  id : int64;
  cell : int3d;
  position : double[3];
  velocity : double[3];
  temperature : double;
  diameter : double;
  density : double;
  deltaVelocityOverRelaxationTime : double[3];
  deltaTemperatureTerm : double;
  position_old : double[3];
  velocity_old : double[3];
  temperature_old : double;
  position_new : double[3];
  velocity_new : double[3];
  temperature_new : double;
  velocity_t : double[3];
  temperature_t : double;
  __valid : bool;
  __xfer_dir : int8;
  __xfer_slot : int64;
}

local Particles_primitives = terralib.newlist({
  'id',
  'position',
  'velocity',
  'temperature',
  'diameter',
  'density',
  '__valid',
})
local Particles_derived = terralib.newlist({
  'cell',
  'deltaVelocityOverRelaxationTime',
  'deltaTemperatureTerm',
})
local Particles_iterTemp = terralib.newlist({
  'position_old',
  'velocity_old',
  'temperature_old',
  'position_new',
  'velocity_new',
  'temperature_new',
})
local Particles_subStepTemp = terralib.newlist({
  'velocity_t',
  'temperature_t',
  '__xfer_dir',
  '__xfer_slot',
})
for _,e in ipairs(Particles_columns.entries) do
  local fld,_ = UTIL.parseStructEntry(e)
  assert(Particles_primitives:find(fld) or
         Particles_derived:find(fld) or
         Particles_iterTemp:find(fld) or
         Particles_subStepTemp:find(fld))
end

local Particles_subStepConserved =
  UTIL.setToList(
    UTIL.setSubList(
      UTIL.listToSet(UTIL.fieldNames(Particles_columns)),
      Particles_subStepTemp))

local TradeQueue_columns =
  UTIL.deriveStruct('TradeQueue_columns',
                    Particles_columns,
                    Particles_subStepConserved)

local CopyQueue_columns =
  UTIL.deriveStruct('CopyQueue_columns',
                    Particles_columns,
                    Particles_primitives)

local struct Fluid_columns {
  rho : double;
  pressure : double;
  velocity : double[3];
  centerCoordinates : double[3];
  velocityGradientX : double[3];
  velocityGradientY : double[3];
  velocityGradientZ : double[3];
  temperature : double;
  rhoVelocity : double[3];
  rhoEnergy : double;
  rho_old : double;
  rhoVelocity_old : double[3];
  rhoEnergy_old : double;
  rho_new : double;
  rhoVelocity_new : double[3];
  rhoEnergy_new : double;
  rho_t : double;
  rhoVelocity_t : double[3];
  rhoEnergy_t : double;
  rhoFluxX : double;
  rhoVelocityFluxX : double[3];
  rhoEnergyFluxX : double;
  rhoFluxY : double;
  rhoVelocityFluxY : double[3];
  rhoEnergyFluxY : double;
  rhoFluxZ : double;
  rhoVelocityFluxZ : double[3];
  rhoEnergyFluxZ : double;
  dissipation : double;
  dissipationFlux : double;
  to_Radiation : int3d;
  dudtBoundary : double;
  dTdtBoundary : double;
  velocity_old_NSCBC : double[3];
  temperature_old_NSCBC : double;
  velocity_inc : double[3];
  temperature_inc : double;
}

local Fluid_primitives = terralib.newlist({
  'rho',
  'pressure',
  'velocity',
  'temperature',
})

struct Radiation_columns {
  G : double;
  S : double;
  Ib : double;
  sigma : double;
  acc_d2 : double;
  acc_d2t4 : double;
}

struct Image_columns {
  R : float;
  G : float;
  B : float;
  A : float;
  Z : float;
}

-------------------------------------------------------------------------------
-- EXTERNAL MODULE IMPORTS
-------------------------------------------------------------------------------

local DOM = (require 'dom-desugared')(MAX_ANGLES_PER_QUAD, Radiation_columns, SCHEMA)

local HDF_FLUID = (require 'hdf_helper')(int3d, int3d, Fluid_columns,
                                         Fluid_primitives,
                                         {timeStep=int,simTime=double})

local HDF_PARTICLES = (require 'hdf_helper')(int1d, int3d, Particles_columns,
                                             Particles_primitives,
                                             {timeStep=int,simTime=double})

-------------------------------------------------------------------------------
-- CONSTANTS
-------------------------------------------------------------------------------

local PI = 3.1415926535898
local SB = 5.67e-08
local DBL_DECIMAL_DIG = 17 -- HACK: normally defined in float.h
local DBL_FORMAT = '%.'..tostring(DBL_DECIMAL_DIG)..'e'

local RK_MIN_ORDER = 2
local RK_MAX_ORDER = 4
-- We only support methods with C[i+1] = A[i+1,i] and A[i,j] = 0 for i != j+1
local RK_B = { -- B[1] B[2] ... B[s]
  [2] = {    0.0,     1.0},
  [3] = {1.0/4.0,     0.0, 3.0/4.0},
  [4] = {1.0/6.0, 1.0/3.0, 1.0/3.0, 1.0/6.0},
}
local RK_C = { -- C[2] ... C[s]
  [2] = {1.0/2.0},
  [3] = {1.0/3.0, 2.0/3.0},
  [4] = {1.0/2.0, 1.0/2.0,     1.0},
}

-------------------------------------------------------------------------------
-- MACROS
-------------------------------------------------------------------------------

local __demand(__inline)
task is_xNegGhost(c : int3d, Grid_xBnum : int)
  return c.x < Grid_xBnum
end

local __demand(__inline)
task is_yNegGhost(c : int3d, Grid_yBnum : int)
  return c.y < Grid_yBnum
end

local __demand(__inline)
task is_zNegGhost(c : int3d, Grid_zBnum : int)
  return c.z < Grid_zBnum
end

local __demand(__inline)
task is_xPosGhost(c : int3d, Grid_xBnum : int, Grid_xNum : int)
  return c.x >= Grid_xNum + Grid_xBnum
end

local __demand(__inline)
task is_yPosGhost(c : int3d, Grid_yBnum : int, Grid_yNum : int)
  return c.y >= Grid_yNum + Grid_yBnum
end

local __demand(__inline)
task is_zPosGhost(c : int3d, Grid_zBnum : int, Grid_zNum : int)
  return c.z >= Grid_zNum + Grid_zBnum
end

local __demand(__inline)
task in_interior(c : int3d,
                 Grid_xBnum : int, Grid_xNum : int,
                 Grid_yBnum : int, Grid_yNum : int,
                 Grid_zBnum : int, Grid_zNum : int)
  return
    Grid_xBnum <= c.x and c.x < Grid_xNum + Grid_xBnum and
    Grid_yBnum <= c.y and c.y < Grid_yNum + Grid_yBnum and
    Grid_zBnum <= c.z and c.z < Grid_zNum + Grid_zBnum
end

local __demand(__inline)
task drand48_r(rngState : &C.drand48_data)
  var res : double
  C.drand48_r(rngState, &res)
  return res
end

__demand(__inline)
task vs_mul(a : double[3], b : double)
  return array(a[0] * b, a[1] * b, a[2] * b)
end

__demand(__inline)
task vs_div(a : double[3], b : double)
  return array(a[0] / b, a[1] / b, a[2] / b)
end

__demand(__inline)
task dot(a : double[3], b : double[3])
  return a[0] * b[0] + a[1] * b[1] + a[2] * b[2]
end

__demand(__inline)
task vv_add(a : double[3], b : double[3])
  return array(a[0] + b[0], a[1] + b[1], a[2] + b[2])
end

__demand(__inline)
task vv_sub(a : double[3], b : double[3])
  return array(a[0] - b[0], a[1] - b[1], a[2] - b[2])
end

__demand(__inline)
task vv_mul(a : double[3], b : double[3])
  return array(a[0] * b[0], a[1] * b[1], a[2] * b[2])
end

__demand(__inline)
task vv_div(a : double[3], b : double[3])
  return array(a[0] / b[0], a[1] / b[1], a[2] / b[2])
end


-------------------------------------------------------------------------------
-- Visualization
-------------------------------------------------------------------------------

local root_dir = arg[0]:match(".*/") or "./"
assert(os.getenv('LG_RT_DIR'), "LG_RT_DIR should be set!")
local runtime_dir = os.getenv('LG_RT_DIR') .. "/"
local legion_dir = runtime_dir .. "legion/"
local mapper_dir = runtime_dir .. "mappers/"
local realm_dir = runtime_dir .. "realm/"

render = terralib.includec("render.h",
{"-I", root_dir,
"-I", runtime_dir,
"-I", mapper_dir,
"-I", legion_dir,
"-I", realm_dir,
})

local struct Draw_columns {
id : int64;
}


task VisualizeInit(config : Config,
                  Fluid : region(ispace(int3d), Fluid_columns),
                  p_Fluid : partition(disjoint, Fluid, ispace(int3d)),
                  Particles : region(ispace(int1d), Particles_columns),
                  particlesToDraw : region(ispace(int1d), Draw_columns),
                  lowerBound : double[3],
                  upperBound : double[3]
)
where
  writes(Particles.{id}, particlesToDraw),
  reads(Fluid, particlesToDraw)
do
  -- assign particles ids
  var particleID : int64 = 0
  for p in Particles do
    p.id = particleID
    particleID = particleID + 1
  end

  -- select particles to draw
  C.srand(0)
  for i = 0, config.Visualization.numParticlesToDraw do
    var r = [double](C.rand()) / C.RAND_MAX
    particlesToDraw[i].id = r * config.Particles.initNum
  end

  -- bubble sort the array
  for i = 0, config.Visualization.numParticlesToDraw do
    for j = i, config.Visualization.numParticlesToDraw do
      if particlesToDraw[i].id > particlesToDraw[j].id then
        var temp = particlesToDraw[i].id
        particlesToDraw[i].id = particlesToDraw[j].id
        particlesToDraw[j].id = temp
      end
    end
  end

  -- get the global fluid bounds
  for i = 0, 3 do
    lowerBound[i] = 9999
    upperBound[i] = -9999
  end

  for f in Fluid do
    for i = 0, 3 do
      if Fluid[f].centerCoordinates[i] < lowerBound[i] then
        lowerBound[i] = Fluid[f].centerCoordinates[i]
      end
      if Fluid[f].centerCoordinates[i] > upperBound[i] then
        upperBound[i] = Fluid[f].centerCoordinates[i]
      end
    end
  end

  -- return the image partition
  var result = render.cxx_initialize(__runtime(),
                                    __context(),
                                    config.Mapping.sampleId,
                                    __raw(p_Fluid))
  return result

end


task render_tile(FluidSubregion : region(ispace(int3d), Fluid_columns),
              ParticlesSubregion : region(ispace(int1d), Particles_columns),
              ImageSubregion : region(ispace(int3d), Image_columns),
              Fluid : region(ispace(int3d), Fluid_columns),
              Particles : region(ispace(int1d), Particles_columns),
              p_Fluid : partition(disjoint, Fluid, ispace(int3d)),
              p_Particles : partition(disjoint, Particles, ispace(int3d)),
              particlesToDraw : region(ispace(int1d), Draw_columns),
              lowerBound : double[3],
              upperBound : double[3],
              config : Config
)
where
  reads(Fluid, Particles, particlesToDraw),
  writes(ImageSubregion)
do
  var numFluidFields : int = 37
  var fluidFields : C.legion_field_id_t[numFluidFields] = __fields(Fluid)
  var numParticlesFields : int = 21
  var particlesFields : C.legion_field_id_t[numParticlesFields] = __fields(Particles)
  var numImageFields : int = 5
  var imageFields : C.legion_field_id_t[numImageFields] = __fields(ImageSubregion)

  render.cxx_render(__runtime(),
                    __context(),
                    config.Mapping.sampleId,
                    __physical(Fluid),
                    fluidFields,
                    numFluidFields,
                    __physical(Particles),
                    particlesFields,
                    numParticlesFields,
                    __physical(ImageSubregion),
                    imageFields,
                    numImageFields,
                    __raw(p_Fluid),
                    __raw(p_Particles),
                    config.Visualization.numParticlesToDraw,
                    config.Visualization.isosurfaceField,
                    config.Visualization.isosurfaceValue,
                    __physical(particlesToDraw),
                    lowerBound,
                    upperBound)

  render.cxx_reduce(__runtime(),
                    __context(),
                    config.Mapping.sampleId)
end


task Visualize(config : Config,
              Integrator_timeStep : int32,
              Fluid : region(ispace(int3d), Fluid_columns),
              Particles : region(ispace(int1d), Particles_columns),
              p_Fluid : partition(disjoint, Fluid, ispace(int3d)),
              p_Particles : partition(disjoint, Particles, ispace(int3d)),
              particlesToDraw : region(ispace(int1d), Draw_columns),
              lowerBound : double[3],
              upperBound : double[3],
              tiles : ispace(int3d),
              Image : region(ispace(int3d), Image_columns),
              p_Image : partition(disjoint, Image, ispace(int3d))
)
where
  reads(Fluid, Particles, particlesToDraw),
  writes(Image)
do
  if Integrator_timeStep % config.Visualization.stepsPerRender == 0 and config.Visualization.stepsPerRender > 0 then
-- TODO change this for i in linear index space do, compute c from i
    for c in tiles do
      var index : int3d = { 0, 0, c.x + c.y * config.Mapping.tiles[0] + c.z * config.Mapping.tiles[0] * config.Mapping.tiles[1] }
      render_tile(p_Fluid[c], p_Particles[c], p_Image[index], Fluid, Particles, p_Fluid, p_Particles, particlesToDraw, lowerBound, upperBound, config)
    end
  end
end


-------------------------------------------------------------------------------
-- I/O ROUTINES
-------------------------------------------------------------------------------

-- regentlib.rexpr, regentlib.rexpr, regentlib.rexpr* -> regentlib.rquote
local function emitConsoleWrite(config, format, ...)
  local args = terralib.newlist{...}
  return rquote
    var consoleFile = [&int8](C.malloc(256))
    C.snprintf(consoleFile, 256, '%s/console.txt', config.Mapping.outDir)
    var console = UTIL.openFile(consoleFile, 'a')
    C.free(consoleFile)
    C.fprintf(console, format, [args])
    C.fflush(console)
    C.fclose(console)
  end
end

__demand(__leaf) -- MANUALLY PARALLELIZED, NO CUDA, NO OPENMP
task Console_WriteHeader(_ : int,
                         config : Config)
  [emitConsoleWrite(config, 'Iteration\t'..
                            'Sim Time\t'..
                            'Wall Time\t'..
                            'Delta Time\t'..
                            'Avg Press\t'..
                            'Avg Temp\t'..
                            'Avg KE\t'..
                            'Particle Num\t'..
                            'Avg Particle T\n')];
  return _
end

__demand(__leaf) -- MANUALLY PARALLELIZED, NO CUDA, NO OPENMP
task Console_Write(config : Config,
                   Integrator_timeStep : int,
                   Integrator_simTime : double,
                   startTime : uint64,
                   Integrator_deltaTime : double,
                   Flow_averagePressure : double,
                   Flow_averageTemperature : double,
                   Flow_averageKineticEnergy : double,
                   Particles_number : int64,
                   Particles_averageTemperature : double)
  var currTime = C.legion_get_current_time_in_micros() / 1000;
  [emitConsoleWrite(config, '%d\t'..
                            DBL_FORMAT..'\t'..
                            '%llu.%03llu\t'..
                            DBL_FORMAT..'\t'..
                            DBL_FORMAT..'\t'..
                            DBL_FORMAT..'\t'..
                            DBL_FORMAT..'\t'..
                            '%lld\t'..
                            DBL_FORMAT..'\n',
                    Integrator_timeStep,
                    Integrator_simTime,
                    rexpr (currTime - startTime) / 1000 end,
                    rexpr (currTime - startTime) % 1000 end,
                    Integrator_deltaTime,
                    Flow_averagePressure,
                    Flow_averageTemperature,
                    Flow_averageKineticEnergy,
                    Particles_number,
                    Particles_averageTemperature)];
end

-- regentlib.rexpr, regentlib.rexpr, regentlib.rexpr, regentlib.rexpr*
--   -> regentlib.rquote
local function emitProbeWrite(config, probeId, format, ...)
  local args = terralib.newlist{...}
  return rquote
    var filename = [&int8](C.malloc(256))
    C.snprintf(filename, 256, '%s/probe%d.csv', config.Mapping.outDir, probeId)
    var file = UTIL.openFile(filename, 'a')
    C.free(filename)
    C.fprintf(file, format, [args])
    C.fflush(file)
    C.fclose(file)
  end
end

__demand(__leaf, __parallel, __cuda)
task Probe_AvgFluidT(Fluid : region(ispace(int3d), Fluid_columns),
                     probe : SCHEMA.Volume,
                     totalCells : int)
where
  reads(Fluid.temperature)
do
  var fromCell = probe.fromCell
  var uptoCell = probe.uptoCell
  var acc = 0.0
  __demand(__openmp)
  for c in Fluid do
    if fromCell[0] <= c.x and c.x <= uptoCell[0] and
       fromCell[1] <= c.y and c.y <= uptoCell[1] and
       fromCell[2] <= c.z and c.z <= uptoCell[2] then
      acc += Fluid[c].temperature / totalCells
    end
  end
  return acc
end

__demand(__leaf, __parallel, __cuda)
task Probe_CountParticles(Particles : region(ispace(int1d), Particles_columns),
                          probe : SCHEMA.Volume)
where
  reads(Particles.{cell, __valid})
do
  var fromCell = probe.fromCell
  var uptoCell = probe.uptoCell
  var acc = int64(0)
  __demand(__openmp)
  for p in Particles do
    if Particles[p].__valid then
      var cell = Particles[p].cell
      if fromCell[0] <= cell.x and cell.x <= uptoCell[0] and
         fromCell[1] <= cell.y and cell.y <= uptoCell[1] and
         fromCell[2] <= cell.z and cell.z <= uptoCell[2] then
        acc += 1
      end
    end
  end
  return acc
end

__demand(__leaf, __parallel, __cuda)
task Probe_AvgParticleT(Particles : region(ispace(int1d), Particles_columns),
                        probe : SCHEMA.Volume,
                        totalParticles : int64)
where
  reads(Particles.{cell, temperature, __valid})
do
  var fromCell = probe.fromCell
  var uptoCell = probe.uptoCell
  var acc = 0.0
  __demand(__openmp)
  for p in Particles do
    if Particles[p].__valid then
      var cell = Particles[p].cell
      if fromCell[0] <= cell.x and cell.x <= uptoCell[0] and
         fromCell[1] <= cell.y and cell.y <= uptoCell[1] and
         fromCell[2] <= cell.z and cell.z <= uptoCell[2] then
        acc += Particles[p].temperature / totalParticles
      end
    end
  end
  return acc
end

__demand(__leaf, __parallel, __cuda)
task Probe_AvgCellOfParticleT(Fluid : region(ispace(int3d), Fluid_columns),
                              Particles : region(ispace(int1d), Particles_columns),
                              probe : SCHEMA.Volume,
                              totalParticles : int64)
where
  reads(Particles.{cell, temperature, __valid}),
  reads(Fluid.temperature)
do
  var fromCell = probe.fromCell
  var uptoCell = probe.uptoCell
  var acc = 0.0
  __demand(__openmp)
  for p in Particles do
    if Particles[p].__valid then
      var cell = Particles[p].cell
      if fromCell[0] <= cell.x and cell.x <= uptoCell[0] and
         fromCell[1] <= cell.y and cell.y <= uptoCell[1] and
         fromCell[2] <= cell.z and cell.z <= uptoCell[2] then
        acc += Fluid[cell].temperature / totalParticles
      end
    end
  end
  return acc
end

__demand(__leaf) -- MANUALLY PARALLELIZED, NO CUDA, NO OPENMP
task Probe_WriteHeader(_ : int,
                       config : Config,
                       probeId : int)
  [emitProbeWrite(config, probeId, 'Iter\t'..
                                   'AvgFluidT\t'..
                                   'AvgParticleT\t'..
                                   'AvgCellOfParticleT\n')];
  return _
end

__demand(__leaf) -- MANUALLY PARALLELIZED, NO CUDA, NO OPENMP
task Probe_Write(_ : int,
                 config : Config,
                 probeId : int,
                 Integrator_timeStep : int,
                 avgFluidT : double,
                 avgParticleT : double,
                 avgCellOfParticleT : double)
  [emitProbeWrite(config, probeId, '%d\t'..
                                   DBL_FORMAT..'\t'..
                                   DBL_FORMAT..'\t'..
                                   DBL_FORMAT..'\n',
                  Integrator_timeStep,
                  avgFluidT,
                  avgParticleT,
                  avgCellOfParticleT)];
  return _
end

__demand(__leaf) -- MANUALLY PARALLELIZED, NO CUDA, NO OPENMP
task IO_CreateDir(_ : int,
                  dirname : regentlib.string)
  UTIL.createDir(dirname)
  return _
end









-------------------------------------------------------------------------------
-- OTHER ROUTINES
-------------------------------------------------------------------------------

__demand(__inline)
task locate(pos : double[3],
            Grid_xBnum : int32, Grid_xNum : int32, Grid_xOrigin : double, Grid_xWidth : double,
            Grid_yBnum : int32, Grid_yNum : int32, Grid_yOrigin : double, Grid_yWidth : double,
            Grid_zBnum : int32, Grid_zNum : int32, Grid_zOrigin : double, Grid_zWidth : double)
  var xcw = Grid_xWidth/Grid_xNum
  var xro = Grid_xOrigin-Grid_xBnum*xcw
  var xpos = int(floor((pos[0]-xro)/xcw))
  var xrnum = Grid_xNum+2*Grid_xBnum
  var xidx = max(0, min(xrnum-1, xpos))
  var ycw = Grid_yWidth/Grid_yNum
  var yro = Grid_yOrigin-Grid_yBnum*ycw
  var ypos = int(floor((pos[1]-yro)/ycw))
  var yrnum = Grid_yNum+2*Grid_yBnum
  var yidx = max(0, min(yrnum-1, ypos))
  var zcw = Grid_zWidth/Grid_zNum
  var zro = Grid_zOrigin-Grid_zBnum*zcw
  var zpos = int(floor((pos[2]-zro)/zcw))
  var zrnum = Grid_zNum+2*Grid_zBnum
  var zidx = max(0, min(zrnum-1, zpos))
  return int3d{xidx, yidx, zidx}
end

__demand(__inline)
task TrilinearInterpolateVelocity(xyz : double[3],
                                  c000 : double[3],
                                  c100 : double[3],
                                  c010 : double[3],
                                  c110 : double[3],
                                  c001 : double[3],
                                  c101 : double[3],
                                  c011 : double[3],
                                  c111 : double[3],
                                  Grid_xCellWidth : double, Grid_xRealOrigin : double,
                                  Grid_yCellWidth : double, Grid_yRealOrigin : double,
                                  Grid_zCellWidth : double, Grid_zRealOrigin : double)
  var dX = fmod((((xyz[0]-Grid_xRealOrigin)/Grid_xCellWidth)+0.5), 1.0)
  var dY = fmod((((xyz[1]-Grid_yRealOrigin)/Grid_yCellWidth)+0.5), 1.0)
  var dZ = fmod((((xyz[2]-Grid_zRealOrigin)/Grid_zCellWidth)+0.5), 1.0)
  var oneMinusdX = (1.0-dX)
  var oneMinusdY = (1.0-dY)
  var oneMinusdZ = (1.0-dZ)
  var weight00 = vv_add(vs_mul(c000, oneMinusdX), vs_mul(c100, dX))
  var weight10 = vv_add(vs_mul(c010, oneMinusdX), vs_mul(c110, dX))
  var weight01 = vv_add(vs_mul(c001, oneMinusdX), vs_mul(c101, dX))
  var weight11 = vv_add(vs_mul(c011, oneMinusdX), vs_mul(c111, dX))
  var weight0 = vv_add(vs_mul(weight00, oneMinusdY), vs_mul(weight10, dY))
  var weight1 = vv_add(vs_mul(weight01, oneMinusdY), vs_mul(weight11, dY))
  return vv_add(vs_mul(weight0, oneMinusdZ), vs_mul(weight1, dZ))
end

__demand(__inline)
task InterpolateTriVelocity(c : int3d,
                            xyz : double[3],
                            Fluid : region(ispace(int3d), Fluid_columns),
                            Grid_xCellWidth : double, Grid_xRealOrigin : double,
                            Grid_yCellWidth : double, Grid_yRealOrigin : double,
                            Grid_zCellWidth : double, Grid_zRealOrigin : double)
where
  reads(Fluid.{centerCoordinates, velocity})
do
  var i000 = Fluid[c].velocity
  var i001 = Fluid[((c+{ 0, 0, 1})%Fluid.bounds)].velocity
  var i00_ = Fluid[((c+{ 0, 0,-1})%Fluid.bounds)].velocity
  var i010 = Fluid[((c+{ 0, 1, 0})%Fluid.bounds)].velocity
  var i011 = Fluid[((c+{ 0, 1, 1})%Fluid.bounds)].velocity
  var i01_ = Fluid[((c+{ 0, 1,-1})%Fluid.bounds)].velocity
  var i0_0 = Fluid[((c+{ 0,-1, 0})%Fluid.bounds)].velocity
  var i0_1 = Fluid[((c+{ 0,-1, 1})%Fluid.bounds)].velocity
  var i0__ = Fluid[((c+{ 0,-1,-1})%Fluid.bounds)].velocity

  var i100 = Fluid[((c+{ 1, 0, 0})%Fluid.bounds)].velocity
  var i101 = Fluid[((c+{ 1, 0, 1})%Fluid.bounds)].velocity
  var i10_ = Fluid[((c+{ 1, 0,-1})%Fluid.bounds)].velocity
  var i110 = Fluid[((c+{ 1, 1, 0})%Fluid.bounds)].velocity
  var i111 = Fluid[((c+{ 1, 1, 1})%Fluid.bounds)].velocity
  var i11_ = Fluid[((c+{ 1, 1,-1})%Fluid.bounds)].velocity
  var i1_0 = Fluid[((c+{ 1,-1, 0})%Fluid.bounds)].velocity
  var i1_1 = Fluid[((c+{ 1,-1, 1})%Fluid.bounds)].velocity
  var i1__ = Fluid[((c+{ 1,-1,-1})%Fluid.bounds)].velocity

  var i_00 = Fluid[((c+{-1, 0, 0})%Fluid.bounds)].velocity
  var i_01 = Fluid[((c+{-1, 0, 1})%Fluid.bounds)].velocity
  var i_0_ = Fluid[((c+{-1, 0,-1})%Fluid.bounds)].velocity
  var i_10 = Fluid[((c+{-1, 1, 0})%Fluid.bounds)].velocity
  var i_11 = Fluid[((c+{-1, 1, 1})%Fluid.bounds)].velocity
  var i_1_ = Fluid[((c+{-1, 1,-1})%Fluid.bounds)].velocity
  var i__0 = Fluid[((c+{-1,-1, 0})%Fluid.bounds)].velocity
  var i__1 = Fluid[((c+{-1,-1, 1})%Fluid.bounds)].velocity
  var i___ = Fluid[((c+{-1,-1,-1})%Fluid.bounds)].velocity

  var v000 = array(0.0, 0.0, 0.0)
  var v001 = array(0.0, 0.0, 0.0)
  var v010 = array(0.0, 0.0, 0.0)
  var v011 = array(0.0, 0.0, 0.0)
  var v100 = array(0.0, 0.0, 0.0)
  var v101 = array(0.0, 0.0, 0.0)
  var v110 = array(0.0, 0.0, 0.0)
  var v111 = array(0.0, 0.0, 0.0)

  if (xyz[0]>Fluid[c].centerCoordinates[0]) then
    if (xyz[1]>Fluid[c].centerCoordinates[1]) then
      if (xyz[2]>Fluid[c].centerCoordinates[2]) then
        v000 = i000
        v001 = i001
        v010 = i010
        v011 = i011
        v100 = i100
        v101 = i101
        v110 = i110
        v111 = i111
      else
        v000 = i00_
        v001 = i000
        v010 = i01_
        v011 = i010
        v100 = i10_
        v101 = i100
        v110 = i11_
        v111 = i110
      end
    else
      if (xyz[2]>Fluid[c].centerCoordinates[2]) then
        v000 = i0_0
        v001 = i0_1
        v010 = i000
        v011 = i001
        v100 = i1_0
        v101 = i1_1
        v110 = i100
        v111 = i101
      else
        v000 = i0__
        v001 = i0_0
        v010 = i00_
        v011 = i000
        v100 = i1__
        v101 = i1_0
        v110 = i10_
        v111 = i100
      end
    end
  else
    if (xyz[1]>Fluid[c].centerCoordinates[1]) then
      if (xyz[2]>Fluid[c].centerCoordinates[2]) then
        v000 = i_00
        v001 = i_01
        v010 = i_10
        v011 = i_11
        v100 = i000
        v101 = i001
        v110 = i010
        v111 = i011
      else
        v000 = i_0_
        v001 = i_00
        v010 = i_1_
        v011 = i_10
        v100 = i00_
        v101 = i000
        v110 = i01_
        v111 = i010
      end
    else
      if (xyz[2]>Fluid[c].centerCoordinates[2]) then
        v000 = i__0
        v001 = i__1
        v010 = i_00
        v011 = i_01
        v100 = i0_0
        v101 = i0_1
        v110 = i000
        v111 = i001
      else
        v000 = i___
        v001 = i__0
        v010 = i_0_
        v011 = i_00
        v100 = i0__
        v101 = i0_0
        v110 = i00_
        v111 = i000
      end
    end
  end

  return TrilinearInterpolateVelocity(xyz, v000, v100, v010, v110, v001, v101, v011, v111, Grid_xCellWidth, Grid_xRealOrigin, Grid_yCellWidth, Grid_yRealOrigin, Grid_zCellWidth, Grid_zRealOrigin)
end

__demand(__inline)
task TrilinearInterpolateTemp(xyz : double[3],
                              c000 : double,
                              c100 : double,
                              c010 : double,
                              c110 : double,
                              c001 : double,
                              c101 : double,
                              c011 : double,
                              c111 : double,
                              Grid_xCellWidth : double, Grid_xRealOrigin : double,
                              Grid_yCellWidth : double, Grid_yRealOrigin : double,
                              Grid_zCellWidth : double, Grid_zRealOrigin : double)
  var dX = fmod((((xyz[0]-Grid_xRealOrigin)/Grid_xCellWidth)+0.5), 1.0)
  var dY = fmod((((xyz[1]-Grid_yRealOrigin)/Grid_yCellWidth)+0.5), 1.0)
  var dZ = fmod((((xyz[2]-Grid_zRealOrigin)/Grid_zCellWidth)+0.5), 1.0)
  var oneMinusdX = (1.0-dX)
  var oneMinusdY = (1.0-dY)
  var oneMinusdZ = (1.0-dZ)
  var weight00 = ((c000*oneMinusdX)+(c100*dX))
  var weight10 = ((c010*oneMinusdX)+(c110*dX))
  var weight01 = ((c001*oneMinusdX)+(c101*dX))
  var weight11 = ((c011*oneMinusdX)+(c111*dX))
  var weight0 = ((weight00*oneMinusdY)+(weight10*dY))
  var weight1 = ((weight01*oneMinusdY)+(weight11*dY))
  return ((weight0*oneMinusdZ)+(weight1*dZ))
end

__demand(__inline)
task InterpolateTriTemp(c : int3d,
                        xyz : double[3],
                        Fluid : region(ispace(int3d), Fluid_columns),
                        Grid_xCellWidth : double, Grid_xRealOrigin : double,
                        Grid_yCellWidth : double, Grid_yRealOrigin : double,
                        Grid_zCellWidth : double, Grid_zRealOrigin : double)
where
  reads(Fluid.{centerCoordinates, temperature})
do
  var i000 = Fluid[c].temperature
  var i001 = Fluid[((c+{ 0, 0, 1})%Fluid.bounds)].temperature
  var i00_ = Fluid[((c+{ 0, 0,-1})%Fluid.bounds)].temperature
  var i010 = Fluid[((c+{ 0, 1, 0})%Fluid.bounds)].temperature
  var i011 = Fluid[((c+{ 0, 1, 1})%Fluid.bounds)].temperature
  var i01_ = Fluid[((c+{ 0, 1,-1})%Fluid.bounds)].temperature
  var i0_0 = Fluid[((c+{ 0,-1, 0})%Fluid.bounds)].temperature
  var i0_1 = Fluid[((c+{ 0,-1, 1})%Fluid.bounds)].temperature
  var i0__ = Fluid[((c+{ 0,-1,-1})%Fluid.bounds)].temperature

  var i100 = Fluid[((c+{ 1, 0, 0})%Fluid.bounds)].temperature
  var i101 = Fluid[((c+{ 1, 0, 1})%Fluid.bounds)].temperature
  var i10_ = Fluid[((c+{ 1, 0,-1})%Fluid.bounds)].temperature
  var i110 = Fluid[((c+{ 1, 1, 0})%Fluid.bounds)].temperature
  var i111 = Fluid[((c+{ 1, 1, 1})%Fluid.bounds)].temperature
  var i11_ = Fluid[((c+{ 1, 1,-1})%Fluid.bounds)].temperature
  var i1_0 = Fluid[((c+{ 1,-1, 0})%Fluid.bounds)].temperature
  var i1_1 = Fluid[((c+{ 1,-1, 1})%Fluid.bounds)].temperature
  var i1__ = Fluid[((c+{ 1,-1,-1})%Fluid.bounds)].temperature

  var i_00 = Fluid[((c+{-1, 0, 0})%Fluid.bounds)].temperature
  var i_01 = Fluid[((c+{-1, 0, 1})%Fluid.bounds)].temperature
  var i_0_ = Fluid[((c+{-1, 0,-1})%Fluid.bounds)].temperature
  var i_10 = Fluid[((c+{-1, 1, 0})%Fluid.bounds)].temperature
  var i_11 = Fluid[((c+{-1, 1, 1})%Fluid.bounds)].temperature
  var i_1_ = Fluid[((c+{-1, 1,-1})%Fluid.bounds)].temperature
  var i__0 = Fluid[((c+{-1,-1, 0})%Fluid.bounds)].temperature
  var i__1 = Fluid[((c+{-1,-1, 1})%Fluid.bounds)].temperature
  var i___ = Fluid[((c+{-1,-1,-1})%Fluid.bounds)].temperature

  var v000 = 0.0
  var v001 = 0.0
  var v010 = 0.0
  var v011 = 0.0
  var v100 = 0.0
  var v101 = 0.0
  var v110 = 0.0
  var v111 = 0.0

  if (xyz[0]>Fluid[c].centerCoordinates[0]) then
    if (xyz[1]>Fluid[c].centerCoordinates[1]) then
      if (xyz[2]>Fluid[c].centerCoordinates[2]) then
        v000 = i000
        v001 = i001
        v010 = i010
        v011 = i011
        v100 = i100
        v101 = i101
        v110 = i110
        v111 = i111
      else
        v000 = i00_
        v001 = i000
        v010 = i01_
        v011 = i010
        v100 = i10_
        v101 = i100
        v110 = i11_
        v111 = i110
      end
    else
      if (xyz[2]>Fluid[c].centerCoordinates[2]) then
        v000 = i0_0
        v001 = i0_1
        v010 = i000
        v011 = i001
        v100 = i1_0
        v101 = i1_1
        v110 = i100
        v111 = i101
      else
        v000 = i0__
        v001 = i0_0
        v010 = i00_
        v011 = i000
        v100 = i1__
        v101 = i1_0
        v110 = i10_
        v111 = i100
      end
    end
  else
    if (xyz[1]>Fluid[c].centerCoordinates[1]) then
      if (xyz[2]>Fluid[c].centerCoordinates[2]) then
        v000 = i_00
        v001 = i_01
        v010 = i_10
        v011 = i_11
        v100 = i000
        v101 = i001
        v110 = i010
        v111 = i011
      else
        v000 = i_0_
        v001 = i_00
        v010 = i_1_
        v011 = i_10
        v100 = i00_
        v101 = i000
        v110 = i01_
        v111 = i010
      end
    else
      if (xyz[2]>Fluid[c].centerCoordinates[2]) then
        v000 = i__0
        v001 = i__1
        v010 = i_00
        v011 = i_01
        v100 = i0_0
        v101 = i0_1
        v110 = i000
        v111 = i001
      else
        v000 = i___
        v001 = i__0
        v010 = i_0_
        v011 = i_00
        v100 = i0__
        v101 = i0_0
        v110 = i00_
        v111 = i000
      end
    end
  end

  return TrilinearInterpolateTemp(xyz, v000, v100, v010, v110, v001, v101, v011, v111, Grid_xCellWidth, Grid_xRealOrigin, Grid_yCellWidth, Grid_yRealOrigin, Grid_zCellWidth, Grid_zRealOrigin)
end

__demand(__inline)
task GetDynamicViscosity(temperature : double,
                         Flow_constantVisc : double,
                         Flow_powerlawTempRef : double, Flow_powerlawViscRef : double,
                         Flow_sutherlandSRef : double, Flow_sutherlandTempRef : double, Flow_sutherlandViscRef : double,
                         Flow_viscosityModel : SCHEMA.ViscosityModel)
  var viscosity = 0.0
  if Flow_viscosityModel == SCHEMA.ViscosityModel_Constant then
    viscosity = Flow_constantVisc
  elseif Flow_viscosityModel == SCHEMA.ViscosityModel_PowerLaw then
    viscosity = Flow_powerlawViscRef*pow(temperature/Flow_powerlawTempRef, 0.75)
  else -- Flow_viscosityModel == SCHEMA.ViscosityModel_Sutherland
    viscosity =
      Flow_sutherlandViscRef
      * pow(temperature/Flow_sutherlandTempRef, 1.5)
      * (Flow_sutherlandTempRef + Flow_sutherlandSRef)
      / (temperature + Flow_sutherlandSRef)
  end
  return viscosity
end

-- XXX: This task needs the parallelizer ghost regions to do the interpolation,
-- but the parallelizer can't handle this task currently (even if we move the
-- RNG to a separate task). Therefore, at this point this task will only work
-- on a single tile.
__demand(__leaf) -- MANUALLY PARALLELIZED, NO CUDA, NO OPENMP
task Particles_InitializeRandom(color : int3d,
                                Particles : region(ispace(int1d), Particles_columns),
                                Fluid : region(ispace(int3d), Fluid_columns),
                                config : Config,
                                Grid_xBnum : int, Grid_yBnum : int, Grid_zBnum : int)
where
  reads(Fluid.{centerCoordinates, velocity}),
  writes(Particles.{__valid, cell, position, velocity, density, temperature, diameter})
do
  -- Grid geometry
  var Grid_xNum = config.Grid.xNum
  var Grid_yNum = config.Grid.yNum
  var Grid_zNum = config.Grid.zNum
  var Grid_xWidth = config.Grid.xWidth
  var Grid_yWidth = config.Grid.yWidth
  var Grid_zWidth = config.Grid.zWidth
  var Grid_xOrigin = config.Grid.origin[0]
  var Grid_yOrigin = config.Grid.origin[1]
  var Grid_zOrigin = config.Grid.origin[2]
  var Grid_xCellWidth = Grid_xWidth / Grid_xNum
  var Grid_yCellWidth = Grid_yWidth / Grid_yNum
  var Grid_zCellWidth = Grid_zWidth / Grid_zNum
  var Grid_xRealOrigin = Grid_xOrigin - Grid_xCellWidth * Grid_xBnum
  var Grid_yRealOrigin = Grid_yOrigin - Grid_yCellWidth * Grid_yBnum
  var Grid_zRealOrigin = Grid_zOrigin - Grid_zCellWidth * Grid_zBnum
  -- Tile geometry
  var Tile_xWidth = Grid_xWidth / config.Mapping.tiles[0]
  var Tile_yWidth = Grid_yWidth / config.Mapping.tiles[1]
  var Tile_zWidth = Grid_zWidth / config.Mapping.tiles[2]
  var Tile_xOrigin = Grid_xOrigin + color.x * Tile_xWidth
  var Tile_yOrigin = Grid_yOrigin + color.y * Tile_yWidth
  var Tile_zOrigin = Grid_zOrigin + color.z * Tile_zWidth
  -- Particle values
  var pBase = Particles.bounds.lo
  var numTiles = config.Mapping.tiles[0]*config.Mapping.tiles[1]*config.Mapping.tiles[2]
  var particlesPerTile = config.Particles.initNum / config.Particles.parcelSize / numTiles
  var Particles_density = config.Particles.density
  var Particles_initTemperature = config.Particles.initTemperature
  var Particles_diameterMean = config.Particles.diameterMean
  -- RNG state
  var rngState : C.drand48_data
  C.srand48_r(C.legion_get_current_time_in_nanos(), &rngState)
  -- Fill loop
  for p in Particles do
    var relIdx = int64(p - pBase)
    if relIdx < particlesPerTile then
      -- Pick a random position within the current tile, ignoring boundary cells
      var rx = 0.0; repeat rx = drand48_r(&rngState) until rx ~= 0.0
      var ry = 0.0; repeat ry = drand48_r(&rngState) until ry ~= 0.0
      var rz = 0.0; repeat rz = drand48_r(&rngState) until rz ~= 0.0
      var pos = array( Tile_xOrigin + Tile_xWidth * rx,
                       Tile_yOrigin + Tile_yWidth * ry,
                       Tile_zOrigin + Tile_zWidth * rz )
      var c = locate(pos,
                     Grid_xBnum, Grid_xNum, Grid_xOrigin, Grid_xWidth,
                     Grid_yBnum, Grid_yNum, Grid_yOrigin, Grid_yWidth,
                     Grid_zBnum, Grid_zNum, Grid_zOrigin, Grid_zWidth)
      var flowVelocity = InterpolateTriVelocity(c,
                                                pos,
                                                Fluid,
                                                Grid_xCellWidth, Grid_xRealOrigin,
                                                Grid_yCellWidth, Grid_yRealOrigin,
                                                Grid_zCellWidth, Grid_zRealOrigin)
      Particles[p].__valid = true
      Particles[p].cell = c
      Particles[p].position = pos
      Particles[p].velocity = flowVelocity
      Particles[p].density = Particles_density
      Particles[p].temperature = Particles_initTemperature
      Particles[p].diameter = Particles_diameterMean
    end
  end
end

__demand(__leaf, __cuda) -- MANUALLY PARALLELIZED
task Particles_InitializeUniform(Particles : region(ispace(int1d), Particles_columns),
                                 Fluid : region(ispace(int3d), Fluid_columns),
                                 config : Config,
                                 Grid_xBnum : int32, Grid_yBnum : int32, Grid_zBnum : int32)
where
  reads(Fluid.{centerCoordinates, velocity}),
  writes(Particles.{__valid, cell, position, velocity, density, temperature, diameter})
do
  var pBase = Particles.bounds.lo
  var lo = Fluid.bounds.lo
  lo.x = max(lo.x, Grid_xBnum)
  lo.y = max(lo.y, Grid_yBnum)
  lo.z = max(lo.z, Grid_zBnum)
  var hi = Fluid.bounds.hi
  hi.x = min(hi.x, config.Grid.xNum+Grid_xBnum-1)
  hi.y = min(hi.y, config.Grid.yNum+Grid_yBnum-1)
  hi.z = min(hi.z, config.Grid.zNum+Grid_zBnum-1)
  var xSize = hi.x-lo.x+1
  var ySize = hi.y-lo.y+1
  var zSize = hi.z-lo.z+1
  var numTiles = config.Mapping.tiles[0]*config.Mapping.tiles[1]*config.Mapping.tiles[2]
  var particlesPerTile = config.Particles.initNum / config.Particles.parcelSize / numTiles
  var Particles_density = config.Particles.density
  var Particles_initTemperature = config.Particles.initTemperature
  var Particles_diameterMean = config.Particles.diameterMean
  __demand(__openmp)
  for p in Particles do
    var relIdx = int64(p - pBase)
    if relIdx < particlesPerTile then
      Particles[p].__valid = true
      var c = lo + int3d{relIdx%xSize, relIdx/xSize%ySize, relIdx/xSize/ySize%zSize}
      Particles[p].cell = c
      Particles[p].position = Fluid[c].centerCoordinates
      Particles[p].velocity = Fluid[c].velocity
      Particles[p].density = Particles_density
      Particles[p].temperature = Particles_initTemperature
      Particles[p].diameter = Particles_diameterMean
    end
  end
end

__demand(__leaf, __parallel, __cuda)
task Particles_AbsorbRadiationAlgebraic(Particles : region(ispace(int1d), Particles_columns),
                                        config : Config)
where
  reads(Particles.{density, diameter, __valid}),
  reads writes(Particles.temperature_t)
do
  var absorptivity = config.Radiation.u.Algebraic.absorptivity
  var intensity = config.Radiation.u.Algebraic.intensity
  var heatCapacity = config.Particles.heatCapacity
  __demand(__openmp)
  for p in Particles do
    if Particles[p].__valid then
      var crossSectionArea = PI*pow(Particles[p].diameter,2.0)/4.0
      var mass = PI*pow(Particles[p].diameter,3.0)/6.0*Particles[p].density
      var absorbedRadiationIntensity = absorptivity*intensity*crossSectionArea
      Particles[p].temperature_t += absorbedRadiationIntensity/(mass*heatCapacity)
    end
  end
end

__demand(__leaf, __parallel, __cuda)
task Particles_initValidField(Particles : region(ispace(int1d), Particles_columns))
where
  writes(Particles.__valid)
do
  __demand(__openmp)
  for p in Particles do
    Particles[p].__valid = false
  end
end

__demand(__leaf, __parallel, __cuda)
task Flow_SetCoarseningField(Fluid : region(ispace(int3d), Fluid_columns),
                             Grid_xBnum : int32, Grid_xNum : int32,
                             Grid_yBnum : int32, Grid_yNum : int32,
                             Grid_zBnum : int32, Grid_zNum : int32,
                             Radiation_xNum : int32,
                             Radiation_yNum : int32,
                             Radiation_zNum : int32)
where
  writes(Fluid.to_Radiation)
do
  var xFactor = (Grid_xNum/Radiation_xNum)
  var yFactor = (Grid_yNum/Radiation_yNum)
  var zFactor = (Grid_zNum/Radiation_zNum)
  __demand(__openmp)
  for c in Fluid do
    if in_interior(c, Grid_xBnum, Grid_xNum, Grid_yBnum, Grid_yNum, Grid_zBnum, Grid_zNum) then
      Fluid[c].to_Radiation = int3d{(int3d(c).x-Grid_xBnum)/xFactor,
                                    (int3d(c).y-Grid_yBnum)/yFactor,
                                    (int3d(c).z-Grid_zBnum)/zFactor}
    else
      Fluid[c].to_Radiation = int3d({uint64(0ULL), uint64(0ULL), uint64(0ULL)})
    end
  end
end

__demand(__leaf, __parallel, __cuda)
task Flow_InitializeCell(Fluid : region(ispace(int3d), Fluid_columns))
where
  writes(Fluid.centerCoordinates),
  writes(Fluid.dissipation),
  writes(Fluid.dissipationFlux),
  writes(Fluid.pressure),
  writes(Fluid.rho),
  writes(Fluid.rhoEnergy),
  writes(Fluid.{rhoEnergyFluxX, rhoEnergyFluxY, rhoEnergyFluxZ}),
  writes(Fluid.rhoEnergy_new),
  writes(Fluid.rhoEnergy_old),
  writes(Fluid.rhoEnergy_t),
  writes(Fluid.rhoFluxX),
  writes(Fluid.rhoFluxY),
  writes(Fluid.rhoFluxZ),
  writes(Fluid.rhoVelocity),
  writes(Fluid.{rhoVelocityFluxX, rhoVelocityFluxY, rhoVelocityFluxZ}),
  writes(Fluid.rhoVelocity_new),
  writes(Fluid.rhoVelocity_old),
  writes(Fluid.rhoVelocity_t),
  writes(Fluid.rho_new),
  writes(Fluid.rho_old),
  writes(Fluid.rho_t),
  writes(Fluid.temperature),
  writes(Fluid.velocity),
  writes(Fluid.{velocityGradientX, velocityGradientY, velocityGradientZ}),
  writes(Fluid.dudtBoundary),
  writes(Fluid.dTdtBoundary),
  writes(Fluid.velocity_old_NSCBC),
  writes(Fluid.temperature_old_NSCBC),
  writes(Fluid.velocity_inc),
  writes(Fluid.temperature_inc)
do
  __demand(__openmp)
  for c in Fluid do
    Fluid[c].rho = 0.0
    Fluid[c].pressure = 0.0
    Fluid[c].velocity = array(0.0, 0.0, 0.0)
    Fluid[c].centerCoordinates = array(0.0, 0.0, 0.0)
    Fluid[c].velocityGradientX = array(0.0, 0.0, 0.0)
    Fluid[c].velocityGradientY = array(0.0, 0.0, 0.0)
    Fluid[c].velocityGradientZ = array(0.0, 0.0, 0.0)
    Fluid[c].temperature = 0.0
    Fluid[c].rhoVelocity = array(0.0, 0.0, 0.0)
    Fluid[c].rhoEnergy = 0.0
    Fluid[c].rho_old = 0.0
    Fluid[c].rhoVelocity_old = array(0.0, 0.0, 0.0)
    Fluid[c].rhoEnergy_old = 0.0
    Fluid[c].rho_new = 0.0
    Fluid[c].rhoVelocity_new = array(0.0, 0.0, 0.0)
    Fluid[c].rhoEnergy_new = 0.0
    Fluid[c].rho_t = 0.0
    Fluid[c].rhoVelocity_t = array(0.0, 0.0, 0.0)
    Fluid[c].rhoEnergy_t = 0.0
    Fluid[c].rhoFluxX = 0.0
    Fluid[c].rhoVelocityFluxX = array(0.0, 0.0, 0.0)
    Fluid[c].rhoEnergyFluxX = 0.0
    Fluid[c].rhoFluxY = 0.0
    Fluid[c].rhoVelocityFluxY = array(0.0, 0.0, 0.0)
    Fluid[c].rhoEnergyFluxY = 0.0
    Fluid[c].rhoFluxZ = 0.0
    Fluid[c].rhoVelocityFluxZ = array(0.0, 0.0, 0.0)
    Fluid[c].rhoEnergyFluxZ = 0.0
    Fluid[c].dissipation = 0.0
    Fluid[c].dissipationFlux = 0.0
    Fluid[c].dudtBoundary = 0.0
    Fluid[c].dTdtBoundary = 0.0
    Fluid[c].velocity_old_NSCBC = array(0.0, 0.0, 0.0)
    Fluid[c].temperature_old_NSCBC = 0.0
    Fluid[c].velocity_inc = array(0.0, 0.0, 0.0)
    Fluid[c].temperature_inc = 0.0
  end
end

__demand(__leaf, __parallel, __cuda)
task Flow_InitializeCenterCoordinates(Fluid : region(ispace(int3d), Fluid_columns),
                                      Grid_xBnum : int32, Grid_xNum : int32, Grid_xOrigin : double, Grid_xWidth : double,
                                      Grid_yBnum : int32, Grid_yNum : int32, Grid_yOrigin : double, Grid_yWidth : double,
                                      Grid_zBnum : int32, Grid_zNum : int32, Grid_zOrigin : double, Grid_zWidth : double)
where
  writes(Fluid.centerCoordinates)
do
  __demand(__openmp)
  for c in Fluid do
    Fluid[c].centerCoordinates = array(Grid_xOrigin + (Grid_xWidth/Grid_xNum) * (c.x-Grid_xBnum+0.5),
                                       Grid_yOrigin + (Grid_yWidth/Grid_yNum) * (c.y-Grid_yBnum+0.5),
                                       Grid_zOrigin + (Grid_zWidth/Grid_zNum) * (c.z-Grid_zBnum+0.5))
  end
end

__demand(__leaf, __parallel, __cuda)
task Flow_InitializeUniform(Fluid : region(ispace(int3d), Fluid_columns), Flow_initParams : double[6])
where
  writes(Fluid.{rho, pressure, velocity})
do
  __demand(__openmp)
  for c in Fluid do
    Fluid[c].rho = Flow_initParams[0]
    Fluid[c].pressure = Flow_initParams[1]
    Fluid[c].velocity = array(Flow_initParams[2], Flow_initParams[3], Flow_initParams[4])
  end
end

__demand(__leaf) -- MANUALLY PARALLELIZED, NO CUDA, NO OPENMP
task Flow_InitializeRandom(Fluid : region(ispace(int3d), Fluid_columns),
                           Flow_initParams : double[6])
where
  writes(Fluid.{rho, pressure, velocity})
do
  var magnitude = Flow_initParams[2]
  var rngState : C.drand48_data
  C.srand48_r(C.legion_get_current_time_in_nanos(), &rngState)
  for c in Fluid do
    Fluid[c].rho = Flow_initParams[0]
    Fluid[c].pressure = Flow_initParams[1]
    Fluid[c].velocity = array(2 * (drand48_r(&rngState) - 0.5) * magnitude,
                              2 * (drand48_r(&rngState) - 0.5) * magnitude,
                              2 * (drand48_r(&rngState) - 0.5) * magnitude)
  end
end

-- CHANGE do not compute xy instead just pass in cell center since it is computed before this task will be called
__demand(__leaf, __parallel, __cuda)
task Flow_InitializeTaylorGreen2D(Fluid : region(ispace(int3d), Fluid_columns),
                                  Flow_initParams : double[6],
                                  Grid_xBnum : int32, Grid_xNum : int32, Grid_xOrigin : double, Grid_xWidth : double,
                                  Grid_yBnum : int32, Grid_yNum : int32, Grid_yOrigin : double, Grid_yWidth : double,
                                  Grid_zBnum : int32, Grid_zNum : int32, Grid_zOrigin : double, Grid_zWidth : double)
where
  writes(Fluid.{rho, velocity, pressure})
do
  __demand(__openmp)
  for c in Fluid do
    var taylorGreenDensity = Flow_initParams[0]
    var taylorGreenPressure = Flow_initParams[1]
    var taylorGreenVelocity = Flow_initParams[2]
    var xy = [double[3]](array((Grid_xOrigin+((Grid_xWidth/double(Grid_xNum))*(double((int3d(c).x-uint64(Grid_xBnum)))+0.5))), (Grid_yOrigin+((Grid_yWidth/double(Grid_yNum))*(double((int3d(c).y-uint64(Grid_yBnum)))+0.5))), (Grid_zOrigin+((Grid_zWidth/double(Grid_zNum))*(double((int3d(c).z-uint64(Grid_zBnum)))+0.5)))))
    var coorZ = 0
    Fluid[c].rho = taylorGreenDensity
    Fluid[c].velocity = vs_mul([double[3]](array(((sin(xy[0])*cos(xy[1]))*cos(coorZ)), (((-cos(xy[0]))*sin(xy[1]))*cos(coorZ)), 0.0)), taylorGreenVelocity)
    var factorA = (cos((2.0*double(coorZ)))+2.0)
    var factorB = (cos((2.0*xy[0]))+cos((2.0*xy[1])))
    Fluid[c].pressure = (taylorGreenPressure+((((taylorGreenDensity*pow(taylorGreenVelocity, 2.0))/16.0)*factorA)*factorB))
  end
end

-- CHANGE do not compute xy instead just pass in cell center since it is computed before this task will be called
__demand(__leaf, __parallel, __cuda)
task Flow_InitializeTaylorGreen3D(Fluid : region(ispace(int3d), Fluid_columns),
                                  Flow_initParams : double[6],
                                  Grid_xBnum : int32, Grid_xNum : int32, Grid_xOrigin : double, Grid_xWidth : double,
                                  Grid_yBnum : int32, Grid_yNum : int32, Grid_yOrigin : double, Grid_yWidth : double,
                                  Grid_zBnum : int32, Grid_zNum : int32, Grid_zOrigin : double, Grid_zWidth : double)
where
  writes(Fluid.{rho, velocity, pressure})
do
  __demand(__openmp)
  for c in Fluid do
    var taylorGreenDensity = Flow_initParams[0]
    var taylorGreenPressure = Flow_initParams[1]
    var taylorGreenVelocity = Flow_initParams[2]
    var xy = [double[3]](array((Grid_xOrigin+((Grid_xWidth/double(Grid_xNum))*(double((int3d(c).x-uint64(Grid_xBnum)))+0.5))), (Grid_yOrigin+((Grid_yWidth/double(Grid_yNum))*(double((int3d(c).y-uint64(Grid_yBnum)))+0.5))), (Grid_zOrigin+((Grid_zWidth/double(Grid_zNum))*(double((int3d(c).z-uint64(Grid_zBnum)))+0.5)))))
    Fluid[c].rho = taylorGreenDensity
    Fluid[c].velocity = vs_mul([double[3]](array(((sin(xy[0])*cos(xy[1]))*cos(xy[2])), (((-cos(xy[0]))*sin(xy[1]))*cos(xy[2])), 0.0)), taylorGreenVelocity)
    var factorA = (cos((2.0*xy[2]))+2.0)
    var factorB = (cos((2.0*xy[0]))+cos((2.0*xy[1])))
    Fluid[c].pressure = (taylorGreenPressure+((((taylorGreenDensity*pow(taylorGreenVelocity, 2.0))/16.0)*factorA)*factorB))
  end
end

__demand(__leaf) -- MANUALLY PARALLELIZED, NO CUDA, NO OPENMP
task Flow_InitializePerturbed(Fluid : region(ispace(int3d), Fluid_columns),
                              Flow_initParams : double[6])
where
  writes(Fluid.{rho, pressure, velocity})
do
  var magnitude = Flow_initParams[5]
  var rngState : C.drand48_data
  C.srand48_r(C.legion_get_current_time_in_nanos(), &rngState)
  for c in Fluid do
    Fluid[c].rho = Flow_initParams[0]
    Fluid[c].pressure = Flow_initParams[1]
    Fluid[c].velocity = array(Flow_initParams[2] + 2 * (drand48_r(&rngState) - 0.5) * magnitude,
                              Flow_initParams[3] + 2 * (drand48_r(&rngState) - 0.5) * magnitude,
                              Flow_initParams[4] + 2 * (drand48_r(&rngState) - 0.5) * magnitude)
  end
end

-- Modify initial rho, pressure, velocity to be consistent with NSCBC inflow outflow condition, also set up stuff for RHS of inflow
-- NOTE: It is safe to not pass the ghost regions to this task, because we
-- always group ghost cells with their neighboring interior cells.
__demand(__leaf, __cuda) -- MANUALLY PARALLELIZED
task Flow_InitializeGhostNSCBC(Fluid : region(ispace(int3d), Fluid_columns),
                               config : Config,
                               Flow_gasConstant : double,
                               Flow_constantVisc : double,
                               Flow_powerlawTempRef : double, Flow_powerlawViscRef : double,
                               Flow_sutherlandSRef : double, Flow_sutherlandTempRef : double, Flow_sutherlandViscRef : double,
                               Flow_viscosityModel : SCHEMA.ViscosityModel,
                               Grid_xBnum : int32, Grid_xNum : int32,
                               Grid_yBnum : int32, Grid_yNum : int32,
                               Grid_zBnum : int32, Grid_zNum : int32)
where
  reads(Fluid.{rho, velocity, pressure, temperature, centerCoordinates}),
  reads writes(Fluid.{rho, velocity, pressure}),
  writes(Fluid.{velocity_old_NSCBC, temperature_old_NSCBC, dudtBoundary, dTdtBoundary, velocity_inc, temperature_inc})
do
  var BC_xBCLeft = config.BC.xBCLeft
  var BC_xBCRight = config.BC.xBCRight
  -- Domain origin
  var Grid_xOrigin = config.Grid.origin[0]
  var Grid_yOrigin = config.Grid.origin[1]
  var Grid_zOrigin = config.Grid.origin[2]
  -- Domain Size
  var Grid_xWidth = config.Grid.xWidth
  var Grid_yWidth = config.Grid.yWidth
  var Grid_zWidth = config.Grid.zWidth
  -- Cell step size
  var Grid_xCellWidth = (Grid_xWidth/Grid_xNum)
  var Grid_yCellWidth = (Grid_yWidth/Grid_yNum)
  var Grid_zCellWidth = (Grid_zWidth/Grid_zNum)
  -- Compute real origin and width accounting for ghost cells
  var Grid_xRealOrigin = (Grid_xOrigin-(Grid_xCellWidth*Grid_xBnum))
  var Grid_yRealOrigin = (Grid_yOrigin-(Grid_yCellWidth*Grid_yBnum))
  var Grid_zRealOrigin = (Grid_zOrigin-(Grid_zCellWidth*Grid_zBnum))
  -- Inflow values
  var BC_xBCLeftHeat_type = config.BC.xBCLeftHeat.type
  var BC_xBCLeftHeat_Constant_temperature = config.BC.xBCLeftHeat.u.Constant.temperature
  var BC_xBCLeftInflowProfile_type = config.BC.xBCLeftInflowProfile.type
  var BC_xBCLeftInflowProfile_Constant_velocity = config.BC.xBCLeftInflowProfile.u.Constant.velocity
  var BC_xBCLeftInflowProfile_Duct_meanVelocity = config.BC.xBCLeftInflowProfile.u.Duct.meanVelocity
  var BC_xBCLeftInflowProfile_Incoming_addedVelocity = config.BC.xBCLeftInflowProfile.u.Incoming.addedVelocity
  __demand(__openmp)
  for c in Fluid do
    var xNegGhost = is_xNegGhost(c, Grid_xBnum)
    var xPosGhost = is_xPosGhost(c, Grid_xBnum, Grid_xNum)
    var yNegGhost = is_yNegGhost(c, Grid_yBnum)
    var yPosGhost = is_yPosGhost(c, Grid_yBnum, Grid_yNum)
    var zNegGhost = is_zNegGhost(c, Grid_zBnum)
    var zPosGhost = is_zPosGhost(c, Grid_zBnum, Grid_zNum)

    var NSCBC_inflow_cell  = ((BC_xBCLeft == SCHEMA.FlowBC_NSCBC_SubsonicInflow)   and xNegGhost and not (yNegGhost or yPosGhost or zNegGhost or zPosGhost))
    var NSCBC_outflow_cell = ((BC_xBCRight == SCHEMA.FlowBC_NSCBC_SubsonicOutflow) and xPosGhost and not (yNegGhost or yPosGhost or zNegGhost or zPosGhost))

    if  NSCBC_inflow_cell then -- x- boundary cell
      -- Assume subsonic inflow
      var c_bnd = int3d(c)
      var c_int = ((c+{1, 0, 0})%Fluid.bounds)

      var velocity = array(0.0, 0.0, 0.0)
      if BC_xBCLeftInflowProfile_type == SCHEMA.InflowProfile_Constant then
        velocity[0] = BC_xBCLeftInflowProfile_Constant_velocity
      elseif BC_xBCLeftInflowProfile_type == SCHEMA.InflowProfile_Duct then
        var y = Fluid[c].centerCoordinates[1]
        var z = Fluid[c].centerCoordinates[2]
        var y_dist_to_wall = 0.0
        var y_local = 0.0
        if y < (Grid_yWidth/ 2.0) then
          y_dist_to_wall = y
          y_local = (Grid_yWidth/ 2.0) - y
        else
          y_dist_to_wall = Grid_yWidth - y
          y_local = y - (Grid_yWidth/ 2.0)
        end
        var z_dist_to_wall = 0.0
        var z_local = 0.0
        if z < (Grid_zWidth/ 2.0) then
          z_dist_to_wall = z
          z_local = (Grid_zWidth/ 2.0) - z
        else
          z_dist_to_wall = Grid_zWidth - z
          z_local = z - (Grid_zWidth/ 2.0)
        end
        var d = 0.0
        var d_max = 0.0
        if y_dist_to_wall < z_dist_to_wall then
          d = y_dist_to_wall
          d_max = (Grid_yWidth/ 2.0)
        else
          d = z_dist_to_wall
          d_max = (Grid_zWidth/ 2.0)
        end
        var meanVelocity = BC_xBCLeftInflowProfile_Duct_meanVelocity
        var mu = GetDynamicViscosity(Fluid[c].temperature, Flow_constantVisc, Flow_powerlawTempRef, Flow_powerlawViscRef, Flow_sutherlandSRef, Flow_sutherlandTempRef, Flow_sutherlandViscRef, Flow_viscosityModel)
        var Re = Fluid[c].rho*meanVelocity*Grid_yWidth / mu
        var n = -1.7 + 1.8*log(Re)
        velocity[0] = meanVelocity*pow((d/d_max), (1.0/n))
      else -- BC_xBCLeftInflowProfile_type == SCHEMA.InflowProfile_Incoming
        -- This value will be overwritten by the incoming fluid, so just set
        -- it to something reasonable.
        velocity = Fluid[c_int].velocity
        -- HACK: The inflow boundary code later overrides the velocity field
        -- based on the incoming values, so we set a fake incoming value, that
        -- would have produced the fake velocity setting above.
        var velocity_inc = velocity
        velocity_inc[0] += -BC_xBCLeftInflowProfile_Incoming_addedVelocity
        Fluid[c_bnd].velocity_inc = velocity_inc
      end
      Fluid[c_bnd].velocity = velocity

      -- Just copy over the density from the interior
      Fluid[c_bnd].rho = Fluid[c_int].rho

      var temperature : double
      if BC_xBCLeftHeat_type == SCHEMA.TempProfile_Constant then
        temperature = BC_xBCLeftHeat_Constant_temperature
        -- Use the specified temperature to find the correct pressure for current density from EOS
        Fluid[c_bnd].pressure = temperature*Flow_gasConstant*Fluid[c_bnd].rho
      -- elseif BC_xBCLeftHeat_type == SCHEMA.TempProfile_Parabola then
      --   regentlib.assert(false, 'Parabola heat model not supported')
      else -- BC_xBCLeftHeat_type == SCHEMA.TempProfile_Incoming
        -- This value will be overwritten by the incoming fluid, so just set
        -- it to something reasonable.
        Fluid[c_bnd].pressure = Fluid[c_int].pressure
        -- Use equation of state to find temperature of cell
        temperature = (Fluid[c_bnd].pressure/(Flow_gasConstant*Fluid[c_bnd].rho))
        -- HACK: The inflow boundary code later overrides the temperature field
        -- based on the incoming values, so we set a fake incoming value, that
        -- would have produced the fake pressure setting above.
        Fluid[c_bnd].temperature_inc = temperature
      end

      -- for time stepping RHS of INFLOW
      Fluid[c_bnd].velocity_old_NSCBC = velocity
      Fluid[c_bnd].temperature_old_NSCBC = temperature
      Fluid[c_bnd].dudtBoundary = 0.0
      Fluid[c_bnd].dTdtBoundary= 0.0
    end
    if NSCBC_outflow_cell then -- x+ boundary
      -- Assume subsonic outflow
      var c_bnd = int3d(c)
      var c_int = ((c+{-1, 0, 0})%Fluid.bounds)

      -- just copy over the interior variable values
      Fluid[c_bnd].rho       = Fluid[c_int].rho
      Fluid[c_bnd].velocity  = Fluid[c_int].velocity
      Fluid[c_bnd].pressure  = Fluid[c_int].pressure

    end
  end
end

__demand(__leaf, __parallel, __cuda)
task Flow_UpdateConservedFromPrimitive(Fluid : region(ispace(int3d), Fluid_columns),
                                       Flow_gamma : double,
                                       Flow_gasConstant : double,
                                       Grid_xBnum : int32, Grid_xNum : int32,
                                       Grid_yBnum : int32, Grid_yNum : int32,
                                       Grid_zBnum : int32, Grid_zNum : int32)
where
  reads(Fluid.{rho, velocity, pressure}),
  writes(Fluid.{rhoVelocity, rhoEnergy})
do
  __demand(__openmp)
  for c in Fluid do
    if in_interior(c, Grid_xBnum, Grid_xNum, Grid_yBnum, Grid_yNum, Grid_zBnum, Grid_zNum) then
      var tmpTemperature = (Fluid[c].pressure/(Flow_gasConstant*Fluid[c].rho))
      var velocity = Fluid[c].velocity
      Fluid[c].rhoVelocity = vs_mul(Fluid[c].velocity, Fluid[c].rho)
      var cv = (Flow_gasConstant/(Flow_gamma-1.0))
      Fluid[c].rhoEnergy = Fluid[c].rho*((cv*tmpTemperature)+(0.5*dot(velocity, velocity)))
    end
  end
end

__demand(__leaf, __parallel, __cuda)
task Flow_UpdateConservedFromPrimitiveGhostNSCBC(Fluid : region(ispace(int3d), Fluid_columns),
                                                 config : Config,
                                                 Flow_gamma : double,
                                                 Flow_gasConstant : double,
                                                 Grid_xBnum : int32, Grid_xNum : int32,
                                                 Grid_yBnum : int32, Grid_yNum : int32,
                                                 Grid_zBnum : int32, Grid_zNum : int32)
where
  reads(Fluid.{rho, velocity, pressure}),
  writes(Fluid.{rhoVelocity, rhoEnergy})
do
  var BC_xBCLeft = config.BC.xBCLeft
  var BC_xBCRight = config.BC.xBCRight
  __demand(__openmp)
  for c in Fluid do
    var xNegGhost = is_xNegGhost(c, Grid_xBnum)
    var xPosGhost = is_xPosGhost(c, Grid_xBnum, Grid_xNum)
    var yNegGhost = is_yNegGhost(c, Grid_yBnum)
    var yPosGhost = is_yPosGhost(c, Grid_yBnum, Grid_yNum)
    var zNegGhost = is_zNegGhost(c, Grid_zBnum)
    var zPosGhost = is_zPosGhost(c, Grid_zBnum, Grid_zNum)

    var NSCBC_inflow_cell  = ((BC_xBCLeft == SCHEMA.FlowBC_NSCBC_SubsonicInflow)   and xNegGhost and not (yNegGhost or yPosGhost or zNegGhost or zPosGhost))
    var NSCBC_outflow_cell = ((BC_xBCRight == SCHEMA.FlowBC_NSCBC_SubsonicOutflow) and xPosGhost and not (yNegGhost or yPosGhost or zNegGhost or zPosGhost))

    if (NSCBC_inflow_cell or NSCBC_outflow_cell) then
      var tmpTemperature = (Fluid[c].pressure/(Flow_gasConstant*Fluid[c].rho))
      var velocity = Fluid[c].velocity
      Fluid[c].rhoVelocity = vs_mul(Fluid[c].velocity, Fluid[c].rho)
      var cv = (Flow_gasConstant/(Flow_gamma-1.0))
      Fluid[c].rhoEnergy = Fluid[c].rho*((cv*tmpTemperature)+(0.5*dot(velocity, velocity)))
    end
  end
end

local function mkFlow_CalculateAverageVelocity(dim)
  local I = dim == 'X' and 0 or
            dim == 'Y' and 1 or
            dim == 'Z' and 2 or
            assert(false)
  local __demand(__leaf, __parallel, __cuda)
  task Flow_CalculateAverageVelocity(Fluid : region(ispace(int3d), Fluid_columns),
                                     Grid_cellVolume : double,
                                     Grid_xBnum : int32, Grid_xNum : int32,
                                     Grid_yBnum : int32, Grid_yNum : int32,
                                     Grid_zBnum : int32, Grid_zNum : int32)
  where
    reads(Fluid.{rho, rhoVelocity})
  do
    var acc = 0.0
    __demand(__openmp)
    for c in Fluid do
      if in_interior(c, Grid_xBnum, Grid_xNum, Grid_yBnum, Grid_yNum, Grid_zBnum, Grid_zNum) then
        acc += (Fluid[c].rhoVelocity[I]/Fluid[c].rho)*Grid_cellVolume
      end
    end
    return acc
  end
  local name = 'Flow_CalculateAverageVelocity'..dim
  Flow_CalculateAverageVelocity:set_name(name)
  Flow_CalculateAverageVelocity:get_primary_variant():get_ast().name[1] = name
  return Flow_CalculateAverageVelocity
end
local Flow_CalculateAverageVelocityX = mkFlow_CalculateAverageVelocity('X')
local Flow_CalculateAverageVelocityY = mkFlow_CalculateAverageVelocity('Y')
local Flow_CalculateAverageVelocityZ = mkFlow_CalculateAverageVelocity('Z')

__demand(__leaf, __parallel, __cuda)
task Flow_AdjustAverageVelocity(Fluid : region(ispace(int3d), Fluid_columns),
                                config : Config,
                                Flow_averageVelocityX : double,
                                Flow_averageVelocityY : double,
                                Flow_averageVelocityZ : double,
                                Grid_xBnum : int32, Grid_xNum : int32,
                                Grid_yBnum : int32, Grid_yNum : int32,
                                Grid_zBnum : int32, Grid_zNum : int32)
where
  reads(Fluid.rho),
  reads writes(Fluid.rhoVelocity)
do
  var adjustmentX = config.Flow.turbForcing.u.HIT.meanVelocity[0] - Flow_averageVelocityX
  var adjustmentY = config.Flow.turbForcing.u.HIT.meanVelocity[1] - Flow_averageVelocityY
  var adjustmentZ = config.Flow.turbForcing.u.HIT.meanVelocity[2] - Flow_averageVelocityZ
  __demand(__openmp)
  for c in Fluid do
    if in_interior(c, Grid_xBnum, Grid_xNum, Grid_yBnum, Grid_yNum, Grid_zBnum, Grid_zNum) then
      Fluid[c].rhoVelocity[0] += adjustmentX*Fluid[c].rho
      Fluid[c].rhoVelocity[1] += adjustmentY*Fluid[c].rho
      Fluid[c].rhoVelocity[2] += adjustmentZ*Fluid[c].rho
    end
  end
end

__demand(__leaf, __parallel, __cuda)
task Flow_UpdateAuxiliaryVelocity(Fluid : region(ispace(int3d), Fluid_columns),
                                  config : Config,
                                  Flow_constantVisc : double,
                                  Flow_powerlawTempRef : double, Flow_powerlawViscRef : double,
                                  Flow_sutherlandSRef : double, Flow_sutherlandTempRef : double, Flow_sutherlandViscRef : double,
                                  Flow_viscosityModel : SCHEMA.ViscosityModel,
                                  Grid_xBnum : int32, Grid_xNum : int32,
                                  Grid_yBnum : int32, Grid_yNum : int32,
                                  Grid_zBnum : int32, Grid_zNum : int32)
where
  reads(Fluid.{rho, rhoVelocity, temperature, centerCoordinates, velocity_inc}),
  writes(Fluid.{velocity})
do
  var BC_xBCLeft = config.BC.xBCLeft
  var BC_xBCRight = config.BC.xBCRight
  -- Domain origin
  var Grid_xOrigin = config.Grid.origin[0]
  var Grid_yOrigin = config.Grid.origin[1]
  var Grid_zOrigin = config.Grid.origin[2]
  -- Domain Size
  var Grid_xWidth = config.Grid.xWidth
  var Grid_yWidth = config.Grid.yWidth
  var Grid_zWidth = config.Grid.zWidth
  -- Cell step size
  var Grid_xCellWidth = (Grid_xWidth/Grid_xNum)
  var Grid_yCellWidth = (Grid_yWidth/Grid_yNum)
  var Grid_zCellWidth = (Grid_zWidth/Grid_zNum)
  -- Compute real origin and width accounting for ghost cells
  var Grid_xRealOrigin = (Grid_xOrigin-(Grid_xCellWidth*Grid_xBnum))
  var Grid_yRealOrigin = (Grid_yOrigin-(Grid_yCellWidth*Grid_yBnum))
  var Grid_zRealOrigin = (Grid_zOrigin-(Grid_zCellWidth*Grid_zBnum))
  -- Inflow values
  var BC_xBCLeftInflowProfile_type = config.BC.xBCLeftInflowProfile.type
  var BC_xBCLeftInflowProfile_Constant_velocity = config.BC.xBCLeftInflowProfile.u.Constant.velocity
  var BC_xBCLeftInflowProfile_Duct_meanVelocity = config.BC.xBCLeftInflowProfile.u.Duct.meanVelocity
  var BC_xBCLeftInflowProfile_Incoming_addedVelocity = config.BC.xBCLeftInflowProfile.u.Incoming.addedVelocity
  __demand(__openmp)
  for c in Fluid do
    var xNegGhost = is_xNegGhost(c, Grid_xBnum)
    var xPosGhost = is_xPosGhost(c, Grid_xBnum, Grid_xNum)
    var yNegGhost = is_yNegGhost(c, Grid_yBnum)
    var yPosGhost = is_yPosGhost(c, Grid_yBnum, Grid_yNum)
    var zNegGhost = is_zNegGhost(c, Grid_zBnum)
    var zPosGhost = is_zPosGhost(c, Grid_zBnum, Grid_zNum)
    var interior = in_interior(c, Grid_xBnum, Grid_xNum, Grid_yBnum, Grid_yNum, Grid_zBnum, Grid_zNum)
    var NSCBC_inflow_cell  = ((BC_xBCLeft == SCHEMA.FlowBC_NSCBC_SubsonicInflow)   and xNegGhost and not (yNegGhost or yPosGhost or zNegGhost or zPosGhost))
    var NSCBC_outflow_cell = ((BC_xBCRight == SCHEMA.FlowBC_NSCBC_SubsonicOutflow) and xPosGhost and not (yNegGhost or yPosGhost or zNegGhost or zPosGhost))

    if NSCBC_inflow_cell then
      var velocity = array(0.0, 0.0, 0.0)
      if BC_xBCLeftInflowProfile_type == SCHEMA.InflowProfile_Constant then
        velocity[0] = BC_xBCLeftInflowProfile_Constant_velocity
      elseif BC_xBCLeftInflowProfile_type == SCHEMA.InflowProfile_Duct then
        var y = Fluid[c].centerCoordinates[1]
        var z = Fluid[c].centerCoordinates[2]
        var y_dist_to_wall = 0.0
        var y_local = 0.0
        if y < (Grid_yWidth/ 2.0) then
          y_dist_to_wall = y
          y_local = (Grid_yWidth/ 2.0) - y
        else
          y_dist_to_wall = Grid_yWidth - y
          y_local = y - (Grid_yWidth/ 2.0)
        end
        var z_dist_to_wall = 0.0
        var z_local = 0.0
        if z < (Grid_zWidth/ 2.0) then
          z_dist_to_wall = z
          z_local = (Grid_zWidth/ 2.0) - z
        else
          z_dist_to_wall = Grid_zWidth - z
          z_local = z - (Grid_zWidth/ 2.0)
        end
        var d = 0.0
        var d_max = 0.0
        if y_dist_to_wall < z_dist_to_wall then
          d = y_dist_to_wall
          d_max = (Grid_yWidth/ 2.0)
        else
          d = z_dist_to_wall
          d_max = (Grid_zWidth/ 2.0)
        end
        var meanVelocity = BC_xBCLeftInflowProfile_Duct_meanVelocity
        var mu = GetDynamicViscosity(Fluid[c].temperature,
                                     Flow_constantVisc,
                                     Flow_powerlawTempRef, Flow_powerlawViscRef,
                                     Flow_sutherlandSRef, Flow_sutherlandTempRef, Flow_sutherlandViscRef,
                                     Flow_viscosityModel)
        var Re = Fluid[c].rho*meanVelocity*Grid_yWidth / mu
        var n = -1.7 + 1.8*log(Re)
        velocity[0] = meanVelocity*pow((d/d_max), (1.0/n))
      else -- BC_xBCLeftInflowProfile_type == SCHEMA.InflowProfile_Incoming
        velocity = Fluid[c].velocity_inc
        velocity[0] += BC_xBCLeftInflowProfile_Incoming_addedVelocity
      end
      Fluid[c].velocity = velocity
    end
    if interior or NSCBC_outflow_cell then
      Fluid[c].velocity = vs_div(Fluid[c].rhoVelocity, Fluid[c].rho)
    end
  end
end

__demand(__leaf, __parallel, __cuda)
task Flow_UpdateGhostConserved(Fluid : region(ispace(int3d), Fluid_columns),
                               config : Config,
                               Grid_xBnum : int32, Grid_xNum : int32,
                               Grid_yBnum : int32, Grid_yNum : int32,
                               Grid_zBnum : int32, Grid_zNum : int32)
where
  reads(Fluid.{rho, velocity, pressure, temperature}),
  writes(Fluid.{rho, rhoEnergy, rhoVelocity})
do
  var BC_xBCLeft  = config.BC.xBCLeft
  var BC_xBCRight = config.BC.xBCRight
  var Flow_gasConstant = config.Flow.gasConstant
  var Flow_gamma = config.Flow.gamma
  var cv = (Flow_gasConstant/(Flow_gamma-1.0))

  __demand(__openmp)
  for c in Fluid do
    var xNegGhost = is_xNegGhost(c, Grid_xBnum)
    var xPosGhost = is_xPosGhost(c, Grid_xBnum, Grid_xNum)
    var yNegGhost = is_yNegGhost(c, Grid_yBnum)
    var yPosGhost = is_yPosGhost(c, Grid_yBnum, Grid_yNum)
    var zNegGhost = is_zNegGhost(c, Grid_zBnum)
    var zPosGhost = is_zPosGhost(c, Grid_zBnum, Grid_zNum)
    var ghost_cell = (xNegGhost or xPosGhost or
                      yNegGhost or yPosGhost or
                      zNegGhost or zPosGhost )
    var NSCBC_inflow_cell  = ((BC_xBCLeft == SCHEMA.FlowBC_NSCBC_SubsonicInflow)   and xNegGhost and not (yNegGhost or yPosGhost or zNegGhost or zPosGhost))
    var NSCBC_outflow_cell = ((BC_xBCRight == SCHEMA.FlowBC_NSCBC_SubsonicOutflow) and xPosGhost and not (yNegGhost or yPosGhost or zNegGhost or zPosGhost))

    if ghost_cell then
      var c_bnd = int3d(c)
      var velocity = Fluid[c_bnd].velocity
      var temperature = Fluid[c_bnd].temperature
      var rho : double
      if NSCBC_inflow_cell or NSCBC_outflow_cell then
        rho = Fluid[c_bnd].rho
      else
        rho = Fluid[c_bnd].pressure/(Flow_gasConstant*temperature)
      end
      Fluid[c_bnd].rho = rho
      Fluid[c_bnd].rhoVelocity = vs_mul(velocity, rho)
      Fluid[c_bnd].rhoEnergy = rho*((cv*temperature)+(0.5*dot(velocity, velocity)))
    end
  end
end

-- NOTE: It is safe to not pass the ghost regions to this task, because we
-- always group ghost cells with their neighboring interior cells.
__demand(__leaf, __cuda) -- MANUALLY PARALLELIZED
task Flow_UpdateGhostVelocity(Fluid : region(ispace(int3d), Fluid_columns),
                              config : Config,
                              BC_xNegVelocity : double[3], BC_xPosVelocity : double[3], BC_xNegSign : double[3], BC_xPosSign : double[3],
                              BC_yNegVelocity : double[3], BC_yPosVelocity : double[3], BC_yNegSign : double[3], BC_yPosSign : double[3],
                              BC_zNegVelocity : double[3], BC_zPosVelocity : double[3], BC_zNegSign : double[3], BC_zPosSign : double[3],
                              Grid_xBnum : int32, Grid_xNum : int32,
                              Grid_yBnum : int32, Grid_yNum : int32,
                              Grid_zBnum : int32, Grid_zNum : int32)
where
  reads writes(Fluid.velocity)
do
  var BC_xBCLeft = config.BC.xBCLeft
  var BC_xBCRight = config.BC.xBCRight
  __demand(__openmp)
  for c in Fluid do
    var xNegGhost = is_xNegGhost(c, Grid_xBnum)
    var xPosGhost = is_xPosGhost(c, Grid_xBnum, Grid_xNum)
    var yNegGhost = is_yNegGhost(c, Grid_yBnum)
    var yPosGhost = is_yPosGhost(c, Grid_yBnum, Grid_yNum)
    var zNegGhost = is_zNegGhost(c, Grid_zBnum)
    var zPosGhost = is_zPosGhost(c, Grid_zBnum, Grid_zNum)
    if xNegGhost and not BC_xBCLeft == SCHEMA.FlowBC_NSCBC_SubsonicInflow then
      var c_int = ((c+{1, 0, 0})%Fluid.bounds)
      var sign = BC_xNegSign
      var bnd_velocity = BC_xNegVelocity
      Fluid[c].velocity = vv_add(vv_mul(Fluid[c_int].velocity, sign), bnd_velocity)
    end
    if xPosGhost and not BC_xBCRight == SCHEMA.FlowBC_NSCBC_SubsonicOutflow then
      var c_int = ((c+{-1, 0, 0})%Fluid.bounds)
      var sign = BC_xPosSign
      var bnd_velocity = BC_xPosVelocity
      Fluid[c].velocity = vv_add(vv_mul(Fluid[c_int].velocity, sign), bnd_velocity)
    end
    if yNegGhost then
      var c_int = ((c+{0, 1, 0})%Fluid.bounds)
      var sign = BC_yNegSign
      var bnd_velocity = BC_yNegVelocity
      Fluid[c].velocity = vv_add(vv_mul(Fluid[c_int].velocity, sign), bnd_velocity)
    end
    if yPosGhost then
      var c_int = ((c+{0, -1, 0})%Fluid.bounds)
      var sign = BC_yPosSign
      var bnd_velocity = BC_yPosVelocity
      Fluid[c].velocity = vv_add(vv_mul(Fluid[c_int].velocity, sign), bnd_velocity)
    end
    if zNegGhost then
      var c_int = ((c+{0, 0, 1})%Fluid.bounds)
      var sign = BC_zNegSign
      var bnd_velocity = BC_zNegVelocity
      Fluid[c].velocity = vv_add(vv_mul(Fluid[c_int].velocity, sign), bnd_velocity)
    end
    if zPosGhost then
      var c_int = ((c+{0, 0, -1})%Fluid.bounds)
      var sign = BC_zPosSign
      var bnd_velocity = BC_zPosVelocity
      Fluid[c].velocity = vv_add(vv_mul(Fluid[c_int].velocity, sign), bnd_velocity)
    end
  end
end

__demand(__leaf, __parallel, __cuda)
task Flow_ComputeVelocityGradient(Fluid : region(ispace(int3d), Fluid_columns),
                                  config : Config,
                                  Grid_xBnum : int32, Grid_xCellWidth : double, Grid_xNum : int32,
                                  Grid_yBnum : int32, Grid_yCellWidth : double, Grid_yNum : int32,
                                  Grid_zBnum : int32, Grid_zCellWidth : double, Grid_zNum : int32)
where
  reads(Fluid.velocity),
  writes(Fluid.{velocityGradientX, velocityGradientY, velocityGradientZ})
do
  var BC_xBCLeft = config.BC.xBCLeft
  var BC_xBCRight = config.BC.xBCRight
  __demand(__openmp)
  for c in Fluid do
    var xNegGhost = is_xNegGhost(c, Grid_xBnum)
    var xPosGhost = is_xPosGhost(c, Grid_xBnum, Grid_xNum)
    var yNegGhost = is_yNegGhost(c, Grid_yBnum)
    var yPosGhost = is_yPosGhost(c, Grid_yBnum, Grid_yNum)
    var zNegGhost = is_zNegGhost(c, Grid_zBnum)
    var zPosGhost = is_zPosGhost(c, Grid_zBnum, Grid_zNum)
    var interior = in_interior(c, Grid_xBnum, Grid_xNum, Grid_yBnum, Grid_yNum, Grid_zBnum, Grid_zNum)
    var NSCBC_inflow_cell  = ((BC_xBCLeft == SCHEMA.FlowBC_NSCBC_SubsonicInflow)   and xNegGhost and not (yNegGhost or yPosGhost or zNegGhost or zPosGhost))
    var NSCBC_outflow_cell = ((BC_xBCRight == SCHEMA.FlowBC_NSCBC_SubsonicOutflow) and xPosGhost and not (yNegGhost or yPosGhost or zNegGhost or zPosGhost))

    var v000 = Fluid[c].velocity
    var v100 = Fluid[(c+{ 1,  0,  0}) % Fluid.bounds].velocity
    var v010 = Fluid[(c+{ 0,  1,  0}) % Fluid.bounds].velocity
    var v001 = Fluid[(c+{ 0,  0,  1}) % Fluid.bounds].velocity
    var v_00 = Fluid[(c+{-1,  0,  0}) % Fluid.bounds].velocity
    var v0_0 = Fluid[(c+{ 0, -1,  0}) % Fluid.bounds].velocity
    var v00_ = Fluid[(c+{ 0,  0, -1}) % Fluid.bounds].velocity

    if interior then
      Fluid[c].velocityGradientX = vs_div(vv_sub(v100, v_00), 2 * Grid_xCellWidth)
      Fluid[c].velocityGradientY = vs_div(vv_sub(v010, v0_0), 2 * Grid_yCellWidth)
      Fluid[c].velocityGradientZ = vs_div(vv_sub(v001, v00_), 2 * Grid_zCellWidth)
    end
    if NSCBC_inflow_cell  then
      -- forward one sided difference
      Fluid[c].velocityGradientX = vs_div(vv_sub(v100, v000), Grid_xCellWidth)
      -- central difference
      Fluid[c].velocityGradientY = vs_div(vv_sub(v010, v0_0), 2 * Grid_yCellWidth)
      Fluid[c].velocityGradientZ = vs_div(vv_sub(v001, v00_), 2 * Grid_zCellWidth)
    end
    if NSCBC_outflow_cell  then
      -- backward one sided difference
      Fluid[c].velocityGradientX = vs_div(vv_sub(v000, v_00), Grid_xCellWidth)
      -- central difference
      Fluid[c].velocityGradientY = vs_div(vv_sub(v010, v0_0), 2 * Grid_yCellWidth)
      Fluid[c].velocityGradientZ = vs_div(vv_sub(v001, v00_), 2 * Grid_zCellWidth)
    end
  end
end

__demand(__leaf, __parallel, __cuda)
task Flow_UpdateAuxiliaryThermodynamics(Fluid : region(ispace(int3d), Fluid_columns),
                                        config : Config,
                                        Flow_gamma : double,
                                        Flow_gasConstant : double,
                                        Grid_xBnum : int32, Grid_xNum : int32,
                                        Grid_yBnum : int32, Grid_yNum : int32,
                                        Grid_zBnum : int32, Grid_zNum : int32)
where
  reads(Fluid.{rho, velocity, rhoEnergy, temperature_inc}),
  writes(Fluid.{pressure, temperature})
do
  var BC_xBCLeft = config.BC.xBCLeft
  var BC_xBCLeftHeat_type = config.BC.xBCLeftHeat.type
  var BC_xBCLeftHeat_Constant_temperature = config.BC.xBCLeftHeat.u.Constant.temperature
  var BC_xBCRight = config.BC.xBCRight
  __demand(__openmp)
  for c in Fluid do
    var xNegGhost = is_xNegGhost(c, Grid_xBnum)
    var xPosGhost = is_xPosGhost(c, Grid_xBnum, Grid_xNum)
    var yNegGhost = is_yNegGhost(c, Grid_yBnum)
    var yPosGhost = is_yPosGhost(c, Grid_yBnum, Grid_yNum)
    var zNegGhost = is_zNegGhost(c, Grid_zBnum)
    var zPosGhost = is_zPosGhost(c, Grid_zBnum, Grid_zNum)
    var interior = in_interior(c, Grid_xBnum, Grid_xNum, Grid_yBnum, Grid_yNum, Grid_zBnum, Grid_zNum)
    var NSCBC_inflow_cell  = ((BC_xBCLeft == SCHEMA.FlowBC_NSCBC_SubsonicInflow)   and xNegGhost and not (yNegGhost or yPosGhost or zNegGhost or zPosGhost))
    var NSCBC_outflow_cell = ((BC_xBCRight == SCHEMA.FlowBC_NSCBC_SubsonicOutflow) and xPosGhost and not (yNegGhost or yPosGhost or zNegGhost or zPosGhost))

    if NSCBC_inflow_cell  then
      var kineticEnergy = (0.5*Fluid[c].rho) * dot(Fluid[c].velocity,Fluid[c].velocity)
      Fluid[c].pressure = (Flow_gamma-1.0) * (Fluid[c].rhoEnergy-kineticEnergy)
      var temperature : double
      if BC_xBCLeftHeat_type == SCHEMA.TempProfile_Constant then
        temperature = BC_xBCLeftHeat_Constant_temperature
        -- elseif BC_xBCLeftHeat_type == SCHEMA.TempProfile_Parabola then
        --   regentlib.assert(false, 'Parabola heat model not supported')
      else -- BC_xBCLeftHeat_type == SCHEMA.TempProfile_Incoming
        temperature = Fluid[c].temperature_inc
      end
      Fluid[c].temperature = temperature
    end
    if interior or NSCBC_outflow_cell then
      var kineticEnergy = ((0.5*Fluid[c].rho)*dot(Fluid[c].velocity, Fluid[c].velocity))
      var pressure = ((Flow_gamma-1.0)*(Fluid[c].rhoEnergy-kineticEnergy))
      Fluid[c].pressure = pressure
      Fluid[c].temperature = (pressure/(Flow_gasConstant*Fluid[c].rho))
    end
  end
end

-- NOTE: It is safe to not pass the ghost regions to this task, because we
-- always group ghost cells with their neighboring interior cells.
__demand(__leaf, __cuda) -- MANUALLY PARALLELIZED
task Flow_UpdateGhostThermodynamics(Fluid : region(ispace(int3d), Fluid_columns),
                                    config : Config,
                                    Flow_gamma : double,
                                    Flow_gasConstant : double,
                                    BC_xNegTemperature : double, BC_xPosTemperature : double,
                                    BC_yNegTemperature : double, BC_yPosTemperature : double,
                                    BC_zNegTemperature : double, BC_zPosTemperature : double,
                                    Grid_xBnum : int32, Grid_xNum : int32,
                                    Grid_yBnum : int32, Grid_yNum : int32,
                                    Grid_zBnum : int32, Grid_zNum : int32)
where
  reads(Fluid.{pressure, temperature, centerCoordinates}),
  writes(Fluid.{pressure, temperature})
do
  var BC_xBCLeft  = config.BC.xBCLeft
  var BC_xBCRight = config.BC.xBCRight
  var BC_yBCLeft  = config.BC.yBCLeft
  var BC_yBCRight = config.BC.yBCRight
  var BC_zBCLeft  = config.BC.zBCLeft
  var BC_zBCRight = config.BC.zBCRight
  var Grid_xWidth = config.Grid.xWidth
  var BC_yBCLeftHeat_T_left  = config.BC.yBCLeftHeat.u.Parabola.T_left
  var BC_yBCLeftHeat_T_mid   = config.BC.yBCLeftHeat.u.Parabola.T_mid
  var BC_yBCLeftHeat_T_right = config.BC.yBCLeftHeat.u.Parabola.T_right
  var BC_yBCRightHeat_T_left  = config.BC.yBCRightHeat.u.Parabola.T_left
  var BC_yBCRightHeat_T_mid   = config.BC.yBCRightHeat.u.Parabola.T_mid
  var BC_yBCRightHeat_T_right = config.BC.yBCRightHeat.u.Parabola.T_right
  var BC_zBCLeftHeat_T_left  = config.BC.zBCLeftHeat.u.Parabola.T_left
  var BC_zBCLeftHeat_T_mid   = config.BC.zBCLeftHeat.u.Parabola.T_mid
  var BC_zBCLeftHeat_T_right = config.BC.zBCLeftHeat.u.Parabola.T_right
  var BC_zBCRightHeat_T_left  = config.BC.zBCRightHeat.u.Parabola.T_left
  var BC_zBCRightHeat_T_mid   = config.BC.zBCRightHeat.u.Parabola.T_mid
  var BC_zBCRightHeat_T_right = config.BC.zBCRightHeat.u.Parabola.T_right

  __demand(__openmp)
  for c in Fluid do

    var xNegGhost = is_xNegGhost(c, Grid_xBnum)
    var xPosGhost = is_xPosGhost(c, Grid_xBnum, Grid_xNum)
    var yNegGhost = is_yNegGhost(c, Grid_yBnum)
    var yPosGhost = is_yPosGhost(c, Grid_yBnum, Grid_yNum)
    var zNegGhost = is_zNegGhost(c, Grid_zBnum)
    var zPosGhost = is_zPosGhost(c, Grid_zBnum, Grid_zNum)

    if xNegGhost and not BC_xBCLeft == SCHEMA.FlowBC_NSCBC_SubsonicInflow then
      var c_bnd = int3d(c)
      var c_int = ((c+{1, 0, 0})%Fluid.bounds)
      var temperature = 0.0
      var pressure = 0.0
      pressure = Fluid[c_int].pressure
      var bnd_temperature  = BC_xNegTemperature
      var wall_temperature = Fluid[c_int].temperature
      if (bnd_temperature>0.0) then
        wall_temperature = bnd_temperature
      end
      temperature = (2.0*wall_temperature)-Fluid[c_int].temperature
      Fluid[c_bnd].pressure = pressure
      Fluid[c_bnd].temperature = temperature
    end

    if xPosGhost and not BC_xBCRight == SCHEMA.FlowBC_NSCBC_SubsonicOutflow then
      var c_bnd = int3d(c)
      var c_int = ((c+{-1, 0, 0})%Fluid.bounds)
      var temperature = 0.0
      var pressure = 0.0
      pressure = Fluid[c_int].pressure
      var bnd_temperature = BC_xPosTemperature
      var wall_temperature = Fluid[c_int].temperature
      if (bnd_temperature>0.0) then
        wall_temperature = bnd_temperature
      end
      temperature = ((2.0*wall_temperature)-Fluid[c_int].temperature)
      Fluid[c_bnd].pressure = pressure
      Fluid[c_bnd].temperature = temperature
    end

    if yNegGhost then
      var c_bnd = int3d(c)
      var c_int = ((c+{0, 1, 0})%Fluid.bounds)
      if (BC_yBCLeft == SCHEMA.FlowBC_NonUniformTemperatureWall) then
        var c_1 = 2.0/(Grid_xWidth*Grid_xWidth)*( (BC_yBCLeftHeat_T_right - BC_yBCLeftHeat_T_left) - 2.0*(BC_yBCLeftHeat_T_mid - BC_yBCLeftHeat_T_left))
        var c_2 = 4.0/(Grid_xWidth)*((BC_yBCLeftHeat_T_mid - BC_yBCLeftHeat_T_left) - 1.0/4.0*(BC_yBCLeftHeat_T_right - BC_yBCLeftHeat_T_left))
        var c_3 = BC_yBCLeftHeat_T_left
        var wall_temperature = c_1*Fluid[c_bnd].centerCoordinates[0]*Fluid[c_bnd].centerCoordinates[0] + c_2*Fluid[c_bnd].centerCoordinates[0] + c_3
        if wall_temperature < 0.0 then --unphysical.... set wall themperature to zero
          wall_temperature = 0.0
        end
        var temperature = ((2.0*wall_temperature)-Fluid[c_int].temperature)
        Fluid[c_bnd].pressure = Fluid[c_int].pressure
        Fluid[c_bnd].temperature = temperature
      else
        var bnd_temperature = BC_yNegTemperature
        var temp_wall = 0.0
        var temperature = 0.0
        temp_wall = Fluid[c_int].temperature
        if (bnd_temperature>0.0) then
          temp_wall = bnd_temperature
        end
        temperature = ((2.0*temp_wall)-Fluid[c_int].temperature)
        Fluid[c_bnd].pressure = Fluid[c_int].pressure
        Fluid[c_bnd].temperature = temperature
      end
    end

    if yPosGhost then
      var c_bnd = int3d(c)
      var c_int = ((c+{0, -1, 0})%Fluid.bounds)
      if (BC_yBCRight == SCHEMA.FlowBC_NonUniformTemperatureWall) then
        var c_1 = 2.0/(Grid_xWidth*Grid_xWidth)*( (BC_yBCRightHeat_T_right - BC_yBCRightHeat_T_left) - 2.0*(BC_yBCRightHeat_T_mid - BC_yBCRightHeat_T_left))
        var c_2 = 4.0/(Grid_xWidth)*((BC_yBCRightHeat_T_mid - BC_yBCRightHeat_T_left) - 1.0/4.0*(BC_yBCRightHeat_T_right - BC_yBCRightHeat_T_left))
        var c_3 = BC_yBCRightHeat_T_left
        var wall_temperature = c_1*Fluid[c_bnd].centerCoordinates[0]*Fluid[c_bnd].centerCoordinates[0] + c_2*Fluid[c_bnd].centerCoordinates[0] + c_3
        if wall_temperature < 0.0 then --unphysical.... set wall themperature to zero
          wall_temperature = 0.0
        end
        var temperature = ((2.0*wall_temperature)-Fluid[c_int].temperature)
        Fluid[c_bnd].pressure = Fluid[c_int].pressure
        Fluid[c_bnd].temperature = temperature
      else
        var bnd_temperature = BC_yPosTemperature
        var temp_wall = 0.0
        var temperature = 0.0
        temp_wall = Fluid[c_int].temperature
        if (bnd_temperature>0.0) then
          temp_wall = bnd_temperature
        end
        temperature = ((2.0*temp_wall)-Fluid[c_int].temperature)
        Fluid[c_bnd].pressure = Fluid[c_int].pressure
        Fluid[c_bnd].temperature = temperature
      end
    end

    if zNegGhost then
      var c_bnd = int3d(c)
      var c_int = ((c+{0, 0, 1})%Fluid.bounds)
      if (BC_zBCLeft == SCHEMA.FlowBC_NonUniformTemperatureWall) then
        var c_1 = 2.0/(Grid_xWidth*Grid_xWidth)*( (BC_zBCLeftHeat_T_right - BC_zBCLeftHeat_T_left) - 2.0*(BC_zBCLeftHeat_T_mid - BC_zBCLeftHeat_T_left))
        var c_2 = 4.0/(Grid_xWidth)*((BC_zBCLeftHeat_T_mid - BC_zBCLeftHeat_T_left) - 1.0/4.0*(BC_zBCLeftHeat_T_right - BC_zBCLeftHeat_T_left))
        var c_3 = BC_zBCLeftHeat_T_left
        var wall_temperature = c_1*Fluid[c_bnd].centerCoordinates[0]*Fluid[c_bnd].centerCoordinates[0] + c_2*Fluid[c_bnd].centerCoordinates[0] + c_3
        if wall_temperature < 0.0 then --unphysical.... set wall themperature to zero
          wall_temperature = 0.0
        end
        var temperature = ((2.0*wall_temperature)-Fluid[c_int].temperature)
        Fluid[c_bnd].pressure = Fluid[c_int].pressure
        Fluid[c_bnd].temperature = temperature
      else
        var bnd_temperature = BC_zNegTemperature
        var temp_wall = 0.0
        var temperature = 0.0
        temp_wall = Fluid[c_int].temperature
        if (bnd_temperature>0.0) then
          temp_wall = bnd_temperature
        end
        temperature = ((2.0*temp_wall)-Fluid[c_int].temperature)
        Fluid[c_bnd].pressure = Fluid[c_int].pressure
        Fluid[c_bnd].temperature = temperature
      end
    end

    if zPosGhost then
      var c_bnd = int3d(c)
      var c_int = ((c+{0, 0, -1})%Fluid.bounds)
      if (BC_zBCRight == SCHEMA.FlowBC_NonUniformTemperatureWall) then
        var c_1 = 2.0/(Grid_xWidth*Grid_xWidth)*( (BC_zBCRightHeat_T_right - BC_zBCRightHeat_T_left) - 2.0*(BC_zBCRightHeat_T_mid - BC_zBCRightHeat_T_left))
        var c_2 = 4.0/(Grid_xWidth)*((BC_zBCRightHeat_T_mid - BC_zBCRightHeat_T_left) - 1.0/4.0*(BC_zBCRightHeat_T_right - BC_zBCRightHeat_T_left))
        var c_3 = BC_zBCRightHeat_T_left
        var wall_temperature = c_1*Fluid[c_bnd].centerCoordinates[0]*Fluid[c_bnd].centerCoordinates[0] + c_2*Fluid[c_bnd].centerCoordinates[0] + c_3
        if wall_temperature < 0.0 then --unphysical.... set wall themperature to zero
          wall_temperature = 0.0
        end
        var temperature = ((2.0*wall_temperature)-Fluid[c_int].temperature)
        Fluid[c_bnd].pressure = Fluid[c_int].pressure
        Fluid[c_bnd].temperature = temperature
      else
        var bnd_temperature = BC_zPosTemperature
        var temp_wall = 0.0
        var temperature = 0.0
        temp_wall = Fluid[c_int].temperature
        if (bnd_temperature>0.0) then
          temp_wall = bnd_temperature
        end
        temperature = ((2.0*temp_wall)-Fluid[c_int].temperature)
        Fluid[c_bnd].pressure = Fluid[c_int].pressure
        Fluid[c_bnd].temperature = temperature
      end
    end

  end
end

__demand(__leaf, __parallel, __cuda)
task Particles_CalculateNumber(Particles : region(ispace(int1d), Particles_columns))
where
  reads(Particles.__valid)
do
  var acc = int64(0)
  __demand(__openmp)
  for p in Particles do
    if Particles[p].__valid then
      acc += 1
    end
  end
  return acc
end

__demand(__leaf, __parallel, __cuda)
task Flow_CalculateAveragePressure(Fluid : region(ispace(int3d), Fluid_columns),
                                   Grid_cellVolume : double,
                                   Grid_xBnum : int32, Grid_xNum : int32,
                                   Grid_yBnum : int32, Grid_yNum : int32,
                                   Grid_zBnum : int32, Grid_zNum : int32)
where
  reads(Fluid.pressure)
do
  var acc = 0.0
  __demand(__openmp)
  for c in Fluid do
    if in_interior(c, Grid_xBnum, Grid_xNum, Grid_yBnum, Grid_yNum, Grid_zBnum, Grid_zNum) then
      acc += (Fluid[c].pressure*Grid_cellVolume)
    end
  end
  return acc
end

__demand(__leaf, __parallel, __cuda)
task Flow_CalculateAverageTemperature(Fluid : region(ispace(int3d), Fluid_columns),
                                      Grid_cellVolume : double,
                                      Grid_xBnum : int32, Grid_xNum : int32,
                                      Grid_yBnum : int32, Grid_yNum : int32,
                                      Grid_zBnum : int32, Grid_zNum : int32)
where
  reads(Fluid.temperature)
do
  var acc = 0.0
  __demand(__openmp)
  for c in Fluid do
    if in_interior(c, Grid_xBnum, Grid_xNum, Grid_yBnum, Grid_yNum, Grid_zBnum, Grid_zNum) then
      acc += (Fluid[c].temperature*Grid_cellVolume)
    end
  end
  return acc
end

__demand(__leaf, __parallel, __cuda)
task Flow_CalculateAverageKineticEnergy(Fluid : region(ispace(int3d), Fluid_columns),
                                        Grid_cellVolume : double,
                                        Grid_xBnum : int32, Grid_xNum : int32,
                                        Grid_yBnum : int32, Grid_yNum : int32,
                                        Grid_zBnum : int32, Grid_zNum : int32)
where
  reads(Fluid.{rho, velocity})
do
  var acc = 0.0
  __demand(__openmp)
  for c in Fluid do
    if in_interior(c, Grid_xBnum, Grid_xNum, Grid_yBnum, Grid_yNum, Grid_zBnum, Grid_zNum) then
      var kineticEnergy = ((0.5*Fluid[c].rho)*dot(Fluid[c].velocity, Fluid[c].velocity))
      acc += (kineticEnergy*Grid_cellVolume)
    end
  end
  return acc
end

__demand(__leaf, __parallel, __cuda)
task Particles_IntegrateQuantities(Particles : region(ispace(int1d), Particles_columns))
where
  reads(Particles.{temperature, __valid})
do
  var acc = 0.0
  __demand(__openmp)
  for p in Particles do
    if Particles[p].__valid then
      acc += Particles[p].temperature
    end
  end
  return acc
end

__demand(__inline)
task GetSoundSpeed(temperature : double, Flow_gamma : double, Flow_gasConstant : double)
  return sqrt(((Flow_gamma*Flow_gasConstant)*temperature))
end

__demand(__leaf, __parallel, __cuda)
task Flow_CalculateMaxMachNumber(Fluid : region(ispace(int3d), Fluid_columns),
                                 config : Config,
                                 Flow_gamma : double,
                                 Flow_gasConstant : double,
                                 Grid_xBnum : int32, Grid_xNum : int32,
                                 Grid_yBnum : int32, Grid_yNum : int32,
                                 Grid_zBnum : int32, Grid_zNum : int32)
where
  reads(Fluid.{velocity, temperature})
do
  var acc = -math.huge
  var BC_xBCLeft = config.BC.xBCLeft
  var BC_xBCRight = config.BC.xBCRight
  __demand(__openmp)
  for c in Fluid do
    var xNegGhost = is_xNegGhost(c, Grid_xBnum)
    var xPosGhost = is_xPosGhost(c, Grid_xBnum, Grid_xNum)
    var yNegGhost = is_yNegGhost(c, Grid_yBnum)
    var yPosGhost = is_yPosGhost(c, Grid_yBnum, Grid_yNum)
    var zNegGhost = is_zNegGhost(c, Grid_zBnum)
    var zPosGhost = is_zPosGhost(c, Grid_zBnum, Grid_zNum)
    var ghost_cell = (xNegGhost or xPosGhost or
                      yNegGhost or yPosGhost or
                      zNegGhost or zPosGhost )
    var interior_cell = not (ghost_cell)
    var NSCBC_inflow_cell  = ((BC_xBCLeft == SCHEMA.FlowBC_NSCBC_SubsonicInflow)   and xNegGhost and not (yNegGhost or yPosGhost or zNegGhost or zPosGhost))
    var NSCBC_outflow_cell = ((BC_xBCRight == SCHEMA.FlowBC_NSCBC_SubsonicOutflow) and xPosGhost and not (yNegGhost or yPosGhost or zNegGhost or zPosGhost))
    if interior_cell or NSCBC_inflow_cell or NSCBC_outflow_cell then
      var c_sound = GetSoundSpeed(Fluid[c].temperature, Flow_gamma, Flow_gasConstant)
      var velocity = Fluid[c].velocity
      acc max= sqrt(dot(Fluid[c].velocity,Fluid[c].velocity))/c_sound
    end
  end
  return acc
end

__demand(__leaf, __parallel, __cuda)
task Flow_CalculateConvectiveSpectralRadius(Fluid : region(ispace(int3d), Fluid_columns),
                                            Flow_gamma : double,
                                            Flow_gasConstant : double,
                                            Grid_dXYZInverseSquare : double,
                                            Grid_xCellWidth : double, Grid_yCellWidth : double, Grid_zCellWidth : double)
where
  reads(Fluid.{velocity, temperature})
do
  var acc = -math.huge
  __demand(__openmp)
  for c in Fluid do
    acc max= ((((fabs(Fluid[c].velocity[0])/Grid_xCellWidth)+(fabs(Fluid[c].velocity[1])/Grid_yCellWidth))+(fabs(Fluid[c].velocity[2])/Grid_zCellWidth))+(GetSoundSpeed(Fluid[c].temperature, Flow_gamma, Flow_gasConstant)*sqrt(Grid_dXYZInverseSquare)))
  end
  return acc
end

__demand(__leaf, __parallel, __cuda)
task Flow_CalculateViscousSpectralRadius(Fluid : region(ispace(int3d), Fluid_columns),
                                         Flow_constantVisc : double,
                                         Flow_powerlawTempRef : double, Flow_powerlawViscRef : double,
                                         Flow_sutherlandSRef : double, Flow_sutherlandTempRef : double, Flow_sutherlandViscRef : double,
                                         Flow_viscosityModel : SCHEMA.ViscosityModel,
                                         Grid_dXYZInverseSquare : double)
where
  reads(Fluid.{rho, temperature})
do
  var acc = -math.huge
  __demand(__openmp)
  for c in Fluid do
    var dynamicViscosity = GetDynamicViscosity(Fluid[c].temperature, Flow_constantVisc, Flow_powerlawTempRef, Flow_powerlawViscRef, Flow_sutherlandSRef, Flow_sutherlandTempRef, Flow_sutherlandViscRef, Flow_viscosityModel)
    acc max= ((((2.0*dynamicViscosity)/Fluid[c].rho)*Grid_dXYZInverseSquare)*4.0)
  end
  return acc
end

__demand(__leaf, __parallel, __cuda)
task Flow_CalculateHeatConductionSpectralRadius(Fluid : region(ispace(int3d), Fluid_columns),
                                                Flow_constantVisc : double,
                                                Flow_gamma : double,
                                                Flow_gasConstant : double,
                                                Flow_powerlawTempRef : double, Flow_powerlawViscRef : double,
                                                Flow_prandtl : double,
                                                Flow_sutherlandSRef : double, Flow_sutherlandTempRef : double, Flow_sutherlandViscRef : double,
                                                Flow_viscosityModel : SCHEMA.ViscosityModel,
                                                Grid_dXYZInverseSquare : double)
where
  reads(Fluid.{rho, temperature})
do
  var acc = -math.huge
  __demand(__openmp)
  for c in Fluid do
    var dynamicViscosity = GetDynamicViscosity(Fluid[c].temperature, Flow_constantVisc, Flow_powerlawTempRef, Flow_powerlawViscRef, Flow_sutherlandSRef, Flow_sutherlandTempRef, Flow_sutherlandViscRef, Flow_viscosityModel)
    var cv = (Flow_gasConstant/(Flow_gamma-1.0))
    var cp = (Flow_gamma*cv)
    var kappa = ((cp/Flow_prandtl)*dynamicViscosity)
    acc max= (((kappa/(cv*Fluid[c].rho))*Grid_dXYZInverseSquare)*4.0)
  end
  return acc
end

__demand(__leaf, __parallel, __cuda)
task Flow_InitializeTemporaries(Fluid : region(ispace(int3d), Fluid_columns))
where
  reads(Fluid.{rho, rhoEnergy, rhoVelocity}),
  writes(Fluid.{rhoEnergy_new, rhoEnergy_old, rhoVelocity_new, rhoVelocity_old, rho_new, rho_old})
do
  __demand(__openmp)
  for c in Fluid do
    Fluid[c].rho_old = Fluid[c].rho
    Fluid[c].rhoVelocity_old = Fluid[c].rhoVelocity
    Fluid[c].rhoEnergy_old = Fluid[c].rhoEnergy
    Fluid[c].rho_new = Fluid[c].rho
    Fluid[c].rhoVelocity_new = Fluid[c].rhoVelocity
    Fluid[c].rhoEnergy_new = Fluid[c].rhoEnergy
  end
end

__demand(__leaf, __parallel, __cuda)
task Particles_InitializeTemporaries(Particles : region(ispace(int1d), Particles_columns))
where
  reads(Particles.{position, velocity, temperature, __valid}),
  writes(Particles.{position_new, position_old, temperature_new, temperature_old, velocity_new, velocity_old})
do
  __demand(__openmp)
  for p in Particles do
    if Particles[p].__valid then
      Particles[p].position_old = Particles[p].position
      Particles[p].velocity_old = Particles[p].velocity
      Particles[p].temperature_old = Particles[p].temperature
      Particles[p].position_new = Particles[p].position
      Particles[p].velocity_new = Particles[p].velocity
      Particles[p].temperature_new = Particles[p].temperature
    end
  end
end

__demand(__leaf, __parallel, __cuda)
task Flow_InitializeTimeDerivatives(Fluid : region(ispace(int3d), Fluid_columns))
where
  writes(Fluid.{rho_t, rhoVelocity_t, rhoEnergy_t})
do
  __demand(__openmp)
  for c in Fluid do
    Fluid[c].rho_t = 0.0
    Fluid[c].rhoVelocity_t = array(0.0, 0.0, 0.0)
    Fluid[c].rhoEnergy_t = 0.0
  end
end

-- NOTE: It is safe to not pass the ghost regions to this task, because we
-- always group ghost cells with their neighboring interior cells.
__demand(__leaf, __cuda) -- MANUALLY PARALLELIZED
task Flow_UpdateGhostVelocityGradient(Fluid : region(ispace(int3d), Fluid_columns),
                                      config : Config,
                                      BC_xNegSign : double[3], BC_yNegSign : double[3], BC_zNegSign : double[3],
                                      BC_xPosSign : double[3], BC_yPosSign : double[3], BC_zPosSign : double[3],
                                      Grid_xBnum : int32, Grid_xCellWidth : double, Grid_xNum : int32,
                                      Grid_yBnum : int32, Grid_yCellWidth : double, Grid_yNum : int32,
                                      Grid_zBnum : int32, Grid_zCellWidth : double, Grid_zNum : int32)
where
  reads writes(Fluid.{velocityGradientX, velocityGradientY, velocityGradientZ})
do
  var BC_xBCLeft = config.BC.xBCLeft
  var BC_xBCRight = config.BC.xBCRight
  __demand(__openmp)
  for c in Fluid do
    var xNegGhost = is_xNegGhost(c, Grid_xBnum)
    var xPosGhost = is_xPosGhost(c, Grid_xBnum, Grid_xNum)
    var yNegGhost = is_yNegGhost(c, Grid_yBnum)
    var yPosGhost = is_yPosGhost(c, Grid_yBnum, Grid_yNum)
    var zNegGhost = is_zNegGhost(c, Grid_zBnum)
    var zPosGhost = is_zPosGhost(c, Grid_zBnum, Grid_zNum)
    if xNegGhost and BC_xBCLeft ~= SCHEMA.FlowBC_NSCBC_SubsonicInflow then
      Fluid[c].velocityGradientX = vv_mul(BC_xNegSign, Fluid[(c+{1, 0, 0})%Fluid.bounds].velocityGradientX)
      Fluid[c].velocityGradientY = vv_mul(BC_xNegSign, Fluid[(c+{1, 0, 0})%Fluid.bounds].velocityGradientY)
      Fluid[c].velocityGradientZ = vv_mul(BC_xNegSign, Fluid[(c+{1, 0, 0})%Fluid.bounds].velocityGradientZ)
    end
    if xPosGhost and BC_xBCRight ~= SCHEMA.FlowBC_NSCBC_SubsonicOutflow then
      Fluid[c].velocityGradientX = vv_mul(BC_xPosSign, Fluid[(c+{-1, 0, 0})%Fluid.bounds].velocityGradientX)
      Fluid[c].velocityGradientY = vv_mul(BC_xPosSign, Fluid[(c+{-1, 0, 0})%Fluid.bounds].velocityGradientY)
      Fluid[c].velocityGradientZ = vv_mul(BC_xPosSign, Fluid[(c+{-1, 0, 0})%Fluid.bounds].velocityGradientZ)
    end
    if yNegGhost then
      Fluid[c].velocityGradientX = vv_mul(BC_yNegSign, Fluid[(c+{0, 1, 0})%Fluid.bounds].velocityGradientX)
      Fluid[c].velocityGradientY = vv_mul(BC_yNegSign, Fluid[(c+{0, 1, 0})%Fluid.bounds].velocityGradientY)
      Fluid[c].velocityGradientZ = vv_mul(BC_yNegSign, Fluid[(c+{0, 1, 0})%Fluid.bounds].velocityGradientZ)
    end
    if yPosGhost then
      Fluid[c].velocityGradientX = vv_mul(BC_yPosSign, Fluid[(c+{0, -1, 0})%Fluid.bounds].velocityGradientX)
      Fluid[c].velocityGradientY = vv_mul(BC_yPosSign, Fluid[(c+{0, -1, 0})%Fluid.bounds].velocityGradientY)
      Fluid[c].velocityGradientZ = vv_mul(BC_yPosSign, Fluid[(c+{0, -1, 0})%Fluid.bounds].velocityGradientZ)
    end
    if zNegGhost then
      Fluid[c].velocityGradientX = vv_mul(BC_zNegSign, Fluid[(c+{0, 0, 1})%Fluid.bounds].velocityGradientX)
      Fluid[c].velocityGradientY = vv_mul(BC_zNegSign, Fluid[(c+{0, 0, 1})%Fluid.bounds].velocityGradientY)
      Fluid[c].velocityGradientZ = vv_mul(BC_zNegSign, Fluid[(c+{0, 0, 1})%Fluid.bounds].velocityGradientZ)
    end
    if zPosGhost then
      Fluid[c].velocityGradientX = vv_mul(BC_zPosSign, Fluid[(c+{0, 0, -1})%Fluid.bounds].velocityGradientX)
      Fluid[c].velocityGradientY = vv_mul(BC_zPosSign, Fluid[(c+{0, 0, -1})%Fluid.bounds].velocityGradientY)
      Fluid[c].velocityGradientZ = vv_mul(BC_zPosSign, Fluid[(c+{0, 0, -1})%Fluid.bounds].velocityGradientZ)
    end
  end
end

__demand(__leaf, __parallel, __cuda)
task Flow_GetFluxX(Fluid : region(ispace(int3d), Fluid_columns),
                   config : Config,
                   Flow_constantVisc : double,
                   Flow_gamma : double,
                   Flow_gasConstant : double,
                   Flow_powerlawTempRef : double, Flow_powerlawViscRef : double,
                   Flow_prandtl : double,
                   Flow_sutherlandSRef : double, Flow_sutherlandTempRef : double, Flow_sutherlandViscRef : double,
                   Flow_viscosityModel : SCHEMA.ViscosityModel,
                   Grid_xBnum : int32, Grid_xCellWidth : double, Grid_xNum : int32,
                   Grid_yBnum : int32, Grid_yCellWidth : double, Grid_yNum : int32,
                   Grid_zBnum : int32, Grid_zCellWidth : double, Grid_zNum : int32)
where
  reads(Fluid.{rho, pressure, velocity, rhoVelocity, rhoEnergy, temperature}),
  reads(Fluid.{velocityGradientY, velocityGradientZ}),
  writes(Fluid.{rhoEnergyFluxX, rhoFluxX, rhoVelocityFluxX})
do
  var BC_xBCLeft = config.BC.xBCLeft
  var BC_xBCRight = config.BC.xBCRight

  __demand(__openmp)
  for c in Fluid do
    var xNegGhost = is_xNegGhost(c, Grid_xBnum)
    var xPosGhost = is_xPosGhost(c, Grid_xBnum, Grid_xNum)
    var yNegGhost = is_yNegGhost(c, Grid_yBnum)
    var yPosGhost = is_yPosGhost(c, Grid_yBnum, Grid_yNum)
    var zNegGhost = is_zNegGhost(c, Grid_zBnum)
    var zPosGhost = is_zPosGhost(c, Grid_zBnum, Grid_zNum)
    var interior = in_interior(c, Grid_xBnum, Grid_xNum, Grid_yBnum, Grid_yNum, Grid_zBnum, Grid_zNum)
    var NSCBC_inflow_cell  = ((BC_xBCLeft == SCHEMA.FlowBC_NSCBC_SubsonicInflow)   and xNegGhost and not (yNegGhost or yPosGhost or zNegGhost or zPosGhost))
    var NSCBC_outflow_cell = ((BC_xBCRight == SCHEMA.FlowBC_NSCBC_SubsonicOutflow) and xPosGhost and not (yNegGhost or yPosGhost or zNegGhost or zPosGhost))

    var rho = Fluid[c].rho
    var pressure = Fluid[c].pressure
    var rhoVelocity = Fluid[c].rhoVelocity
    var rhoEnergy = Fluid[c].rhoEnergy
    var temperature = Fluid[c].temperature
    var velocity = Fluid[c].velocity
    var velocityGradientY = Fluid[c].velocityGradientY
    var velocityGradientZ = Fluid[c].velocityGradientZ
    var mu = GetDynamicViscosity(temperature,
                                 Flow_constantVisc,
                                 Flow_powerlawTempRef, Flow_powerlawViscRef,
                                 Flow_sutherlandSRef, Flow_sutherlandTempRef, Flow_sutherlandViscRef,
                                 Flow_viscosityModel)

    if interior or xNegGhost  then
      var stencil = (c+{1, 0, 0}) % Fluid.bounds
      var rho_stencil = Fluid[stencil].rho
      var pressure_stencil = Fluid[stencil].pressure
      var rhoVelocity_stencil = Fluid[stencil].rhoVelocity
      var rhoEnergy_stencil = Fluid[stencil].rhoEnergy
      var temperature_stencil = Fluid[stencil].temperature
      var velocity_stencil = Fluid[stencil].velocity
      var velocityGradientY_stencil = Fluid[stencil].velocityGradientY
      var velocityGradientZ_stencil = Fluid[stencil].velocityGradientZ
      var mu_stencil = GetDynamicViscosity(temperature_stencil,
                                           Flow_constantVisc,
                                           Flow_powerlawTempRef, Flow_powerlawViscRef,
                                           Flow_sutherlandSRef, Flow_sutherlandTempRef, Flow_sutherlandViscRef,
                                           Flow_viscosityModel)

      var muFace = 0.5 * (mu + mu_stencil)

      var velocityFace = vs_mul(vv_add(velocity, velocity_stencil), 0.5)
      var velocityX_YFace = 0.5 * (velocityGradientY[0] + velocityGradientY_stencil[0])
      var velocityX_ZFace = 0.5 * (velocityGradientZ[0] + velocityGradientZ_stencil[0])
      var velocityY_YFace = 0.5 * (velocityGradientY[1] + velocityGradientY_stencil[1])
      var velocityZ_ZFace = 0.5 * (velocityGradientZ[2] + velocityGradientZ_stencil[2])

      var velocityX_XFace   = (velocity_stencil[0] - velocity[0]) / Grid_xCellWidth
      var velocityY_XFace   = (velocity_stencil[1] - velocity[1]) / Grid_xCellWidth
      var velocityZ_XFace   = (velocity_stencil[2] - velocity[2]) / Grid_xCellWidth
      var temperature_XFace = (temperature_stencil - temperature) / Grid_xCellWidth

      var sigmaXX = muFace*(4.0*velocityX_XFace-2.0*velocityY_YFace-2.0*velocityZ_ZFace)/3.0
      var sigmaYX = muFace*(velocityY_XFace+velocityX_YFace)
      var sigmaZX = muFace*(velocityZ_XFace+velocityX_ZFace)

      var usigma = velocityFace[0]*sigmaXX + velocityFace[1]*sigmaYX + velocityFace[2]*sigmaZX
      var cp = Flow_gamma * Flow_gasConstant / (Flow_gamma-1.0)
      var heatFlux = (-(cp*muFace/Flow_prandtl))*temperature_XFace

      var rhoFluxX =
        0.25 * (rho + rho_stencil) * (velocity[0] + velocity_stencil[0])
      Fluid[c].rhoFluxX = rhoFluxX
      var rhoVelocityFluxX =
        vs_mul(vv_add(rhoVelocity, rhoVelocity_stencil),
               0.25 * (velocity[0] + velocity_stencil[0]))
      rhoVelocityFluxX[0] += 0.5 * (pressure + pressure_stencil)
      Fluid[c].rhoVelocityFluxX = vv_sub(rhoVelocityFluxX, array(sigmaXX,sigmaYX,sigmaZX))
      var rhoEnergyFluxX =
        0.25
        * (rhoEnergy + pressure +
           rhoEnergy_stencil + pressure_stencil)
        * (velocity[0] + velocity_stencil[0])
      Fluid[c].rhoEnergyFluxX = rhoEnergyFluxX - (usigma-heatFlux)
    end
  end
end

__demand(__leaf, __parallel, __cuda)
task Flow_GetFluxY(Fluid : region(ispace(int3d), Fluid_columns),
                   config : Config,
                   Flow_constantVisc : double,
                   Flow_gamma : double,
                   Flow_gasConstant : double,
                   Flow_powerlawTempRef : double, Flow_powerlawViscRef : double,
                   Flow_prandtl : double,
                   Flow_sutherlandSRef : double, Flow_sutherlandTempRef : double, Flow_sutherlandViscRef : double,
                   Flow_viscosityModel : SCHEMA.ViscosityModel,
                   Grid_xBnum : int32, Grid_xCellWidth : double, Grid_xNum : int32,
                   Grid_yBnum : int32, Grid_yCellWidth : double, Grid_yNum : int32,
                   Grid_zBnum : int32, Grid_zCellWidth : double, Grid_zNum : int32)
where
  reads(Fluid.{rho, pressure, velocity, rhoVelocity, rhoEnergy, temperature}),
  reads(Fluid.{velocityGradientX, velocityGradientZ}),
  writes(Fluid.{rhoEnergyFluxY, rhoFluxY, rhoVelocityFluxY})
do
  var BC_xBCLeft = config.BC.xBCLeft
  var BC_xBCRight = config.BC.xBCRight

  __demand(__openmp)
  for c in Fluid do
    var xNegGhost = is_xNegGhost(c, Grid_xBnum)
    var xPosGhost = is_xPosGhost(c, Grid_xBnum, Grid_xNum)
    var yNegGhost = is_yNegGhost(c, Grid_yBnum)
    var yPosGhost = is_yPosGhost(c, Grid_yBnum, Grid_yNum)
    var zNegGhost = is_zNegGhost(c, Grid_zBnum)
    var zPosGhost = is_zPosGhost(c, Grid_zBnum, Grid_zNum)
    var interior = in_interior(c, Grid_xBnum, Grid_xNum, Grid_yBnum, Grid_yNum, Grid_zBnum, Grid_zNum)
    var NSCBC_inflow_cell  = ((BC_xBCLeft == SCHEMA.FlowBC_NSCBC_SubsonicInflow)   and xNegGhost and not (yNegGhost or yPosGhost or zNegGhost or zPosGhost))
    var NSCBC_outflow_cell = ((BC_xBCRight == SCHEMA.FlowBC_NSCBC_SubsonicOutflow) and xPosGhost and not (yNegGhost or yPosGhost or zNegGhost or zPosGhost))

    var rho = Fluid[c].rho
    var pressure = Fluid[c].pressure
    var rhoVelocity = Fluid[c].rhoVelocity
    var rhoEnergy = Fluid[c].rhoEnergy
    var temperature = Fluid[c].temperature
    var velocity = Fluid[c].velocity
    var velocityGradientX = Fluid[c].velocityGradientX
    var velocityGradientZ = Fluid[c].velocityGradientZ
    var mu = GetDynamicViscosity(temperature,
                                 Flow_constantVisc,
                                 Flow_powerlawTempRef, Flow_powerlawViscRef,
                                 Flow_sutherlandSRef, Flow_sutherlandTempRef, Flow_sutherlandViscRef,
                                 Flow_viscosityModel)

    if interior or yNegGhost or NSCBC_inflow_cell or NSCBC_outflow_cell then
      var stencil = (c+{0, 1, 0}) % Fluid.bounds
      var rho_stencil = Fluid[stencil].rho
      var pressure_stencil = Fluid[stencil].pressure
      var rhoVelocity_stencil = Fluid[stencil].rhoVelocity
      var rhoEnergy_stencil = Fluid[stencil].rhoEnergy
      var temperature_stencil = Fluid[stencil].temperature
      var velocity_stencil = Fluid[stencil].velocity
      var velocityGradientX_stencil = Fluid[stencil].velocityGradientX
      var velocityGradientZ_stencil = Fluid[stencil].velocityGradientZ
      var mu_stencil = GetDynamicViscosity(temperature_stencil,
                                           Flow_constantVisc,
                                           Flow_powerlawTempRef, Flow_powerlawViscRef,
                                           Flow_sutherlandSRef, Flow_sutherlandTempRef, Flow_sutherlandViscRef,
                                           Flow_viscosityModel)

      var muFace = 0.5 * (mu + mu_stencil)

      var velocityFace = vs_mul(vv_add(velocity, velocity_stencil), 0.5)
      var velocityY_XFace = 0.5 * (velocityGradientX[1] + velocityGradientX_stencil[1])
      var velocityY_ZFace = 0.5 * (velocityGradientZ[1] + velocityGradientZ_stencil[1])
      var velocityX_XFace = 0.5 * (velocityGradientX[0] + velocityGradientX_stencil[0])
      var velocityZ_ZFace = 0.5 * (velocityGradientZ[2] + velocityGradientZ_stencil[2])

      var velocityX_YFace   = (velocity_stencil[0] - velocity[0]) / Grid_yCellWidth
      var velocityY_YFace   = (velocity_stencil[1] - velocity[1]) / Grid_yCellWidth
      var velocityZ_YFace   = (velocity_stencil[2] - velocity[2]) / Grid_yCellWidth
      var temperature_YFace = (temperature_stencil - temperature) / Grid_yCellWidth

      var sigmaXY = muFace*(velocityX_YFace+velocityY_XFace)
      var sigmaYY = muFace*(4.0*velocityY_YFace-2.0*velocityX_XFace-2.0*velocityZ_ZFace)/3.0
      var sigmaZY = muFace*(velocityZ_YFace+velocityY_ZFace)

      var usigma = velocityFace[0]*sigmaXY + velocityFace[1]*sigmaYY + velocityFace[2]*sigmaZY
      var cp = Flow_gamma * Flow_gasConstant / (Flow_gamma-1.0)
      var heatFlux = (-(cp*muFace/Flow_prandtl))*temperature_YFace

      var rhoFluxY =
        0.25 * (rho + rho_stencil) * (velocity[1] + velocity_stencil[1])
      Fluid[c].rhoFluxY = rhoFluxY
      var rhoVelocityFluxY =
        vs_mul(vv_add(rhoVelocity, rhoVelocity_stencil),
               0.25 * (velocity[1] + velocity_stencil[1]))
      rhoVelocityFluxY[1] += 0.5 * (pressure + pressure_stencil)
      Fluid[c].rhoVelocityFluxY = vv_sub(rhoVelocityFluxY, array(sigmaXY,sigmaYY,sigmaZY))
      var rhoEnergyFluxY =
        0.25
        * (rhoEnergy + pressure +
           rhoEnergy_stencil + pressure_stencil)
        * (velocity[1] + velocity_stencil[1])
      Fluid[c].rhoEnergyFluxY = rhoEnergyFluxY - (usigma-heatFlux)
    end
  end
end

__demand(__leaf, __parallel, __cuda)
task Flow_GetFluxZ(Fluid : region(ispace(int3d), Fluid_columns),
                   config : Config,
                   Flow_constantVisc : double,
                   Flow_gamma : double,
                   Flow_gasConstant : double,
                   Flow_powerlawTempRef : double, Flow_powerlawViscRef : double,
                   Flow_prandtl : double,
                   Flow_sutherlandSRef : double, Flow_sutherlandTempRef : double, Flow_sutherlandViscRef : double,
                   Flow_viscosityModel : SCHEMA.ViscosityModel,
                   Grid_xBnum : int32, Grid_xCellWidth : double, Grid_xNum : int32,
                   Grid_yBnum : int32, Grid_yCellWidth : double, Grid_yNum : int32,
                   Grid_zBnum : int32, Grid_zCellWidth : double, Grid_zNum : int32)
where
  reads(Fluid.{rho, pressure, velocity, rhoVelocity, rhoEnergy, temperature}),
  reads(Fluid.{velocityGradientX, velocityGradientY}),
  writes(Fluid.{rhoEnergyFluxZ, rhoFluxZ, rhoVelocityFluxZ})
do
  var BC_xBCLeft = config.BC.xBCLeft
  var BC_xBCRight = config.BC.xBCRight

  __demand(__openmp)
  for c in Fluid do
    var xNegGhost = is_xNegGhost(c, Grid_xBnum)
    var xPosGhost = is_xPosGhost(c, Grid_xBnum, Grid_xNum)
    var yNegGhost = is_yNegGhost(c, Grid_yBnum)
    var yPosGhost = is_yPosGhost(c, Grid_yBnum, Grid_yNum)
    var zNegGhost = is_zNegGhost(c, Grid_zBnum)
    var zPosGhost = is_zPosGhost(c, Grid_zBnum, Grid_zNum)
    var interior = in_interior(c, Grid_xBnum, Grid_xNum, Grid_yBnum, Grid_yNum, Grid_zBnum, Grid_zNum)
    var NSCBC_inflow_cell  = ((BC_xBCLeft == SCHEMA.FlowBC_NSCBC_SubsonicInflow)   and xNegGhost and not (yNegGhost or yPosGhost or zNegGhost or zPosGhost))
    var NSCBC_outflow_cell = ((BC_xBCRight == SCHEMA.FlowBC_NSCBC_SubsonicOutflow) and xPosGhost and not (yNegGhost or yPosGhost or zNegGhost or zPosGhost))

    var rho = Fluid[c].rho
    var pressure = Fluid[c].pressure
    var rhoVelocity = Fluid[c].rhoVelocity
    var rhoEnergy = Fluid[c].rhoEnergy
    var temperature = Fluid[c].temperature
    var velocity = Fluid[c].velocity
    var velocityGradientX = Fluid[c].velocityGradientX
    var velocityGradientY = Fluid[c].velocityGradientY
    var mu = GetDynamicViscosity(temperature,
                                 Flow_constantVisc,
                                 Flow_powerlawTempRef, Flow_powerlawViscRef,
                                 Flow_sutherlandSRef, Flow_sutherlandTempRef, Flow_sutherlandViscRef,
                                 Flow_viscosityModel)

    if interior or zNegGhost or NSCBC_inflow_cell or NSCBC_outflow_cell then
      var stencil = (c+{0, 0, 1}) % Fluid.bounds
      var rho_stencil = Fluid[stencil].rho
      var pressure_stencil = Fluid[stencil].pressure
      var rhoVelocity_stencil = Fluid[stencil].rhoVelocity
      var rhoEnergy_stencil = Fluid[stencil].rhoEnergy
      var temperature_stencil = Fluid[stencil].temperature
      var velocity_stencil = Fluid[stencil].velocity
      var velocityGradientX_stencil = Fluid[stencil].velocityGradientX
      var velocityGradientY_stencil = Fluid[stencil].velocityGradientY
      var mu_stencil = GetDynamicViscosity(temperature_stencil,
                                           Flow_constantVisc,
                                           Flow_powerlawTempRef, Flow_powerlawViscRef,
                                           Flow_sutherlandSRef, Flow_sutherlandTempRef, Flow_sutherlandViscRef,
                                           Flow_viscosityModel)

      var muFace = 0.5 * (mu + mu_stencil)

      var velocityFace = vs_mul(vv_add(velocity, velocity_stencil), 0.5)
      var velocityZ_XFace = 0.5 * (velocityGradientX[2] + velocityGradientX_stencil[2])
      var velocityZ_YFace = 0.5 * (velocityGradientY[2] + velocityGradientY_stencil[2])
      var velocityX_XFace = 0.5 * (velocityGradientX[0] + velocityGradientX_stencil[0])
      var velocityY_YFace = 0.5 * (velocityGradientY[1] + velocityGradientY_stencil[1])

      var velocityX_ZFace   = (velocity_stencil[0] - velocity[0]) / Grid_zCellWidth
      var velocityY_ZFace   = (velocity_stencil[1] - velocity[1]) / Grid_zCellWidth
      var velocityZ_ZFace   = (velocity_stencil[2] - velocity[2]) / Grid_zCellWidth
      var temperature_ZFace = (temperature_stencil - temperature) / Grid_zCellWidth

      var sigmaXZ = muFace*(velocityX_ZFace+velocityZ_XFace)
      var sigmaYZ = muFace*(velocityY_ZFace+velocityZ_YFace)
      var sigmaZZ = muFace*(4.0*velocityZ_ZFace-2.0*velocityX_XFace-2.0*velocityY_YFace)/3.0

      var usigma = velocityFace[0]*sigmaXZ + velocityFace[1]*sigmaYZ + velocityFace[2]*sigmaZZ
      var cp = Flow_gamma * Flow_gasConstant / (Flow_gamma-1.0)
      var heatFlux = (-(cp*muFace/Flow_prandtl))*temperature_ZFace

      var rhoFluxZ =
        0.25 * (rho + rho_stencil) * (velocity[2] + velocity_stencil[2])
      Fluid[c].rhoFluxZ = rhoFluxZ
      var rhoVelocityFluxZ =
        vs_mul(vv_add(rhoVelocity, rhoVelocity_stencil),
               0.25 * (velocity[2] + velocity_stencil[2]))
      rhoVelocityFluxZ[2] += 0.5 * (pressure + pressure_stencil)
      Fluid[c].rhoVelocityFluxZ = vv_sub(rhoVelocityFluxZ, array(sigmaXZ,sigmaYZ,sigmaZZ))
      var rhoEnergyFluxZ =
        0.25
        * (rhoEnergy + pressure +
           rhoEnergy_stencil + pressure_stencil)
        * (velocity[2] + velocity_stencil[2])
      Fluid[c].rhoEnergyFluxZ = rhoEnergyFluxZ - (usigma-heatFlux)
    end
  end
end

__demand(__leaf, __parallel, __cuda)
task Flow_UpdateUsingFluxX(Fluid : region(ispace(int3d), Fluid_columns),
                           config : Config,
                           Grid_xBnum : int32, Grid_xCellWidth : double, Grid_xNum : int32,
                           Grid_yBnum : int32, Grid_yCellWidth : double, Grid_yNum : int32,
                           Grid_zBnum : int32, Grid_zCellWidth : double, Grid_zNum : int32)
where
  reads(Fluid.{rhoFluxX, rhoVelocityFluxX, rhoEnergyFluxX}),
  reads writes(Fluid.{rho_t, rhoVelocity_t, rhoEnergy_t})
do
  var BC_xBCLeft = config.BC.xBCLeft
  var BC_xBCRight = config.BC.xBCRight
  __demand(__openmp)
  for c in Fluid do
    var xNegGhost = is_xNegGhost(c, Grid_xBnum)
    var xPosGhost = is_xPosGhost(c, Grid_xBnum, Grid_xNum)
    var yNegGhost = is_yNegGhost(c, Grid_yBnum)
    var yPosGhost = is_yPosGhost(c, Grid_yBnum, Grid_yNum)
    var zNegGhost = is_zNegGhost(c, Grid_zBnum)
    var zPosGhost = is_zPosGhost(c, Grid_zBnum, Grid_zNum)
    var interior = in_interior(c, Grid_xBnum, Grid_xNum, Grid_yBnum, Grid_yNum, Grid_zBnum, Grid_zNum)
    var NSCBC_inflow_cell  = ((BC_xBCLeft == SCHEMA.FlowBC_NSCBC_SubsonicInflow)   and xNegGhost and not (yNegGhost or yPosGhost or zNegGhost or zPosGhost))
    var NSCBC_outflow_cell = ((BC_xBCRight == SCHEMA.FlowBC_NSCBC_SubsonicOutflow) and xPosGhost and not (yNegGhost or yPosGhost or zNegGhost or zPosGhost))

    if interior then
      Fluid[c].rho_t += ((-(Fluid[c].rhoFluxX-Fluid[(c+{-1, 0, 0})%Fluid.bounds].rhoFluxX))/Grid_xCellWidth);
      [UTIL.emitArrayReduce(3, '+',
         rexpr Fluid[c].rhoVelocity_t end,
         rexpr vs_div(vs_mul(vv_sub(Fluid[c].rhoVelocityFluxX, Fluid[(c+{-1, 0, 0})%Fluid.bounds].rhoVelocityFluxX), double((-1))), Grid_xCellWidth) end)];
      Fluid[c].rhoEnergy_t += ((-(Fluid[c].rhoEnergyFluxX-Fluid[(c+{-1, 0, 0})%Fluid.bounds].rhoEnergyFluxX))/Grid_xCellWidth)
    end
  end
end

__demand(__leaf, __parallel, __cuda)
task Flow_UpdateUsingFluxY(Fluid : region(ispace(int3d), Fluid_columns),
                           config : Config,
                           Grid_xBnum : int32, Grid_xCellWidth : double, Grid_xNum : int32,
                           Grid_yBnum : int32, Grid_yCellWidth : double, Grid_yNum : int32,
                           Grid_zBnum : int32, Grid_zCellWidth : double, Grid_zNum : int32)
where
  reads(Fluid.{rhoFluxY, rhoVelocityFluxY, rhoEnergyFluxY}),
  reads writes(Fluid.{rho_t, rhoVelocity_t, rhoEnergy_t})
do
  var BC_xBCLeft = config.BC.xBCLeft
  var BC_xBCRight = config.BC.xBCRight
  __demand(__openmp)
  for c in Fluid do
    var xNegGhost = is_xNegGhost(c, Grid_xBnum)
    var xPosGhost = is_xPosGhost(c, Grid_xBnum, Grid_xNum)
    var yNegGhost = is_yNegGhost(c, Grid_yBnum)
    var yPosGhost = is_yPosGhost(c, Grid_yBnum, Grid_yNum)
    var zNegGhost = is_zNegGhost(c, Grid_zBnum)
    var zPosGhost = is_zPosGhost(c, Grid_zBnum, Grid_zNum)
    var interior = in_interior(c, Grid_xBnum, Grid_xNum, Grid_yBnum, Grid_yNum, Grid_zBnum, Grid_zNum)
    var NSCBC_inflow_cell  = ((BC_xBCLeft == SCHEMA.FlowBC_NSCBC_SubsonicInflow)   and xNegGhost and not (yNegGhost or yPosGhost or zNegGhost or zPosGhost))
    var NSCBC_outflow_cell = ((BC_xBCRight == SCHEMA.FlowBC_NSCBC_SubsonicOutflow) and xPosGhost and not (yNegGhost or yPosGhost or zNegGhost or zPosGhost))

    if interior or NSCBC_inflow_cell or NSCBC_outflow_cell then
      Fluid[c].rho_t += ((-(Fluid[c].rhoFluxY-Fluid[(c+{0, -1, 0})%Fluid.bounds].rhoFluxY))/Grid_yCellWidth);
      [UTIL.emitArrayReduce(3, '+',
         rexpr Fluid[c].rhoVelocity_t end,
         rexpr vs_div(vs_mul(vv_sub(Fluid[c].rhoVelocityFluxY, Fluid[(c+{0, -1, 0})%Fluid.bounds].rhoVelocityFluxY), double((-1))), Grid_yCellWidth) end)];
      Fluid[c].rhoEnergy_t += ((-(Fluid[c].rhoEnergyFluxY-Fluid[(c+{0, -1, 0})%Fluid.bounds].rhoEnergyFluxY))/Grid_yCellWidth)
    end
  end
end

__demand(__leaf, __parallel, __cuda)
task Flow_UpdateUsingFluxZ(Fluid : region(ispace(int3d), Fluid_columns),
                           config : Config,
                           Grid_xBnum : int32, Grid_xCellWidth : double, Grid_xNum : int32,
                           Grid_yBnum : int32, Grid_yCellWidth : double, Grid_yNum : int32,
                           Grid_zBnum : int32, Grid_zCellWidth : double, Grid_zNum : int32)
where
  reads(Fluid.{rhoFluxZ, rhoVelocityFluxZ, rhoEnergyFluxZ}),
  reads writes(Fluid.{rho_t, rhoVelocity_t, rhoEnergy_t})
do
  var BC_xBCLeft = config.BC.xBCLeft
  var BC_xBCRight = config.BC.xBCRight
  __demand(__openmp)
  for c in Fluid do
    var xNegGhost = is_xNegGhost(c, Grid_xBnum)
    var xPosGhost = is_xPosGhost(c, Grid_xBnum, Grid_xNum)
    var yNegGhost = is_yNegGhost(c, Grid_yBnum)
    var yPosGhost = is_yPosGhost(c, Grid_yBnum, Grid_yNum)
    var zNegGhost = is_zNegGhost(c, Grid_zBnum)
    var zPosGhost = is_zPosGhost(c, Grid_zBnum, Grid_zNum)
    var interior = in_interior(c, Grid_xBnum, Grid_xNum, Grid_yBnum, Grid_yNum, Grid_zBnum, Grid_zNum)
    var NSCBC_inflow_cell  = ((BC_xBCLeft == SCHEMA.FlowBC_NSCBC_SubsonicInflow)   and xNegGhost and not (yNegGhost or yPosGhost or zNegGhost or zPosGhost))
    var NSCBC_outflow_cell = ((BC_xBCRight == SCHEMA.FlowBC_NSCBC_SubsonicOutflow) and xPosGhost and not (yNegGhost or yPosGhost or zNegGhost or zPosGhost))

    if interior or NSCBC_inflow_cell or NSCBC_outflow_cell then
      Fluid[c].rho_t += ((-(Fluid[c].rhoFluxZ-Fluid[(c+{0, 0, -1})%Fluid.bounds].rhoFluxZ))/Grid_zCellWidth);
      [UTIL.emitArrayReduce(3, '+',
         rexpr Fluid[c].rhoVelocity_t end,
         rexpr vs_div(vs_mul(vv_sub(Fluid[c].rhoVelocityFluxZ, Fluid[(c+{0, 0, -1})%Fluid.bounds].rhoVelocityFluxZ), double((-1))), Grid_zCellWidth) end)];
      Fluid[c].rhoEnergy_t += ((-(Fluid[c].rhoEnergyFluxZ-Fluid[(c+{0, 0, -1})%Fluid.bounds].rhoEnergyFluxZ))/Grid_zCellWidth)
    end
  end
end

-- NOTE: It is safe to not pass the ghost regions to this task, because we
-- always group ghost cells with their neighboring interior cells.
__demand(__leaf, __cuda) -- MANUALLY PARALLELIZED
task Flow_UpdateUsingFluxGhostNSCBC(Fluid : region(ispace(int3d), Fluid_columns),
                                    config : Config,
                                    Flow_gamma : double, Flow_gasConstant : double,
                                    Flow_prandtl : double,
                                    Flow_maxMach : double,
                                    Flow_lengthScale : double,
                                    Flow_constantVisc : double,
                                    Flow_powerlawTempRef : double, Flow_powerlawViscRef : double,
                                    Flow_sutherlandSRef : double, Flow_sutherlandTempRef : double, Flow_sutherlandViscRef : double,
                                    Flow_viscosityModel : SCHEMA.ViscosityModel,
                                    BC_xPosP_inf : double,
                                    Grid_xBnum : int32, Grid_xCellWidth : double, Grid_xNum : int32,
                                    Grid_yBnum : int32, Grid_yCellWidth : double, Grid_yNum : int32,
                                    Grid_zBnum : int32, Grid_zCellWidth : double, Grid_zNum : int32)
where
  reads(Fluid.{rho, velocity, pressure, temperature, rhoVelocity, dudtBoundary, dTdtBoundary}),
  reads(Fluid.{velocityGradientX, velocityGradientY, velocityGradientZ}),
  reads writes(Fluid.{rho_t, rhoVelocity_t, rhoEnergy_t})
do
  var BC_xBCLeft = config.BC.xBCLeft
  var BC_xBCRight = config.BC.xBCRight
  __demand(__openmp)
  for c in Fluid do
    var xNegGhost = is_xNegGhost(c, Grid_xBnum)
    var xPosGhost = is_xPosGhost(c, Grid_xBnum, Grid_xNum)
    var yNegGhost = is_yNegGhost(c, Grid_yBnum)
    var yPosGhost = is_yPosGhost(c, Grid_yBnum, Grid_yNum)
    var zNegGhost = is_zNegGhost(c, Grid_zBnum)
    var zPosGhost = is_zPosGhost(c, Grid_zBnum, Grid_zNum)
    var ghost_cell = (xNegGhost or xPosGhost or
                      yNegGhost or yPosGhost or
                      zNegGhost or zPosGhost )
    var NSCBC_inflow_cell  = ((BC_xBCLeft == SCHEMA.FlowBC_NSCBC_SubsonicInflow)   and xNegGhost and not (yNegGhost or yPosGhost or zNegGhost or zPosGhost))
    var NSCBC_outflow_cell = ((BC_xBCRight == SCHEMA.FlowBC_NSCBC_SubsonicOutflow) and xPosGhost and not (yNegGhost or yPosGhost or zNegGhost or zPosGhost))

    if ghost_cell then
      if NSCBC_inflow_cell then
        -- Add in the x flux using NSCBC
        var c_bnd = int3d(c)
        var c_int = ((c+{1, 0, 0})%Fluid.bounds)

        -- compute amplitudes of waves leaving the domain
        var c_sound = GetSoundSpeed(Fluid[c_bnd].temperature, Flow_gamma, Flow_gasConstant)
        var lambda_1 = Fluid[c_bnd].velocity[0] - c_sound
        var dP_dx = (Fluid[c_int].pressure    - Fluid[c_bnd].pressure)    /  Grid_xCellWidth
        var du_dx = (Fluid[c_int].velocity[0] - Fluid[c_bnd].velocity[0]) /  Grid_xCellWidth
        var L1 = lambda_1*(dP_dx - Fluid[c_bnd].rho*c_sound*du_dx)

        -- compute amplitudes of waves entering the domain
        var L5 = L1 - 2*Fluid[c_bnd].rho*c_sound*Fluid[c_bnd].dudtBoundary
        var L2 = 0.5*(Flow_gamma - 1.0)*(L5+L1) + (Fluid[c_bnd].rho*c_sound*c_sound/Fluid[c_bnd].temperature)*Fluid[c_bnd].dTdtBoundary

        -- update RHS of transport equation for boundary cell
        var d1 = 1/(c_sound*c_sound)*(L2+0.5*(L1+L5))

        -- Set RHS to update the density in the ghost inflow cells
        Fluid[c_bnd].rho_t += - d1
      end

      if NSCBC_outflow_cell then
        -- Add in the x fluxes using NSCBC for outflow
        var c_bnd = int3d(c)
        var c_int = ((c+{-1, 0, 0})%Fluid.bounds)

        var sigma = 0.25 -- Specified constant
        var c_sound = GetSoundSpeed(Fluid[c_bnd].temperature, Flow_gamma, Flow_gasConstant)
        var K = sigma*(1.0-Flow_maxMach*Flow_maxMach)*c_sound/Flow_lengthScale

        var L1 = K*(Fluid[c_bnd].pressure - BC_xPosP_inf)

        var lambda_2 = Fluid[c_bnd].velocity[0]
        var lambda_3 = Fluid[c_bnd].velocity[0]
        var lambda_4 = Fluid[c_bnd].velocity[0]
        var lambda_5 = Fluid[c_bnd].velocity[0] + c_sound

        var drho_dx = (Fluid[c_bnd].rho - Fluid[c_int].rho) /  Grid_xCellWidth
        var dp_dx   = (Fluid[c_bnd].pressure    - Fluid[c_int].pressure   ) /  Grid_xCellWidth
        var du_dx   = (Fluid[c_bnd].velocity[0] - Fluid[c_int].velocity[0]) /  Grid_xCellWidth
        var dv_dx   = (Fluid[c_bnd].velocity[1] - Fluid[c_int].velocity[1]) /  Grid_xCellWidth
        var dw_dx   = (Fluid[c_bnd].velocity[2] - Fluid[c_int].velocity[2]) /  Grid_xCellWidth

        var L2 = lambda_2*(c_sound*c_sound*drho_dx - dp_dx)
        var L3 = lambda_3*(dv_dx)
        var L4 = lambda_4*(dw_dx)
        var L5 = lambda_5*(dp_dx + Fluid[c_bnd].rho*c_sound*du_dx)

        var d1 = 1.0/(c_sound*c_sound)*(L2 + 0.5*(L5 + L1))
        var d2 = 0.5*(L5 + L1)
        var d3 = 1.0/(2.0*Fluid[c_bnd].rho*c_sound)*(L5 - L1)
        var d4 = L3
        var d5 = L4

        var mu_pos = GetDynamicViscosity(Fluid[c_bnd].temperature,
                                        Flow_constantVisc,
                                        Flow_powerlawTempRef, Flow_powerlawViscRef,
                                        Flow_sutherlandSRef, Flow_sutherlandTempRef, Flow_sutherlandViscRef,
                                        Flow_viscosityModel)
        var tau11_pos = mu_pos*( Fluid[c_bnd].velocityGradientX[0] + Fluid[c_bnd].velocityGradientX[0] - (2.0/3.0)*(Fluid[c_bnd].velocityGradientX[0] + Fluid[c_bnd].velocityGradientY[1] + Fluid[c_bnd].velocityGradientZ[2]) )
        var tau21_pos = mu_pos*( Fluid[c_bnd].velocityGradientX[1] + Fluid[c_bnd].velocityGradientY[0] )
        var tau31_pos = mu_pos*( Fluid[c_bnd].velocityGradientX[2] + Fluid[c_bnd].velocityGradientZ[0] )

        var mu_neg = GetDynamicViscosity(Fluid[c_int].temperature,
                                        Flow_constantVisc,
                                        Flow_powerlawTempRef, Flow_powerlawViscRef,
                                        Flow_sutherlandSRef, Flow_sutherlandTempRef, Flow_sutherlandViscRef,
                                        Flow_viscosityModel)
        var tau11_neg = mu_neg*( Fluid[c_int].velocityGradientX[0] + Fluid[c_int].velocityGradientX[0] - (2.0/3.0)*(Fluid[c_int].velocityGradientX[0] + Fluid[c_int].velocityGradientY[1] + Fluid[c_int].velocityGradientZ[2]) )
        var tau21_neg = mu_neg*( Fluid[c_int].velocityGradientX[1] + Fluid[c_int].velocityGradientY[0] )
        var tau31_neg = mu_neg*( Fluid[c_int].velocityGradientX[2] + Fluid[c_int].velocityGradientZ[0] )

        -- Stuff for momentum equations
        var dtau11_dx = (tau11_pos - tau11_neg) / (Grid_xCellWidth)
        var dtau21_dx = (tau21_pos - tau21_neg) / (Grid_xCellWidth)
        var dtau31_dx = (tau31_pos - tau31_neg) / (Grid_xCellWidth)

        -- Stuff for energy equation
        var mu = GetDynamicViscosity(Fluid[c_bnd].temperature,
                                     Flow_constantVisc,
                                     Flow_powerlawTempRef, Flow_powerlawViscRef,
                                     Flow_sutherlandSRef, Flow_sutherlandTempRef, Flow_sutherlandViscRef,
                                     Flow_viscosityModel)
        var tau_12 =  mu*( Fluid[c_bnd].velocityGradientY[0] + Fluid[c_bnd].velocityGradientX[1] )
        var tau_13 =  mu*( Fluid[c_bnd].velocityGradientZ[0] + Fluid[c_bnd].velocityGradientX[2] )
        var energy_term_x = (Fluid[c_bnd].velocity[0]*tau11_pos - Fluid[c_int].velocity[0]*tau11_neg) / (Grid_xCellWidth) + Fluid[c_bnd].velocityGradientX[1]*tau_12 + Fluid[c_bnd].velocityGradientX[2]*tau_13

        -- Update the RHS of conservation equations with x fluxes
        Fluid[c_bnd].rho_t += - d1
        Fluid[c_bnd].rhoVelocity_t[0] += -Fluid[c_bnd].velocity[0]*d1 - Fluid[c_bnd].rho*d3 + dtau11_dx
        Fluid[c_bnd].rhoVelocity_t[1] += -Fluid[c_bnd].velocity[1]*d1 - Fluid[c_bnd].rho*d4 + dtau21_dx
        Fluid[c_bnd].rhoVelocity_t[2] += -Fluid[c_bnd].velocity[2]*d1 - Fluid[c_bnd].rho*d5 + dtau31_dx
        Fluid[c_bnd].rhoEnergy_t += -0.5*(Fluid[c_bnd].velocity[0]*Fluid[c_bnd].velocity[0] + Fluid[c_bnd].velocity[1]*Fluid[c_bnd].velocity[1] + Fluid[c_bnd].velocity[2]*Fluid[c_bnd].velocity[2])*d1 - d2/(Flow_gamma-1.0) - Fluid[c_bnd].rhoVelocity[0]*d3 - Fluid[c_bnd].rhoVelocity[1]*d4 - Fluid[c_bnd].rhoVelocity[2]*d5 + energy_term_x
      end
    end
  end
end

-- Update the time derivative values needed for subsonic inflow
__demand(__leaf, __parallel, __cuda)
task Flow_UpdateNSCBCGhostCellTimeDerivatives(Fluid : region(ispace(int3d), Fluid_columns),
                                              config : Config,
                                              Grid_xBnum : int32, Grid_xNum : int32,
                                              Grid_yBnum : int32, Grid_yNum : int32,
                                              Grid_zBnum : int32, Grid_zNum : int32,
                                              Integrator_deltaTime : double)
where
  reads(Fluid.{velocity, temperature}),
  writes(Fluid.{dudtBoundary, dTdtBoundary}),
  reads writes(Fluid.{velocity_old_NSCBC, temperature_old_NSCBC})
do
  var BC_xBCLeft = config.BC.xBCLeft
  var BC_xBCRight = config.BC.xBCRight
  __demand(__openmp)
  for c in Fluid do
    var xNegGhost = is_xNegGhost(c, Grid_xBnum)
    var xPosGhost = is_xPosGhost(c, Grid_xBnum, Grid_xNum)
    var yNegGhost = is_yNegGhost(c, Grid_yBnum)
    var yPosGhost = is_yPosGhost(c, Grid_yBnum, Grid_yNum)
    var zNegGhost = is_zNegGhost(c, Grid_zBnum)
    var zPosGhost = is_zPosGhost(c, Grid_zBnum, Grid_zNum)
    var ghost_cell = (xNegGhost or xPosGhost or
                      yNegGhost or yPosGhost or
                      zNegGhost or zPosGhost )
    var NSCBC_inflow_cell  = ((BC_xBCLeft == SCHEMA.FlowBC_NSCBC_SubsonicInflow)   and xNegGhost and not (yNegGhost or yPosGhost or zNegGhost or zPosGhost))
    var NSCBC_outflow_cell = ((BC_xBCRight == SCHEMA.FlowBC_NSCBC_SubsonicOutflow) and xPosGhost and not (yNegGhost or yPosGhost or zNegGhost or zPosGhost))

    if NSCBC_inflow_cell then
      Fluid[c].dudtBoundary = (Fluid[c].velocity[0] - Fluid[c].velocity_old_NSCBC[0]) / Integrator_deltaTime
      Fluid[c].dTdtBoundary = (Fluid[c].temperature - Fluid[c].temperature_old_NSCBC) / Integrator_deltaTime

      Fluid[c].velocity_old_NSCBC    = Fluid[c].velocity
      Fluid[c].temperature_old_NSCBC = Fluid[c].temperature
    end

  end
end

__demand(__leaf, __parallel, __cuda)
task Flow_AddBodyForces(Fluid : region(ispace(int3d), Fluid_columns),
                        config : Config,
                        Grid_xBnum : int32, Grid_xNum : int32,
                        Grid_yBnum : int32, Grid_yNum : int32,
                        Grid_zBnum : int32, Grid_zNum : int32)
where
  reads(Fluid.{rho, velocity}),
  reads writes(Fluid.{rhoEnergy_t, rhoVelocity_t})
do
  var BC_xBCLeft = config.BC.xBCLeft
  var BC_xBCRight = config.BC.xBCRight
  var Flow_bodyForce = config.Flow.bodyForce
  __demand(__openmp)
  for c in Fluid do
    var xNegGhost = is_xNegGhost(c, Grid_xBnum)
    var xPosGhost = is_xPosGhost(c, Grid_xBnum, Grid_xNum)
    var yNegGhost = is_yNegGhost(c, Grid_yBnum)
    var yPosGhost = is_yPosGhost(c, Grid_yBnum, Grid_yNum)
    var zNegGhost = is_zNegGhost(c, Grid_zBnum)
    var zPosGhost = is_zPosGhost(c, Grid_zBnum, Grid_zNum)
    var interior = in_interior(c, Grid_xBnum, Grid_xNum, Grid_yBnum, Grid_yNum, Grid_zBnum, Grid_zNum)
    var NSCBC_inflow_cell  = ((BC_xBCLeft == SCHEMA.FlowBC_NSCBC_SubsonicInflow)   and xNegGhost and not (yNegGhost or yPosGhost or zNegGhost or zPosGhost))
    var NSCBC_outflow_cell = ((BC_xBCRight == SCHEMA.FlowBC_NSCBC_SubsonicOutflow) and xPosGhost and not (yNegGhost or yPosGhost or zNegGhost or zPosGhost))

    if interior or NSCBC_inflow_cell or NSCBC_outflow_cell then
      [UTIL.emitArrayReduce(3, '+',
         rexpr Fluid[c].rhoVelocity_t end,
         rexpr vs_mul(Flow_bodyForce, Fluid[c].rho) end)];
      Fluid[c].rhoEnergy_t += (Fluid[c].rho*dot(Flow_bodyForce, Fluid[c].velocity))
    end
  end
end

__demand(__leaf, __parallel, __cuda)
task Flow_AddVelocity(Fluid : region(ispace(int3d), Fluid_columns),
                      velocity : double[3],
                      Grid_xBnum : int32, Grid_xNum : int32,
                      Grid_yBnum : int32, Grid_yNum : int32,
                      Grid_zBnum : int32, Grid_zNum : int32)
where
  reads writes(Fluid.velocity)
do
  __demand(__openmp)
  for c in Fluid do
    if in_interior(c, Grid_xBnum, Grid_xNum, Grid_yBnum, Grid_yNum, Grid_zBnum, Grid_zNum) then
      [UTIL.emitArrayReduce(3, '+',
         rexpr Fluid[c].velocity end,
         rexpr velocity end)];
    end
  end
end

__demand(__leaf, __parallel, __cuda)
task Flow_CalculateAveragePD(Fluid : region(ispace(int3d), Fluid_columns),
                             Grid_xBnum : int32, Grid_xNum : int32,
                             Grid_yBnum : int32, Grid_yNum : int32,
                             Grid_zBnum : int32, Grid_zNum : int32)
where
  reads(Fluid.{pressure, velocityGradientX, velocityGradientY, velocityGradientZ})
do
  var acc = 0.0
  __demand(__openmp)
  for c in Fluid do
    if in_interior(c, Grid_xBnum, Grid_xNum, Grid_yBnum, Grid_yNum, Grid_zBnum, Grid_zNum) then
      var divU = Fluid[c].velocityGradientX[0] + Fluid[c].velocityGradientY[1] + Fluid[c].velocityGradientZ[2]
      acc += divU * Fluid[c].pressure
    end
  end
  return acc
end

__demand(__leaf, __parallel, __cuda)
task Flow_ResetDissipation(Fluid : region(ispace(int3d), Fluid_columns))
where
  writes(Fluid.dissipation)
do
  __demand(__openmp)
  for c in Fluid do
    Fluid[c].dissipation = 0.0
  end
end

__demand(__leaf, __parallel, __cuda)
task Flow_ComputeDissipationX(Fluid : region(ispace(int3d), Fluid_columns),
                              Flow_constantVisc : double,
                              Flow_powerlawTempRef : double, Flow_powerlawViscRef : double,
                              Flow_sutherlandSRef : double, Flow_sutherlandTempRef : double, Flow_sutherlandViscRef : double,
                              Flow_viscosityModel : SCHEMA.ViscosityModel,
                              Grid_xBnum : int32, Grid_xNum : int32, Grid_xCellWidth : double,
                              Grid_yBnum : int32, Grid_yNum : int32,
                              Grid_zBnum : int32, Grid_zNum : int32)
where
  reads(Fluid.{velocity, temperature, velocityGradientY, velocityGradientZ}),
  writes(Fluid.dissipationFlux)
do
  __demand(__openmp)
  for c in Fluid do
    if (in_interior(c, Grid_xBnum, Grid_xNum, Grid_yBnum, Grid_yNum, Grid_zBnum, Grid_zNum) or (max(int32((uint64(Grid_xBnum)-int3d(c).x)), 0)==1)) then
      var muFace = (0.5*(GetDynamicViscosity(Fluid[c].temperature, Flow_constantVisc, Flow_powerlawTempRef, Flow_powerlawViscRef, Flow_sutherlandSRef, Flow_sutherlandTempRef, Flow_sutherlandViscRef, Flow_viscosityModel)+GetDynamicViscosity(Fluid[((c+{1, 0, 0})%Fluid.bounds)].temperature, Flow_constantVisc, Flow_powerlawTempRef, Flow_powerlawViscRef, Flow_sutherlandSRef, Flow_sutherlandTempRef, Flow_sutherlandViscRef, Flow_viscosityModel)))
      var velocityFace = array(0.0, 0.0, 0.0)
      var velocityX_YFace = 0.0
      var velocityX_ZFace = 0.0
      var velocityY_YFace = 0.0
      var velocityZ_ZFace = 0.0
      velocityFace = vs_mul(vv_add(Fluid[c].velocity, Fluid[((c+{1, 0, 0})%Fluid.bounds)].velocity), 0.5)
      velocityX_YFace = (0.5*(Fluid[c].velocityGradientY[0]+Fluid[((c+{1, 0, 0})%Fluid.bounds)].velocityGradientY[0]))
      velocityX_ZFace = (0.5*(Fluid[c].velocityGradientZ[0]+Fluid[((c+{1, 0, 0})%Fluid.bounds)].velocityGradientZ[0]))
      velocityY_YFace = (0.5*(Fluid[c].velocityGradientY[1]+Fluid[((c+{1, 0, 0})%Fluid.bounds)].velocityGradientY[1]))
      velocityZ_ZFace = (0.5*(Fluid[c].velocityGradientZ[2]+Fluid[((c+{1, 0, 0})%Fluid.bounds)].velocityGradientZ[2]))
      var velocityX_XFace = 0.0
      var velocityY_XFace = 0.0
      var velocityZ_XFace = 0.0
      var temperature_XFace = 0.0
      velocityX_XFace = (0.5*(Fluid[((c+{1, 0, 0})%Fluid.bounds)].velocity[0]-Fluid[c].velocity[0]))
      velocityY_XFace = (0.5*(Fluid[((c+{1, 0, 0})%Fluid.bounds)].velocity[1]-Fluid[c].velocity[1]))
      velocityZ_XFace = (0.5*(Fluid[((c+{1, 0, 0})%Fluid.bounds)].velocity[2]-Fluid[c].velocity[2]))
      temperature_XFace = (0.5*(Fluid[((c+{1, 0, 0})%Fluid.bounds)].temperature-Fluid[c].temperature))
      velocityX_XFace *= (1/(Grid_xCellWidth*0.5))
      velocityY_XFace *= (1/(Grid_xCellWidth*0.5))
      velocityZ_XFace *= (1/(Grid_xCellWidth*0.5))
      temperature_XFace *= (1/(Grid_xCellWidth*0.5))
      var sigmaXX = ((muFace*(((4.0*velocityX_XFace)-(2.0*velocityY_YFace))-(2.0*velocityZ_ZFace)))/3.0)
      var sigmaYX = (muFace*(velocityY_XFace+velocityX_YFace))
      var sigmaZX = (muFace*(velocityZ_XFace+velocityX_ZFace))
      var usigma = (((velocityFace[0]*sigmaXX)+(velocityFace[1]*sigmaYX))+(velocityFace[2]*sigmaZX))
      Fluid[c].dissipationFlux = usigma
    end
  end
end

-- CHANGE to reduces
__demand(__leaf, __parallel, __cuda)
task Flow_UpdateDissipationX(Fluid : region(ispace(int3d), Fluid_columns),
                             Grid_xBnum : int32, Grid_xNum : int32, Grid_xCellWidth : double,
                             Grid_yBnum : int32, Grid_yNum : int32,
                             Grid_zBnum : int32, Grid_zNum : int32)
where
  reads(Fluid.dissipationFlux),
  reads writes(Fluid.dissipation)
do
  __demand(__openmp)
  for c in Fluid do
    if in_interior(c, Grid_xBnum, Grid_xNum, Grid_yBnum, Grid_yNum, Grid_zBnum, Grid_zNum) then
      Fluid[c].dissipation += ((Fluid[c].dissipationFlux-Fluid[((c+{-1, 0, 0})%Fluid.bounds)].dissipationFlux)/Grid_xCellWidth)
    end
  end
end

__demand(__leaf, __parallel, __cuda)
task Flow_ComputeDissipationY(Fluid : region(ispace(int3d), Fluid_columns),
                              Flow_constantVisc : double,
                              Flow_powerlawTempRef : double, Flow_powerlawViscRef : double,
                              Flow_sutherlandSRef : double, Flow_sutherlandTempRef : double, Flow_sutherlandViscRef : double,
                              Flow_viscosityModel : SCHEMA.ViscosityModel,
                              Grid_xBnum : int32, Grid_xNum : int32,
                              Grid_yBnum : int32, Grid_yNum : int32, Grid_yCellWidth : double,
                              Grid_zBnum : int32, Grid_zNum : int32)
where
  reads(Fluid.{velocity, temperature, velocityGradientX, velocityGradientZ}),
  writes(Fluid.dissipationFlux)
do
  __demand(__openmp)
  for c in Fluid do
    if (in_interior(c, Grid_xBnum, Grid_xNum, Grid_yBnum, Grid_yNum, Grid_zBnum, Grid_zNum) or (max(int32((uint64(Grid_yBnum)-int3d(c).y)), 0)==1)) then
      var muFace = (0.5*(GetDynamicViscosity(Fluid[c].temperature, Flow_constantVisc, Flow_powerlawTempRef, Flow_powerlawViscRef, Flow_sutherlandSRef, Flow_sutherlandTempRef, Flow_sutherlandViscRef, Flow_viscosityModel)+GetDynamicViscosity(Fluid[((c+{0, 1, 0})%Fluid.bounds)].temperature, Flow_constantVisc, Flow_powerlawTempRef, Flow_powerlawViscRef, Flow_sutherlandSRef, Flow_sutherlandTempRef, Flow_sutherlandViscRef, Flow_viscosityModel)))
      var velocityFace = array(0.0, 0.0, 0.0)
      var velocityY_XFace = 0.0
      var velocityY_ZFace = 0.0
      var velocityX_XFace = 0.0
      var velocityZ_ZFace = 0.0
      velocityFace = vs_mul(vv_add(Fluid[c].velocity, Fluid[((c+{0, 1, 0})%Fluid.bounds)].velocity), 0.5)
      velocityY_XFace = (0.5*(Fluid[c].velocityGradientX[1]+Fluid[((c+{0, 1, 0})%Fluid.bounds)].velocityGradientX[1]))
      velocityY_ZFace = (0.5*(Fluid[c].velocityGradientZ[1]+Fluid[((c+{0, 1, 0})%Fluid.bounds)].velocityGradientZ[1]))
      velocityX_XFace = (0.5*(Fluid[c].velocityGradientX[0]+Fluid[((c+{0, 1, 0})%Fluid.bounds)].velocityGradientX[0]))
      velocityZ_ZFace = (0.5*(Fluid[c].velocityGradientZ[2]+Fluid[((c+{0, 1, 0})%Fluid.bounds)].velocityGradientZ[2]))
      var velocityX_YFace = 0.0
      var velocityY_YFace = 0.0
      var velocityZ_YFace = 0.0
      var temperature_YFace = 0.0
      velocityX_YFace = (0.5*(Fluid[((c+{0, 1, 0})%Fluid.bounds)].velocity[0]-Fluid[c].velocity[0]))
      velocityY_YFace = (0.5*(Fluid[((c+{0, 1, 0})%Fluid.bounds)].velocity[1]-Fluid[c].velocity[1]))
      velocityZ_YFace = (0.5*(Fluid[((c+{0, 1, 0})%Fluid.bounds)].velocity[2]-Fluid[c].velocity[2]))
      temperature_YFace = (0.5*(Fluid[((c+{0, 1, 0})%Fluid.bounds)].temperature-Fluid[c].temperature))
      velocityX_YFace *= (1/(Grid_yCellWidth*0.5))
      velocityY_YFace *= (1/(Grid_yCellWidth*0.5))
      velocityZ_YFace *= (1/(Grid_yCellWidth*0.5))
      temperature_YFace *= (1/(Grid_yCellWidth*0.5))
      var sigmaXY = (muFace*(velocityX_YFace+velocityY_XFace))
      var sigmaYY = ((muFace*(((4.0*velocityY_YFace)-(2.0*velocityX_XFace))-(2.0*velocityZ_ZFace)))/3.0)
      var sigmaZY = (muFace*(velocityZ_YFace+velocityY_ZFace))
      var usigma = (((velocityFace[0]*sigmaXY)+(velocityFace[1]*sigmaYY))+(velocityFace[2]*sigmaZY))
      Fluid[c].dissipationFlux = usigma
    end
  end
end

__demand(__leaf, __parallel, __cuda)
task Flow_UpdateDissipationY(Fluid : region(ispace(int3d), Fluid_columns),
                             Grid_xBnum : int32, Grid_xNum : int32,
                             Grid_yBnum : int32, Grid_yNum : int32, Grid_yCellWidth : double,
                             Grid_zBnum : int32, Grid_zNum : int32)
where
  reads(Fluid.dissipationFlux),
  reads writes(Fluid.dissipation)
do
  __demand(__openmp)
  for c in Fluid do
    if in_interior(c, Grid_xBnum, Grid_xNum, Grid_yBnum, Grid_yNum, Grid_zBnum, Grid_zNum) then
      Fluid[c].dissipation += ((Fluid[c].dissipationFlux-Fluid[((c+{0, -1, 0})%Fluid.bounds)].dissipationFlux)/Grid_yCellWidth)
    end
  end
end

__demand(__leaf, __parallel, __cuda)
task Flow_ComputeDissipationZ(Fluid : region(ispace(int3d), Fluid_columns),
                              Flow_constantVisc : double,
                              Flow_powerlawTempRef : double, Flow_powerlawViscRef : double,
                              Flow_sutherlandSRef : double, Flow_sutherlandTempRef : double, Flow_sutherlandViscRef : double,
                              Flow_viscosityModel : SCHEMA.ViscosityModel,
                              Grid_xBnum : int32, Grid_xNum : int32,
                              Grid_yBnum : int32, Grid_yNum : int32,
                              Grid_zBnum : int32, Grid_zNum : int32, Grid_zCellWidth : double)
where
  reads(Fluid.{velocity, temperature, velocityGradientX, velocityGradientY}),
  writes(Fluid.dissipationFlux)
do
  __demand(__openmp)
  for c in Fluid do
    if (in_interior(c, Grid_xBnum, Grid_xNum, Grid_yBnum, Grid_yNum, Grid_zBnum, Grid_zNum) or (max(int32((uint64(Grid_zBnum)-int3d(c).z)), 0)==1)) then
      var muFace = (0.5*(GetDynamicViscosity(Fluid[c].temperature, Flow_constantVisc, Flow_powerlawTempRef, Flow_powerlawViscRef, Flow_sutherlandSRef, Flow_sutherlandTempRef, Flow_sutherlandViscRef, Flow_viscosityModel)+GetDynamicViscosity(Fluid[((c+{0, 0, 1})%Fluid.bounds)].temperature, Flow_constantVisc, Flow_powerlawTempRef, Flow_powerlawViscRef, Flow_sutherlandSRef, Flow_sutherlandTempRef, Flow_sutherlandViscRef, Flow_viscosityModel)))
      var velocityFace = array(0.0, 0.0, 0.0)
      var velocityZ_XFace = 0.0
      var velocityZ_YFace = 0.0
      var velocityX_XFace = 0.0
      var velocityY_YFace = 0.0
      velocityFace = vs_mul(vv_add(Fluid[c].velocity, Fluid[((c+{0, 0, 1})%Fluid.bounds)].velocity), 0.5)
      velocityZ_XFace = (0.5*(Fluid[c].velocityGradientX[2]+Fluid[((c+{0, 0, 1})%Fluid.bounds)].velocityGradientX[2]))
      velocityZ_YFace = (0.5*(Fluid[c].velocityGradientY[2]+Fluid[((c+{0, 0, 1})%Fluid.bounds)].velocityGradientY[2]))
      velocityX_XFace = (0.5*(Fluid[c].velocityGradientX[0]+Fluid[((c+{0, 0, 1})%Fluid.bounds)].velocityGradientX[0]))
      velocityY_YFace = (0.5*(Fluid[c].velocityGradientY[1]+Fluid[((c+{0, 0, 1})%Fluid.bounds)].velocityGradientY[1]))
      var velocityX_ZFace = 0.0
      var velocityY_ZFace = 0.0
      var velocityZ_ZFace = 0.0
      var temperature_ZFace = 0.0
      velocityX_ZFace = (0.5*(Fluid[((c+{0, 0, 1})%Fluid.bounds)].velocity[0]-Fluid[c].velocity[0]))
      velocityY_ZFace = (0.5*(Fluid[((c+{0, 0, 1})%Fluid.bounds)].velocity[1]-Fluid[c].velocity[1]))
      velocityZ_ZFace = (0.5*(Fluid[((c+{0, 0, 1})%Fluid.bounds)].velocity[2]-Fluid[c].velocity[2]))
      temperature_ZFace = (0.5*(Fluid[((c+{0, 0, 1})%Fluid.bounds)].temperature-Fluid[c].temperature))
      velocityX_ZFace *= (1/(Grid_zCellWidth*0.5))
      velocityY_ZFace *= (1/(Grid_zCellWidth*0.5))
      velocityZ_ZFace *= (1/(Grid_zCellWidth*0.5))
      temperature_ZFace *= (1/(Grid_zCellWidth*0.5))
      var sigmaXZ = (muFace*(velocityX_ZFace+velocityZ_XFace))
      var sigmaYZ = (muFace*(velocityY_ZFace+velocityZ_YFace))
      var sigmaZZ = ((muFace*(((4.0*velocityZ_ZFace)-(2.0*velocityX_XFace))-(2.0*velocityY_YFace)))/3.0)
      var usigma = (((velocityFace[0]*sigmaXZ)+(velocityFace[1]*sigmaYZ))+(velocityFace[2]*sigmaZZ))
      Fluid[c].dissipationFlux = usigma
    end
  end
end

__demand(__leaf, __parallel, __cuda)
task Flow_UpdateDissipationZ(Fluid : region(ispace(int3d), Fluid_columns),
                             Grid_xBnum : int32, Grid_xNum : int32,
                             Grid_yBnum : int32, Grid_yNum : int32,
                             Grid_zBnum : int32, Grid_zNum : int32, Grid_zCellWidth : double)
where
  reads(Fluid.dissipationFlux),
  reads writes(Fluid.dissipation)
do
  __demand(__openmp)
  for c in Fluid do
    if in_interior(c, Grid_xBnum, Grid_xNum, Grid_yBnum, Grid_yNum, Grid_zBnum, Grid_zNum) then
      Fluid[c].dissipation += ((Fluid[c].dissipationFlux-Fluid[((c+{0, 0, -1})%Fluid.bounds)].dissipationFlux)/Grid_zCellWidth)
    end
  end
end

__demand(__leaf, __parallel, __cuda)
task Flow_CalculateAverageDissipation(Fluid : region(ispace(int3d), Fluid_columns),
                                      Grid_cellVolume : double,
                                      Grid_xBnum : int32, Grid_xNum : int32,
                                      Grid_yBnum : int32, Grid_yNum : int32,
                                      Grid_zBnum : int32, Grid_zNum : int32)
where
  reads(Fluid.dissipation)
do
  var acc = 0.0
  __demand(__openmp)
  for c in Fluid do
    if in_interior(c, Grid_xBnum, Grid_xNum, Grid_yBnum, Grid_yNum, Grid_zBnum, Grid_zNum) then
      acc += (Fluid[c].dissipation*Grid_cellVolume)
    end
  end
  return acc
end

__demand(__leaf, __parallel, __cuda)
task Flow_CalculateAverageK(Fluid : region(ispace(int3d), Fluid_columns),
                            Grid_cellVolume : double,
                            Grid_xBnum : int32, Grid_xNum : int32,
                            Grid_yBnum : int32, Grid_yNum : int32,
                            Grid_zBnum : int32, Grid_zNum : int32)
where
  reads(Fluid.{rho, velocity})
do
  var acc = 0.0
  __demand(__openmp)
  for c in Fluid do
    if in_interior(c, Grid_xBnum, Grid_xNum, Grid_yBnum, Grid_yNum, Grid_zBnum, Grid_zNum) then
      acc += (((0.5*Fluid[c].rho)*dot(Fluid[c].velocity, Fluid[c].velocity))*Grid_cellVolume)
    end
  end
  return acc
end

__demand(__leaf, __parallel, __cuda)
task Flow_AddTurbulentSource(Fluid : region(ispace(int3d), Fluid_columns),
                             Flow_averageDissipation : double,
                             Flow_averageK : double,
                             Flow_averagePD : double,
                             Grid_cellVolume : double,
                             Grid_xBnum : int32, Grid_xNum : int32,
                             Grid_yBnum : int32, Grid_yNum : int32,
                             Grid_zBnum : int32, Grid_zNum : int32,
                             config : Config)
where
  reads(Fluid.{rho, velocity}),
  reads writes(Fluid.{rhoVelocity_t, rhoEnergy_t})
do
  var W = Flow_averagePD + Flow_averageDissipation
  var G = config.Flow.turbForcing.u.HIT.G
  var t_o = config.Flow.turbForcing.u.HIT.t_o
  var K_o = config.Flow.turbForcing.u.HIT.K_o
  var A = (-W-G*(Flow_averageK-K_o)/t_o) / (2.0*Flow_averageK)
  var acc = 0.0
  __demand(__openmp)
  for c in Fluid do
    if in_interior(c, Grid_xBnum, Grid_xNum, Grid_yBnum, Grid_yNum, Grid_zBnum, Grid_zNum) then
      var force = vs_mul(Fluid[c].velocity, Fluid[c].rho*A);
      [UTIL.emitArrayReduce(3, '+',
         rexpr Fluid[c].rhoVelocity_t end,
         rexpr force end)];
      Fluid[c].rhoEnergy_t += dot(force, Fluid[c].velocity)
      acc += dot(force, Fluid[c].velocity) * Grid_cellVolume
    end
  end
  return acc
end

-- CHANGE to reduces+?
__demand(__leaf, __parallel, __cuda)
task Flow_AdjustTurbulentSource(Fluid : region(ispace(int3d), Fluid_columns),
                                Flow_averageFe : double,
                                Grid_xBnum : int32, Grid_xNum : int32,
                                Grid_yBnum : int32, Grid_yNum : int32,
                                Grid_zBnum : int32, Grid_zNum : int32)
where
  reads writes(Fluid.rhoEnergy_t)
do
  __demand(__openmp)
  for c in Fluid do
    if in_interior(c, Grid_xBnum, Grid_xNum, Grid_yBnum, Grid_yNum, Grid_zBnum, Grid_zNum) then
      Fluid[c].rhoEnergy_t += (-Flow_averageFe)
    end
  end
end

-------------------------------------------------------------------------------
-- PARTICLE MOVEMENT
-------------------------------------------------------------------------------

__demand(__leaf, __cuda) -- MANUALLY PARALLELIZED
task Particles_LocateInCells(Particles : region(ispace(int1d), Particles_columns),
                             Grid_xBnum : int32, Grid_xNum : int32, Grid_xOrigin : double, Grid_xWidth : double,
                             Grid_yBnum : int32, Grid_yNum : int32, Grid_yOrigin : double, Grid_yWidth : double,
                             Grid_zBnum : int32, Grid_zNum : int32, Grid_zOrigin : double, Grid_zWidth : double)
where
  reads(Particles.{position, __valid}),
  writes(Particles.cell)
do
  __demand(__openmp)
  for p in Particles do
    if Particles[p].__valid then
      Particles[p].cell = locate(Particles[p].position,
                                 Grid_xBnum, Grid_xNum, Grid_xOrigin, Grid_xWidth,
                                 Grid_yBnum, Grid_yNum, Grid_yOrigin, Grid_yWidth,
                                 Grid_zBnum, Grid_zNum, Grid_zOrigin, Grid_zWidth)
    end
  end
end

__demand(__inline)
task Fluid_elemColor(idx : int3d,
                     Grid_xBnum : int32, Grid_xNum : int32, NX : int32,
                     Grid_yBnum : int32, Grid_yNum : int32, NY : int32,
                     Grid_zBnum : int32, Grid_zNum : int32, NZ : int32)
  idx.x = min(max(idx.x, Grid_xBnum), Grid_xNum+Grid_xBnum-1)
  idx.y = min(max(idx.y, Grid_yBnum), Grid_yNum+Grid_yBnum-1)
  idx.z = min(max(idx.z, Grid_zBnum), Grid_zNum+Grid_zBnum-1)
  return int3d{(idx.x-Grid_xBnum)/(Grid_xNum/NX),
               (idx.y-Grid_yBnum)/(Grid_yNum/NY),
               (idx.z-Grid_zBnum)/(Grid_zNum/NZ)}
end

__demand(__leaf, __cuda) -- MANUALLY PARALLELIZED
task Particles_CheckPartitioning(color : int3d,
                                 Particles : region(ispace(int1d), Particles_columns),
                                 Grid_xBnum : int32, Grid_xNum : int32, NX : int32,
                                 Grid_yBnum : int32, Grid_yNum : int32, NY : int32,
                                 Grid_zBnum : int32, Grid_zNum : int32, NZ : int32)
where
  reads(Particles.{cell, __valid})
do
  var num_invalid = int64(0)
  __demand(__openmp)
  for p in Particles do
    if Particles[p].__valid and
       color ~= Fluid_elemColor(Particles[p].cell,
                                Grid_xBnum, Grid_xNum, NX,
                                Grid_yBnum, Grid_yNum, NY,
                                Grid_zBnum, Grid_zNum, NZ) then
      num_invalid += 1
    end
  end
  regentlib.assert(num_invalid == 0, 'Invalid particle partitioning')
end

local colorOffsets = terralib.newlist({
  rexpr int3d({ 0,  0,  1}) end,
  rexpr int3d({ 0,  0, -1}) end,
  rexpr int3d({ 0,  1,  0}) end,
  rexpr int3d({ 0,  1,  1}) end,
  rexpr int3d({ 0,  1, -1}) end,
  rexpr int3d({ 0, -1,  0}) end,
  rexpr int3d({ 0, -1,  1}) end,
  rexpr int3d({ 0, -1, -1}) end,
  rexpr int3d({ 1,  0,  0}) end,
  rexpr int3d({ 1,  0,  1}) end,
  rexpr int3d({ 1,  0, -1}) end,
  rexpr int3d({ 1,  1,  0}) end,
  rexpr int3d({ 1,  1,  1}) end,
  rexpr int3d({ 1,  1, -1}) end,
  rexpr int3d({ 1, -1,  0}) end,
  rexpr int3d({ 1, -1,  1}) end,
  rexpr int3d({ 1, -1, -1}) end,
  rexpr int3d({-1,  0,  0}) end,
  rexpr int3d({-1,  0,  1}) end,
  rexpr int3d({-1,  0, -1}) end,
  rexpr int3d({-1,  1,  0}) end,
  rexpr int3d({-1,  1,  1}) end,
  rexpr int3d({-1,  1, -1}) end,
  rexpr int3d({-1, -1,  0}) end,
  rexpr int3d({-1, -1,  1}) end,
  rexpr int3d({-1, -1, -1}) end,
})

local tradeQueues = UTIL.generate(26, function()
  return regentlib.newsymbol(region(ispace(int1d), TradeQueue_columns))
end)

__demand(__leaf, __cuda) -- MANUALLY PARALLELIZED
task TradeQueue_push(partColor : int3d,
                     Particles : region(ispace(int1d), Particles_columns),
                     [tradeQueues],
                     config : Config,
                     Grid_xBnum : int32, Grid_xNum : int32, NX : int32,
                     Grid_yBnum : int32, Grid_yNum : int32, NY : int32,
                     Grid_zBnum : int32, Grid_zNum : int32, NZ : int32)
where
  reads(Particles.[Particles_subStepConserved]),
  reads writes(Particles.{__valid, __xfer_dir, __xfer_slot}),
  [tradeQueues:map(function(queue)
     return Particles_subStepConserved:map(function(fld)
       return regentlib.privilege(regentlib.writes, queue, fld)
     end)
   end):flatten()]
do
  -- Fill in movement direction
  var toTransfer = int64(0)
  __demand(__openmp)
  for i in Particles do
    Particles[i].__xfer_dir = 0
    if Particles[i].__valid then
      var elemColor = Fluid_elemColor(Particles[i].cell,
                                      Grid_xBnum, Grid_xNum, NX,
                                      Grid_yBnum, Grid_yNum, NY,
                                      Grid_zBnum, Grid_zNum, NZ)
      if elemColor ~= partColor then
        toTransfer += 1;
        @ESCAPE for k = 1,26 do @EMIT
          if Particles[i].__xfer_dir == 0 and
             elemColor == (partColor + [colorOffsets[k]] + {NX,NY,NZ}) % {NX,NY,NZ} then
            Particles[i].__xfer_dir = k
            toTransfer += -1
          end
        @TIME end @EPACSE
      end
    end
  end
  [UTIL.emitAssert(
     rexpr toTransfer == 0 end,
     'Sample %d: %ld particle(s) moved past expected stencil',
     rexpr config.Mapping.sampleId end,
     rexpr toTransfer end)];
  var total_xfers = int64(0);
  -- For each movement direction...
  @ESCAPE for k = 1,26 do local queue = tradeQueues[k] @EMIT
    -- Clear the transfer queue
    __demand(__openmp)
    for j in queue do
      queue[j].__valid = false
    end
    -- Assign slots on the transfer queue for moving particles
    var transferred = int64(0)
    __demand(__openmp)
    for i in Particles do
      if Particles[i].__xfer_dir == k then
        Particles[i].__xfer_slot = 1
        transferred += 1
      else
        Particles[i].__xfer_slot = 0
      end
    end
    total_xfers += transferred
    __parallel_prefix(Particles.__xfer_slot, Particles.__xfer_slot, +, 1);
    -- Check that there's enough space in the transfer queue
    [UTIL.emitAssert(
       rexpr transferred <= int64(queue.bounds.hi - queue.bounds.lo + 1) end,
       'Sample %d: Ran out of space in transfer queue',
       rexpr config.Mapping.sampleId end)];
    -- Copy moving particles to the transfer queue
    __demand(__openmp)
    for i in Particles do
      if Particles[i].__xfer_dir == k then
        var j = Particles[i].__xfer_slot - 1 + queue.bounds.lo;
        @ESCAPE for _,fld in ipairs(Particles_subStepConserved) do @EMIT
          queue[j].[fld] = Particles[i].[fld]
        @TIME end @EPACSE
        Particles[i].__valid = false
      end
    end
  @TIME end @EPACSE
  return total_xfers
end

__demand(__leaf, __cuda) -- MANUALLY PARALLELIZED
task TradeQueue_pull(Particles : region(ispace(int1d), Particles_columns),
                     [tradeQueues],
                     config : Config)
where
  reads(Particles.__valid),
  writes(Particles.[Particles_subStepConserved]),
  reads writes(Particles.__xfer_slot),
  [tradeQueues:map(function(queue)
     return Particles_subStepConserved:map(function(fld)
       return regentlib.privilege(regentlib.reads, queue, fld)
     end)
   end):flatten()]
do
  -- Count number of particles coming in from each transfer queue
  var xfer_bounds : int64[27]
  xfer_bounds[0] = 0
  var total_xfers = int64(0);
  @ESCAPE for k = 1,26 do local queue = tradeQueues[k] @EMIT
    __demand(__openmp)
    for j in queue do
      if queue[j].__valid then
        total_xfers += 1
      end
    end
    xfer_bounds[k] = total_xfers
  @TIME end @EPACSE
  -- Number all empty slots on particles sub-region
  var avail_slots = int64(0)
  __demand(__openmp)
  for i in Particles do
    if Particles[i].__valid then
      Particles[i].__xfer_slot = 0
    else
      Particles[i].__xfer_slot = 1
      avail_slots += 1
    end
  end
  __parallel_prefix(Particles.__xfer_slot, Particles.__xfer_slot, +, 1);
  -- Check that there's enough space in the particles sub-region
  [UTIL.emitAssert(
     rexpr total_xfers <= avail_slots end,
     'Sample %d: Not enough space in sub-region for incoming particles',
     rexpr config.Mapping.sampleId end)];
  -- Copy moving particles from the transfer queues
  -- NOTE: This part assumes that transfer queues are filled contiguously.
  @ESCAPE for k = 1,26 do local queue = tradeQueues[k] @EMIT
    var lo = xfer_bounds[k-1]
    var hi = xfer_bounds[k]
    __demand(__openmp)
    for i in Particles do
      if not Particles[i].__valid then
        var j_off = Particles[i].__xfer_slot - 1
        if j_off >= lo and j_off < hi then
          var j = j_off - lo + queue.bounds.lo;
          @ESCAPE for _,fld in ipairs(Particles_subStepConserved) do @EMIT
            Particles[i].[fld] = queue[j].[fld]
          @TIME end @EPACSE
        end
      end
    end
  @TIME end @EPACSE
  return total_xfers
end

__demand(__inline)
task intersection(a : rect3d, b : SCHEMA.Volume)
  var res = rect3d{ lo = int3d{0,0,0}, hi = int3d{-1,-1,-1} }
  if  a.hi.x >= b.fromCell[0] and b.uptoCell[0] >= a.lo.x
  and a.hi.y >= b.fromCell[1] and b.uptoCell[1] >= a.lo.y
  and a.hi.z >= b.fromCell[2] and b.uptoCell[2] >= a.lo.z then
    res = rect3d{
      lo = int3d{max(a.lo.x,b.fromCell[0]), max(a.lo.y,b.fromCell[1]), max(a.lo.z,b.fromCell[2])},
      hi = int3d{min(a.hi.x,b.uptoCell[0]), min(a.hi.y,b.uptoCell[1]), min(a.hi.z,b.uptoCell[2])}}
  end
  return res
end

__demand(__inline)
task rectSize(a : rect3d)
  return (a.hi.x - a.lo.x + 1) * (a.hi.y - a.lo.y + 1) * (a.hi.z - a.lo.z + 1)
end

__demand(__inline)
task CopyQueue_partSize(fluidPartBounds : rect3d,
                        config : Config,
                        copySrc : SCHEMA.Volume)
  var totalCells = config.Grid.xNum * config.Grid.yNum * config.Grid.zNum
  var copiedCells = rectSize(intersection(fluidPartBounds, copySrc))
  return int64(ceil(
    copiedCells
    / [double](totalCells)
    * (config.Particles.maxNum / config.Particles.parcelSize)
    * config.Particles.maxSkew
  ))
end

__demand(__leaf) -- MANUALLY PARALLELIZED, NO CUDA, NO OPENMP
task CopyQueue_push(Particles : region(ispace(int1d), Particles_columns),
                    CopyQueue : region(ispace(int1d), CopyQueue_columns),
                    config : Config,
                    copySrc : SCHEMA.Volume,
                    copySrcOrigin : double[3], copyTgtOrigin : double[3],
                    Fluid0_cellWidth : double[3], Fluid1_cellWidth : double[3])
where
  reads(Particles.[Particles_primitives], Particles.cell),
  writes(CopyQueue.[Particles_primitives])
do
  var p2 = CopyQueue.bounds.lo
  for p1 in Particles do
    if Particles[p1].__valid then
      var cell = Particles[p1].cell
      if  copySrc.fromCell[0] <= cell.x and cell.x <= copySrc.uptoCell[0]
      and copySrc.fromCell[1] <= cell.y and cell.y <= copySrc.uptoCell[1]
      and copySrc.fromCell[2] <= cell.z and cell.z <= copySrc.uptoCell[2] then
        [UTIL.emitAssert(
           rexpr p2 <= CopyQueue.bounds.hi end,
           'Sample %d: Ran out of space in cross-section particles copy queue',
           rexpr config.Mapping.sampleId end)];
        CopyQueue[p2].position =
          vv_add(copyTgtOrigin, vv_mul(Fluid1_cellWidth,
            vv_div(vv_sub(Particles[p1].position, copySrcOrigin), Fluid0_cellWidth)))
        CopyQueue[p2].velocity = Particles[p1].velocity
        CopyQueue[p2].temperature = Particles[p1].temperature
        CopyQueue[p2].diameter = Particles[p1].diameter
        CopyQueue[p2].density = Particles[p1].density
        CopyQueue[p2].__valid = true
        p2 += 1
      end
    end
  end
end

-- NOTE: It is important that Particles are placed first in the arguments list,
-- to make sure the mapper will map this task according to the sample the
-- Particles belong to (the second in a 2-section simulation). The CopyQueue
-- technically belongs to the first section.
__demand(__leaf) -- MANUALLY PARALLELIZED, NO CUDA, NO OPENMP
task CopyQueue_pull(partColor : int3d,
                    Particles : region(ispace(int1d), Particles_columns),
                    CopyQueue : region(ispace(int1d), CopyQueue_columns),
                    config : Config,
                    Grid_xBnum : int32, Grid_yBnum : int32, Grid_zBnum : int32)
where
  reads(CopyQueue.[Particles_primitives], Particles.__valid),
  writes(Particles.[Particles_primitives], Particles.cell)
do
  var acc = int64(0)
  var addedVelocity = config.Particles.feeding.u.Incoming.addedVelocity
  var p1 = Particles.bounds.lo
  for p2 in CopyQueue do
    if CopyQueue[p2].__valid then
      var cell = locate(CopyQueue[p2].position,
                        Grid_xBnum, config.Grid.xNum, config.Grid.origin[0], config.Grid.xWidth,
                        Grid_yBnum, config.Grid.yNum, config.Grid.origin[1], config.Grid.yWidth,
                        Grid_zBnum, config.Grid.zNum, config.Grid.origin[2], config.Grid.zWidth)
      var elemColor = Fluid_elemColor(cell,
                                      Grid_xBnum, config.Grid.xNum, config.Mapping.tiles[0],
                                      Grid_yBnum, config.Grid.yNum, config.Mapping.tiles[1],
                                      Grid_zBnum, config.Grid.zNum, config.Mapping.tiles[2])
      if elemColor == partColor then
        while p1 <= Particles.bounds.hi and Particles[p1].__valid do
          p1 += 1
        end
        [UTIL.emitAssert(
           rexpr p1 <= Particles.bounds.hi end,
           'Sample %d: Ran out of space while copying particles from other section',
           rexpr config.Mapping.sampleId end)];
        Particles[p1].cell = cell
        Particles[p1].position = CopyQueue[p2].position
        Particles[p1].velocity = vv_add(CopyQueue[p2].velocity, addedVelocity)
        Particles[p1].temperature = CopyQueue[p2].temperature
        Particles[p1].diameter = CopyQueue[p2].diameter
        Particles[p1].density = CopyQueue[p2].density
        Particles[p1].__valid = true
        acc += 1
      end
    end
  end
  return acc
end

-------------------------------------------------------------------------------
-- OTHER ROUTINES
-------------------------------------------------------------------------------

__demand(__leaf, __parallel, __cuda)
task Particles_CalcDeltaTerms(Particles : region(ispace(int1d), Particles_columns),
                              Fluid : region(ispace(int3d), Fluid_columns),
                              Flow_constantVisc : double,
                              Flow_powerlawTempRef : double, Flow_powerlawViscRef : double,
                              Flow_sutherlandSRef : double, Flow_sutherlandTempRef : double, Flow_sutherlandViscRef : double,
                              Flow_viscosityModel : SCHEMA.ViscosityModel,
                              Grid_xCellWidth : double, Grid_xRealOrigin : double,
                              Grid_yCellWidth : double, Grid_yRealOrigin : double,
                              Grid_zCellWidth : double, Grid_zRealOrigin : double,
                              Particles_convectiveCoeff : double)
where
  reads(Fluid.{centerCoordinates, velocity, temperature}),
  reads(Particles.{cell, position, velocity, diameter, density, temperature, __valid}),
  writes(Particles.{deltaTemperatureTerm, deltaVelocityOverRelaxationTime})
do
  __demand(__openmp)
  for p in Particles do
    if Particles[p].__valid then
      var flowVelocity = InterpolateTriVelocity(Particles[p].cell,
                                                Particles[p].position,
                                                Fluid,
                                                Grid_xCellWidth, Grid_xRealOrigin,
                                                Grid_yCellWidth, Grid_yRealOrigin,
                                                Grid_zCellWidth, Grid_zRealOrigin)
      var flowTemperature = InterpolateTriTemp(Particles[p].cell,
                                               Particles[p].position,
                                               Fluid,
                                               Grid_xCellWidth, Grid_xRealOrigin,
                                               Grid_yCellWidth, Grid_yRealOrigin,
                                               Grid_zCellWidth, Grid_zRealOrigin)
      var flowDynamicViscosity = GetDynamicViscosity(flowTemperature,
                                                     Flow_constantVisc,
                                                     Flow_powerlawTempRef, Flow_powerlawViscRef,
                                                     Flow_sutherlandSRef, Flow_sutherlandTempRef, Flow_sutherlandViscRef,
                                                     Flow_viscosityModel)
      var relaxationTime = Particles[p].density * pow(Particles[p].diameter,2.0) / (18.0 * flowDynamicViscosity)
      Particles[p].deltaVelocityOverRelaxationTime = vs_div(vv_sub(flowVelocity, Particles[p].velocity), relaxationTime)
      Particles[p].deltaTemperatureTerm = PI * pow(Particles[p].diameter,2.0) * Particles_convectiveCoeff * (flowTemperature-Particles[p].temperature)
    end
  end
end

__demand(__parallel, __cuda)
task Particles_AddFlowCoupling(Particles : region(ispace(int1d), Particles_columns),
                               Particles_heatCapacity : double)
where
  reads(Particles.{diameter, density, deltaTemperatureTerm, deltaVelocityOverRelaxationTime, __valid}),
  writes(Particles.{velocity_t, temperature_t})
do
  __demand(__openmp)
  for p in Particles do
    if Particles[p].__valid then
      Particles[p].velocity_t = Particles[p].deltaVelocityOverRelaxationTime
      Particles[p].temperature_t = Particles[p].deltaTemperatureTerm/(PI*pow(Particles[p].diameter,3.0)/6.0*Particles[p].density*Particles_heatCapacity)
    end
  end
end

__demand(__leaf, __parallel, __cuda)
task Particles_AddBodyForces(Particles : region(ispace(int1d), Particles_columns),
                             Particles_bodyForce : double[3])
where
  reads(Particles.__valid),
  reads writes(Particles.velocity_t)
do
  __demand(__openmp)
  for p in Particles do
    if Particles[p].__valid then
      [UTIL.emitArrayReduce(3, '+',
         rexpr Particles[p].velocity_t end,
         rexpr Particles_bodyForce end)];
    end
  end
end

__demand(__leaf, __cuda) -- MANUALLY PARALLELIZED
task Radiation_AccumulateParticleValues(Particles : region(ispace(int1d), Particles_columns),
                                        Fluid : region(ispace(int3d), Fluid_columns),
                                        Radiation : region(ispace(int3d), Radiation_columns))
where
  reads(Fluid.to_Radiation),
  reads(Particles.{cell, diameter, temperature, __valid}),
  reads writes(Radiation.{acc_d2, acc_d2t4})
do
  __demand(__openmp)
  for p in Particles do
    if Particles[p].__valid then
      Radiation[Fluid[Particles[p].cell].to_Radiation].acc_d2 += pow(Particles[p].diameter, 2.0)
      Radiation[Fluid[Particles[p].cell].to_Radiation].acc_d2t4 += (pow(Particles[p].diameter, 2.0)*pow(Particles[p].temperature, 4.0))
    end
  end
end

__demand(__leaf, __parallel, __cuda)
task Radiation_UpdateFieldValues(Radiation : region(ispace(int3d), Radiation_columns),
                                 config : Config,
                                 Radiation_cellVolume : double,
                                 Radiation_qa : double,
                                 Radiation_qs : double)
where
  reads(Radiation.{acc_d2, acc_d2t4}),
  writes(Radiation.{Ib, sigma})
do
  var Particles_parcelSize = config.Particles.parcelSize
  __demand(__openmp)
  for c in Radiation do
    Radiation[c].sigma = Radiation[c].acc_d2*PI*Particles_parcelSize*(Radiation_qa+Radiation_qs)/(4.0*Radiation_cellVolume)
    if Radiation[c].acc_d2 == 0.0 then
      Radiation[c].Ib = 0.0
    else
      Radiation[c].Ib = (SB*Radiation[c].acc_d2t4)/(PI*Radiation[c].acc_d2)
    end
  end
end

__demand(__leaf, __cuda) -- MANUALLY PARALLELIZED
task Particles_AbsorbRadiationDOM(Particles : region(ispace(int1d), Particles_columns),
                                  Fluid : region(ispace(int3d), Fluid_columns),
                                  Radiation : region(ispace(int3d), Radiation_columns),
                                  Particles_heatCapacity : double,
                                  Radiation_qa : double)
where
  reads(Fluid.to_Radiation),
  reads(Radiation.G),
  reads(Particles.{cell, density, diameter, temperature, __valid}),
  reads writes(Particles.temperature_t)
do
  __demand(__openmp)
  for p in Particles do
    if Particles[p].__valid then
      var mass = PI*pow(Particles[p].diameter,3.0)/6.0*Particles[p].density
      var t4 = pow(Particles[p].temperature, 4.0)
      var alpha = PI*Radiation_qa*pow(Particles[p].diameter, 2.0)*(Radiation[Fluid[Particles[p].cell].to_Radiation].G-4.0*SB*t4)/4.0
      Particles[p].temperature_t += alpha/(mass*Particles_heatCapacity)
    end
  end
end

__demand(__leaf, __parallel, __cuda)
task Flow_AddParticlesCoupling(Particles : region(ispace(int1d), Particles_columns),
                               Fluid : region(ispace(int3d), Fluid_columns),
                               config : Config,
                               Grid_cellVolume : double)
where
  reads(Particles.{cell, diameter, density, deltaTemperatureTerm, deltaVelocityOverRelaxationTime, __valid}),
  reads writes(Fluid.{rhoVelocity_t, rhoEnergy_t})
do
  var Particles_parcelSize = config.Particles.parcelSize
  __demand(__openmp)
  for p in Particles do
    if Particles[p].__valid then
      var mass = PI*pow(Particles[p].diameter,3.0)/6.0*Particles[p].density;
      [UTIL.emitArrayReduce(3, '+',
         rexpr Fluid[Particles[p].cell].rhoVelocity_t end,
         rexpr vs_mul(Particles[p].deltaVelocityOverRelaxationTime, -mass*Particles_parcelSize/Grid_cellVolume) end)];
      Fluid[Particles[p].cell].rhoEnergy_t += -Particles_parcelSize*Particles[p].deltaTemperatureTerm/Grid_cellVolume
    end
  end
end

__demand(__leaf, __parallel, __cuda)
task Flow_UpdateVars(Fluid : region(ispace(int3d), Fluid_columns),
                     Integrator_deltaTime : double,
                     Integrator_stage : int32,
                     config : Config)
where
  reads(Fluid.{rho_old, rhoEnergy_old, rhoVelocity_old}),
  reads(Fluid.{rho_t, rhoEnergy_t, rhoVelocity_t}),
  writes(Fluid.{rho, rhoEnergy, rhoVelocity}),
  reads writes(Fluid.{rho_new, rhoEnergy_new, rhoVelocity_new})
do
  var dt = Integrator_deltaTime;
  @ESCAPE for ORDER = RK_MIN_ORDER,RK_MAX_ORDER do @EMIT
    if config.Integrator.rkOrder == ORDER then
      @ESCAPE for STAGE = 1,ORDER do @EMIT
        if Integrator_stage == STAGE then
          __demand(__openmp)
          for c in Fluid do
            -- Accumulate intermediate values into final values
            Fluid[c].rho_new +=
              Fluid[c].rho_t * [RK_B[ORDER][STAGE]] * dt;
            [UTIL.emitArrayReduce(3, '+',
               rexpr Fluid[c].rhoVelocity_new end,
               rexpr vs_mul(Fluid[c].rhoVelocity_t, [RK_B[ORDER][STAGE]] * dt) end)];
            Fluid[c].rhoEnergy_new +=
              Fluid[c].rhoEnergy_t * [RK_B[ORDER][STAGE]] * dt;
            @ESCAPE if STAGE == ORDER then @EMIT
              -- Set final values
              Fluid[c].rho = Fluid[c].rho_new
              Fluid[c].rhoVelocity = Fluid[c].rhoVelocity_new
              Fluid[c].rhoEnergy = Fluid[c].rhoEnergy_new
            @TIME else @EMIT
              -- Set values for next substep
              Fluid[c].rho = Fluid[c].rho_old +
                Fluid[c].rho_t * [RK_C[ORDER][STAGE]] * dt
              Fluid[c].rhoVelocity = vv_add(Fluid[c].rhoVelocity_old,
                vs_mul(Fluid[c].rhoVelocity_t, [RK_C[ORDER][STAGE]] * dt))
              Fluid[c].rhoEnergy = Fluid[c].rhoEnergy_old +
                Fluid[c].rhoEnergy_t * [RK_C[ORDER][STAGE]] * dt
            @TIME end @EPACSE
          end
        end
      @TIME end @EPACSE
    end
  @TIME end @EPACSE
end

__demand(__leaf, __parallel, __cuda)
task Particles_UpdateVars(Particles : region(ispace(int1d), Particles_columns),
                          Particles_deltaTime : double,
                          Integrator_stage : int32,
                          config : Config)
where
  reads(Particles.{position_old, velocity_old, temperature_old}),
  reads(Particles.{velocity, velocity_t, temperature_t}),
  reads(Particles.__valid),
  writes(Particles.{position, temperature, velocity}),
  reads writes(Particles.{position_new, temperature_new, velocity_new})
do
  var dt = Particles_deltaTime;
  @ESCAPE for ORDER = RK_MIN_ORDER,RK_MAX_ORDER do @EMIT
    if config.Integrator.rkOrder == ORDER then
      @ESCAPE for STAGE = 1,ORDER do @EMIT
        if Integrator_stage == STAGE then
          __demand(__openmp)
          for p in Particles do
            if Particles[p].__valid then
              -- Accumulate intermediate values into final values
              [UTIL.emitArrayReduce(3, '+',
                 rexpr Particles[p].position_new end,
                 rexpr vs_mul(Particles[p].velocity, [RK_B[ORDER][STAGE]] * dt) end)];
              [UTIL.emitArrayReduce(3, '+',
                 rexpr Particles[p].velocity_new end,
                 rexpr vs_mul(Particles[p].velocity_t, [RK_B[ORDER][STAGE]] * dt) end)];
              Particles[p].temperature_new +=
                Particles[p].temperature_t * [RK_B[ORDER][STAGE]] * dt;
              @ESCAPE if STAGE == ORDER then @EMIT
                -- Set final values
                Particles[p].position = Particles[p].position_new
                Particles[p].velocity = Particles[p].velocity_new
                Particles[p].temperature = Particles[p].temperature_new
              @TIME else @EMIT
                -- Set values for next substep
                Particles[p].position = vv_add(Particles[p].position_old,
                  vs_mul(Particles[p].velocity, [RK_C[ORDER][STAGE]] * dt))
                Particles[p].velocity = vv_add(Particles[p].velocity_old,
                  vs_mul(Particles[p].velocity_t, [RK_C[ORDER][STAGE]] * dt))
                Particles[p].temperature = Particles[p].temperature_old +
                  Particles[p].temperature_t * [RK_C[ORDER][STAGE]] * dt
              @TIME end @EPACSE
            end
          end
        end
      @TIME end @EPACSE
    end
  @TIME end @EPACSE
end

__demand(__leaf) -- MANUALLY PARALLELIZED, NO CUDA, NO OPENMP
task Particles_HandleCollisions(Particles : region(ispace(int1d), Particles_columns),
                                config : Config,
                                Particles_deltaTime : double,
                                Particles_restitutionCoeff : double )
-- This is an adaption of collisionPrt routine of the Soleil-MPI version
-- TODO: search box implementation
where
  reads(Particles.{position_old, diameter, density, __valid}),
  reads writes(Particles.{position, velocity})
do
  var Particles_parcelSize = config.Particles.parcelSize
  for p1 in Particles do
    if Particles[p1].__valid then
      for p2 in Particles do
        if Particles[p2].__valid and p1 < p2 then

          -- Relative position of particles
          var x = Particles[p2].position[0] - Particles[p1].position[0]
          var y = Particles[p2].position[1] - Particles[p1].position[1]
          var z = Particles[p2].position[2] - Particles[p1].position[2]

          -- Old relative position of particles
          var xold = Particles[p2].position_old[0] - Particles[p1].position_old[0]
          var yold = Particles[p2].position_old[1] - Particles[p1].position_old[1]
          var zold = Particles[p2].position_old[2] - Particles[p1].position_old[2]


          -- Relative velocity
          var ux = (x-xold)/Particles_deltaTime
          var uy = (y-yold)/Particles_deltaTime
          var uz = (z-zold)/Particles_deltaTime

          -- Relevant scalar products
          var x_scal_u = xold*ux + yold*uy + zold*uz
          var x_scal_x = xold*xold + yold*yold + zold*zold
          var u_scal_u = ux*ux + uy*uy + uz*uz

          -- Critical distance
          var dcrit = 0.5 * sqrt(Particles_parcelSize) * ( Particles[p1].diameter + Particles[p2].diameter )

          -- Checking if particles are getting away from each other
          if x_scal_u<0.0 then

            -- Checking if particles are in a collision path
            var det = x_scal_u*x_scal_u - u_scal_u*(x_scal_x - dcrit*dcrit)
            if det>0.0 then

              -- Checking if collision occurs in this time step
              var timecol = ( -x_scal_u - sqrt(det) ) / u_scal_u
              if (timecol>0.0 and timecol<Particles_deltaTime) then

                -- We do have a collision


                -- Mass ratio of particles
                var mr = (Particles[p2].density * Particles[p2].diameter * Particles[p2].diameter * Particles[p2].diameter)
                mr = mr/ (Particles[p1].density * Particles[p1].diameter * Particles[p1].diameter * Particles[p1].diameter)

                -- Change of velocity and particle location after impact
                -- Note: for now particle restitution coeff is the same for all particles ?
                var du = ( 1.0 + min( Particles_restitutionCoeff, Particles_restitutionCoeff ) ) / (1.0 + mr)*x_scal_u/x_scal_x
                var dx = du * ( Particles_deltaTime - timecol )

                -- Update velocities

                Particles[p1].velocity[0] = Particles[p1].velocity[0] + du*xold*mr
                Particles[p1].velocity[1] = Particles[p1].velocity[1] + du*yold*mr
                Particles[p1].velocity[2] = Particles[p1].velocity[2] + du*zold*mr

                Particles[p2].velocity[0] = Particles[p2].velocity[0] - du*xold
                Particles[p2].velocity[1] = Particles[p2].velocity[1] - du*yold
                Particles[p2].velocity[2] = Particles[p2].velocity[2] - du*zold

                -- Update positions
                Particles[p1].position[0] = Particles[p1].position[0] + dx*xold*mr
                Particles[p1].position[1] = Particles[p1].position[1] + dx*yold*mr
                Particles[p1].position[2] = Particles[p1].position[2] + dx*zold*mr

                Particles[p2].position[0] = Particles[p2].position[0] - dx*xold
                Particles[p2].position[1] = Particles[p2].position[1] - dx*yold
                Particles[p2].position[2] = Particles[p2].position[2] - dx*zold

              end

            end
          end

        end
      end
    end
  end
end

__demand(__leaf, __parallel, __cuda)
task Particles_UpdateAuxiliary(Particles : region(ispace(int1d), Particles_columns),
                               BC_xBCParticles : SCHEMA.ParticlesBC,
                               BC_yBCParticles : SCHEMA.ParticlesBC,
                               BC_zBCParticles : SCHEMA.ParticlesBC,
                               Grid_xOrigin : double, Grid_xWidth : double,
                               Grid_yOrigin : double, Grid_yWidth : double,
                               Grid_zOrigin : double, Grid_zWidth : double,
                               Particles_restitutionCoeff : double)
where
  reads(Particles.__valid),
  reads writes(Particles.{position, velocity, velocity_t})
do
  __demand(__openmp)
  for p in Particles do
    if Particles[p].__valid then
      if (Particles[p].position[0]<Grid_xOrigin) then
        if BC_xBCParticles == SCHEMA.ParticlesBC_Periodic then
          Particles[p].position[0] += Grid_xWidth
        elseif BC_xBCParticles == SCHEMA.ParticlesBC_Bounce then
          Particles[p].position[0] = Grid_xOrigin
          var impulse = ((-(1.0+Particles_restitutionCoeff))*Particles[p].velocity[0])
          if (impulse<=0.0) then
            Particles[p].velocity[0] += impulse
          end
          Particles[p].velocity_t[0] max= 0.0
        else -- BC_xBCParticles == SCHEMA.ParticlesBC_Disappear
          -- Do nothing, let out-of-bounds particles get deleted
        end
      end
      if (Particles[p].position[0]>(Grid_xOrigin+Grid_xWidth)) then
        if BC_xBCParticles == SCHEMA.ParticlesBC_Periodic then
          Particles[p].position[0] += -Grid_xWidth
        elseif BC_xBCParticles == SCHEMA.ParticlesBC_Bounce then
          Particles[p].position[0] = (Grid_xOrigin+Grid_xWidth)
          var impulse = ((-(1.0+Particles_restitutionCoeff))*Particles[p].velocity[0])
          if (impulse>=0.0) then
            Particles[p].velocity[0] += impulse
          end
          Particles[p].velocity_t[0] min= 0.0
        else -- BC_xBCParticles == SCHEMA.ParticlesBC_Disappear
          -- Do nothing, let out-of-bounds particles get deleted
        end
      end
      if (Particles[p].position[1]<Grid_yOrigin) then
        if BC_yBCParticles == SCHEMA.ParticlesBC_Periodic then
          Particles[p].position[1] += Grid_yWidth
        elseif BC_yBCParticles == SCHEMA.ParticlesBC_Bounce then
          Particles[p].position[1] = Grid_yOrigin
          var impulse = ((-(1.0+Particles_restitutionCoeff))*Particles[p].velocity[1])
          if (impulse<=0.0) then
            Particles[p].velocity[1] += impulse
          end
          Particles[p].velocity_t[1] max= 0.0
        else -- BC_yBCParticles == SCHEMA.ParticlesBC_Disappear
          -- Do nothing, let out-of-bounds particles get deleted
        end
      end
      if (Particles[p].position[1]>(Grid_yOrigin+Grid_yWidth)) then
        if BC_yBCParticles == SCHEMA.ParticlesBC_Periodic then
          Particles[p].position[1] += -Grid_yWidth
        elseif BC_yBCParticles == SCHEMA.ParticlesBC_Bounce then
          Particles[p].position[1] = (Grid_yOrigin+Grid_yWidth)
          var impulse = ((-(1.0+Particles_restitutionCoeff))*Particles[p].velocity[1])
          if (impulse>=0.0) then
            Particles[p].velocity[1] += impulse
          end
          Particles[p].velocity_t[1] min= 0.0
        else -- BC_yBCParticles == SCHEMA.ParticlesBC_Disappear
          -- Do nothing, let out-of-bounds particles get deleted
        end
      end
      if (Particles[p].position[2]<Grid_zOrigin) then
        if BC_zBCParticles == SCHEMA.ParticlesBC_Periodic then
          Particles[p].position[2] += Grid_zWidth
        elseif BC_zBCParticles == SCHEMA.ParticlesBC_Bounce then
          Particles[p].position[2] = Grid_zOrigin
          var impulse = ((-(1.0+Particles_restitutionCoeff))*Particles[p].velocity[2])
          if (impulse<=0.0) then
            Particles[p].velocity[2] += impulse
          end
          Particles[p].velocity_t[2] max= 0.0
        else -- BC_zBCParticles == SCHEMA.ParticlesBC_Disappear
          -- Do nothing, let out-of-bounds particles get deleted
        end
      end
      if (Particles[p].position[2]>(Grid_zOrigin+Grid_zWidth)) then
        if BC_zBCParticles == SCHEMA.ParticlesBC_Periodic then
          Particles[p].position[2] += -Grid_zWidth
        elseif BC_zBCParticles == SCHEMA.ParticlesBC_Bounce then
          Particles[p].position[2] = (Grid_zOrigin+Grid_zWidth)
          var impulse = ((-(1.0+Particles_restitutionCoeff))*Particles[p].velocity[2])
          if (impulse>=0.0) then
            Particles[p].velocity[2] += impulse
          end
          Particles[p].velocity_t[2] min= 0.0
        else -- BC_zBCParticles == SCHEMA.ParticlesBC_Disappear
          -- Do nothing, let out-of-bounds particles get deleted
        end
      end
    end
  end
end

__demand(__leaf, __cuda) -- MANUALLY PARALLELIZED
task Particles_DeleteEscapingParticles(Particles : region(ispace(int1d), Particles_columns),
                                       Grid_xBnum : int32, Grid_xNum : int32, Grid_xOrigin : double, Grid_xWidth : double,
                                       Grid_yBnum : int32, Grid_yNum : int32, Grid_yOrigin : double, Grid_yWidth : double,
                                       Grid_zBnum : int32, Grid_zNum : int32, Grid_zOrigin : double, Grid_zWidth : double)
where
  reads(Particles.position),
  reads writes(Particles.__valid)
do
  var Grid_xCellWidth = (Grid_xWidth/Grid_xNum)
  var Grid_yCellWidth = (Grid_yWidth/Grid_yNum)
  var Grid_zCellWidth = (Grid_zWidth/Grid_zNum)
  var acc = int64(0)
  __demand(__openmp)
  for p in Particles do
    if Particles[p].__valid then
      var pos = Particles[p].position
      if pos[0] < Grid_xOrigin - Grid_xBnum * Grid_xCellWidth
      or pos[1] < Grid_yOrigin - Grid_yBnum * Grid_yCellWidth
      or pos[2] < Grid_zOrigin - Grid_zBnum * Grid_zCellWidth
      or pos[0] > Grid_xOrigin + Grid_xWidth + Grid_xBnum * Grid_xCellWidth
      or pos[1] > Grid_yOrigin + Grid_yWidth + Grid_yBnum * Grid_yCellWidth
      or pos[2] > Grid_zOrigin + Grid_zWidth + Grid_zBnum * Grid_zCellWidth then
        Particles[p].__valid = false
        acc += (-1)
      end
    end
  end
  return acc
end

-------------------------------------------------------------------------------
-- MAIN SIMULATION
-------------------------------------------------------------------------------

local function mkInstance() local INSTANCE = {}

  local DOM_INST = DOM.mkInstance()

  -----------------------------------------------------------------------------
  -- Symbols shared between quotes
  -----------------------------------------------------------------------------

  local DEBUG_COPYING = regentlib.newsymbol()
  local startTime = regentlib.newsymbol()
  local Grid = {
    xCellWidth = regentlib.newsymbol(),
    yCellWidth = regentlib.newsymbol(),
    zCellWidth = regentlib.newsymbol(),
    cellVolume = regentlib.newsymbol(),
    volume = regentlib.newsymbol(),
    xBnum = regentlib.newsymbol(),
    yBnum = regentlib.newsymbol(),
    zBnum = regentlib.newsymbol(),
    xRealOrigin = regentlib.newsymbol(),
    yRealOrigin = regentlib.newsymbol(),
    zRealOrigin = regentlib.newsymbol(),
  }
  local BC = {
    xPosSign = regentlib.newsymbol(double[3]),
    xNegSign = regentlib.newsymbol(double[3]),
    xPosVelocity = regentlib.newsymbol(double[3]),
    xNegVelocity = regentlib.newsymbol(double[3]),
    xPosTemperature = regentlib.newsymbol(double),
    xNegTemperature = regentlib.newsymbol(double),
    yPosSign = regentlib.newsymbol(double[3]),
    yNegSign = regentlib.newsymbol(double[3]),
    yPosVelocity = regentlib.newsymbol(double[3]),
    yNegVelocity = regentlib.newsymbol(double[3]),
    yPosTemperature = regentlib.newsymbol(double),
    yNegTemperature = regentlib.newsymbol(double),
    zPosSign = regentlib.newsymbol(double[3]),
    zNegSign = regentlib.newsymbol(double[3]),
    zPosVelocity = regentlib.newsymbol(double[3]),
    zNegVelocity = regentlib.newsymbol(double[3]),
    zPosTemperature = regentlib.newsymbol(double),
    zNegTemperature = regentlib.newsymbol(double),
    xBCParticles = regentlib.newsymbol(SCHEMA.ParticlesBC),
    yBCParticles = regentlib.newsymbol(SCHEMA.ParticlesBC),
    zBCParticles = regentlib.newsymbol(SCHEMA.ParticlesBC),
  }
  local NX = regentlib.newsymbol()
  local NY = regentlib.newsymbol()
  local NZ = regentlib.newsymbol()
  local numTiles = regentlib.newsymbol()

  local Integrator_deltaTime = regentlib.newsymbol()
  local Integrator_simTime = regentlib.newsymbol()
  local Integrator_timeStep = regentlib.newsymbol()
  local Integrator_exitCond = regentlib.newsymbol()
  local Particles_number = regentlib.newsymbol()

  local Flow_averagePressure = regentlib.newsymbol()
  local Flow_averageTemperature = regentlib.newsymbol()
  local Flow_averageKineticEnergy = regentlib.newsymbol()
  local Particles_averageTemperature = regentlib.newsymbol()

  local Fluid = regentlib.newsymbol()
  local Fluid_copy = regentlib.newsymbol()
  local Particles = regentlib.newsymbol()
  local Particles_copy = regentlib.newsymbol()
  local TradeQueue = UTIL.generate(26, regentlib.newsymbol)
  local Radiation = regentlib.newsymbol()
  local tiles = regentlib.newsymbol()
  local p_Fluid = regentlib.newsymbol()
  local p_Fluid_copy = regentlib.newsymbol()
  local p_Particles = regentlib.newsymbol()
  local p_Particles_copy = regentlib.newsymbol()
  local p_TradeQueue_bySrc = UTIL.generate(26, regentlib.newsymbol)
  local p_TradeQueue_byDst = UTIL.generate(26, regentlib.newsymbol)
  local p_Radiation = regentlib.newsymbol()

  local maxParticlesToDraw = regentlib.newsymbol(int32, "maxParticlesToDraw");
  local particlesToDraw = regentlib.newsymbol("particlesToDraw");
  local lowerBound = regentlib.newsymbol(double [3], "lowerBound");
  local upperBound = regentlib.newsymbol(double [3], "upperBound");

  local Image = regentlib.newsymbol(region(ispace(int3d), Image_columns))
  local p_Image = regentlib.newsymbol(partition(disjoint, Image, ispace(int3d)))

  -----------------------------------------------------------------------------
  -- Exported symbols
  -----------------------------------------------------------------------------

  INSTANCE.DEBUG_COPYING = DEBUG_COPYING
  INSTANCE.Grid = Grid
  INSTANCE.Integrator_deltaTime = Integrator_deltaTime
  INSTANCE.Integrator_simTime = Integrator_simTime
  INSTANCE.Integrator_timeStep = Integrator_timeStep
  INSTANCE.Integrator_exitCond = Integrator_exitCond
  INSTANCE.Flow_averagePressure = Flow_averagePressure
  INSTANCE.Fluid = Fluid
  INSTANCE.Fluid_copy = Fluid_copy
  INSTANCE.Particles = Particles
  INSTANCE.Particles_copy = Particles_copy
  INSTANCE.Radiation = Radiation
  INSTANCE.tiles = tiles
  INSTANCE.p_Fluid = p_Fluid
  INSTANCE.p_Fluid_copy = p_Fluid_copy
  INSTANCE.p_Particles = p_Particles
  INSTANCE.p_Particles_copy = p_Particles_copy
  INSTANCE.p_Radiation = p_Radiation
  INSTANCE.particlesToDraw = particlesToDraw
  INSTANCE.lowerBound = lowerBound
  INSTANCE.upperBound = upperBound

  -----------------------------------------------------------------------------
  -- Symbol declaration & initialization
  -----------------------------------------------------------------------------

  function INSTANCE.DeclSymbols(config) return rquote

    ---------------------------------------------------------------------------
    -- Environment options
    ---------------------------------------------------------------------------

    var [DEBUG_COPYING] = false
    if C.getenv('DEBUG_COPYING') ~= [&int8](0) and
       C.strcmp(C.getenv('DEBUG_COPYING'), '1') == 0 then
      DEBUG_COPYING = true
    end

    ---------------------------------------------------------------------------
    -- Preparation
    ---------------------------------------------------------------------------

    -- Start timer
    var [startTime] = C.legion_get_current_time_in_micros() / 1000;

    -- Write console header
    Console_WriteHeader(0, config)

    -- Write probe file headers
    var probeId = 0
    while probeId < config.IO.probes.length do
      Probe_WriteHeader(0, config, probeId)
      probeId += 1
    end

    ---------------------------------------------------------------------------
    -- Declare & initialize state variables
    ---------------------------------------------------------------------------

    -- Cell step size (TODO: Change when we go to non-uniform meshes)
    var [Grid.xCellWidth] = config.Grid.xWidth / config.Grid.xNum
    var [Grid.yCellWidth] = config.Grid.yWidth / config.Grid.yNum
    var [Grid.zCellWidth] = config.Grid.zWidth / config.Grid.zNum
    var [Grid.cellVolume] = Grid.xCellWidth * Grid.yCellWidth * Grid.zCellWidth
    var [Grid.volume] = [int64](config.Grid.xNum) * config.Grid.yNum * config.Grid.zNum * Grid.cellVolume

    var [BC.xPosSign]
    var [BC.xNegSign]
    var [BC.xPosVelocity]
    var [BC.xNegVelocity]
    var [BC.xPosTemperature]
    var [BC.xNegTemperature]

    var [BC.yPosSign]
    var [BC.yNegSign]
    var [BC.yPosVelocity]
    var [BC.yNegVelocity]
    var [BC.yPosTemperature]
    var [BC.yNegTemperature]

    var [BC.zPosSign]
    var [BC.zNegSign]
    var [BC.zPosVelocity]
    var [BC.zNegVelocity]
    var [BC.zPosTemperature]
    var [BC.zNegTemperature]

    var [BC.xBCParticles]
    var [BC.yBCParticles]
    var [BC.zBCParticles]

    -- Visualization
    var [maxParticlesToDraw] = 100000
    var [particlesToDraw] = region(ispace(int1d, maxParticlesToDraw), Draw_columns)
    var [lowerBound]
    var [upperBound]

    -- Determine number of ghost cells in each direction
    -- 0 ghost cells if periodic and 1 otherwise
    var [Grid.xBnum] = 1
    var [Grid.yBnum] = 1
    var [Grid.zBnum] = 1
    if config.BC.xBCLeft == SCHEMA.FlowBC_Periodic then Grid.xBnum = 0 end
    if config.BC.yBCLeft == SCHEMA.FlowBC_Periodic then Grid.yBnum = 0 end
    if config.BC.zBCLeft == SCHEMA.FlowBC_Periodic then Grid.zBnum = 0 end

    -- Compute real origin, accounting for ghost cells
    var [Grid.xRealOrigin] = (config.Grid.origin[0]-(Grid.xCellWidth*Grid.xBnum))
    var [Grid.yRealOrigin] = (config.Grid.origin[1]-(Grid.yCellWidth*Grid.yBnum))
    var [Grid.zRealOrigin] = (config.Grid.origin[2]-(Grid.zCellWidth*Grid.zBnum))

    var [NX] = config.Mapping.tiles[0]
    var [NY] = config.Mapping.tiles[1]
    var [NZ] = config.Mapping.tiles[2]
    var [numTiles] = NX * NY * NZ

    var [Integrator_exitCond] = true
    var [Integrator_simTime] = config.Integrator.startTime
    var [Integrator_timeStep] = config.Integrator.startIter
    var [Integrator_deltaTime] = config.Integrator.fixedDeltaTime
    regentlib.assert(
      config.Integrator.rkOrder >= RK_MIN_ORDER and
      config.Integrator.rkOrder <= RK_MAX_ORDER,
      'Unsupported RK integration scheme')

    var [Particles_number] = int64(0)

    var [Flow_averagePressure] = 0.0
    var [Flow_averageTemperature] = 0.0
    var [Flow_averageKineticEnergy] = 0.0
    var [Particles_averageTemperature] = 0.0

    if config.Radiation.type == SCHEMA.RadiationModel_DOM then
      regentlib.assert(config.Grid.xNum >= config.Radiation.u.DOM.xNum and
                       config.Grid.yNum >= config.Radiation.u.DOM.yNum and
                       config.Grid.zNum >= config.Radiation.u.DOM.zNum,
                       'Radiation grid cannnot be finer than fluid grid')
      regentlib.assert(config.Grid.xNum % config.Radiation.u.DOM.xNum == 0 and
                       config.Grid.yNum % config.Radiation.u.DOM.yNum == 0 and
                       config.Grid.zNum % config.Radiation.u.DOM.zNum == 0,
                       'Inexact radiation grid coarsening factor')
    end

    -- Set up flow BC's in x direction
    if ((config.BC.xBCLeft == SCHEMA.FlowBC_Periodic) and (config.BC.xBCRight == SCHEMA.FlowBC_Periodic)) then
      BC.xBCParticles = SCHEMA.ParticlesBC_Periodic
    elseif ((config.BC.xBCLeft == SCHEMA.FlowBC_NSCBC_SubsonicInflow) and (config.BC.xBCRight == SCHEMA.FlowBC_NSCBC_SubsonicOutflow)) then
      if config.BC.xBCLeftHeat.type == SCHEMA.TempProfile_Constant then
        -- Do nothing
      elseif config.BC.xBCLeftHeat.type == SCHEMA.TempProfile_Parabola then
        regentlib.assert(false, 'Parabola heat model not supported')
      elseif config.BC.xBCLeftHeat.type == SCHEMA.TempProfile_Incoming then
        -- Do nothing
      else regentlib.assert(false, 'Unhandled case in switch') end
      BC.xBCParticles = SCHEMA.ParticlesBC_Disappear
    else
      if (config.BC.xBCLeft == SCHEMA.FlowBC_Symmetry) then
        BC.xNegSign = array(-1.0, 1.0, 1.0)
        BC.xNegVelocity = array(0.0, 0.0, 0.0)
        BC.xNegTemperature = -1.0
        BC.xBCParticles = SCHEMA.ParticlesBC_Bounce
      elseif (config.BC.xBCLeft == SCHEMA.FlowBC_AdiabaticWall) then
        BC.xNegSign = array(-1.0, -1.0, -1.0)
        BC.xNegVelocity = vs_mul(config.BC.xBCLeftVel, 2.0)
        BC.xNegTemperature = -1.0
        BC.xBCParticles = SCHEMA.ParticlesBC_Bounce
      elseif (config.BC.xBCLeft == SCHEMA.FlowBC_IsothermalWall) then
        BC.xNegSign = array(-1.0, -1.0, -1.0)
        BC.xNegVelocity = vs_mul(config.BC.xBCLeftVel, 2.0)
        if config.BC.xBCLeftHeat.type == SCHEMA.TempProfile_Constant then
          BC.xNegTemperature = config.BC.xBCLeftHeat.u.Constant.temperature
        else
          regentlib.assert(false, 'Only constant heat model supported')
        end
        BC.xBCParticles = SCHEMA.ParticlesBC_Bounce
      else
        regentlib.assert(false, "Boundary conditions in xBCLeft not implemented")
      end

      if (config.BC.xBCRight == SCHEMA.FlowBC_Symmetry) then
        BC.xPosSign = array(-1.0, 1.0, 1.0)
        BC.xPosVelocity = array(0.0, 0.0, 0.0)
        BC.xPosTemperature = -1.0
        BC.xBCParticles = SCHEMA.ParticlesBC_Bounce
      elseif (config.BC.xBCRight == SCHEMA.FlowBC_AdiabaticWall) then
        BC.xPosSign = array(-1.0, -1.0, -1.0)
        BC.xPosVelocity = vs_mul(config.BC.xBCRightVel, 2.0)
        BC.xPosTemperature = -1.0
        BC.xBCParticles = SCHEMA.ParticlesBC_Bounce
      elseif (config.BC.xBCRight == SCHEMA.FlowBC_IsothermalWall) then
        BC.xPosSign = array(-1.0, -1.0, -1.0)
        BC.xPosVelocity = vs_mul(config.BC.xBCRightVel, 2.0)
        if config.BC.xBCRightHeat.type == SCHEMA.TempProfile_Constant then
          BC.xPosTemperature = config.BC.xBCRightHeat.u.Constant.temperature
        else
          regentlib.assert(false, 'Only constant heat model supported')
        end
        BC.xBCParticles = SCHEMA.ParticlesBC_Bounce
      else
        regentlib.assert(false, "Boundary conditions in xBCRight not implemented")
      end
    end

    -- Set up flow BC's in y direction
    if ((config.BC.yBCLeft == SCHEMA.FlowBC_Periodic) and (config.BC.yBCRight == SCHEMA.FlowBC_Periodic)) then
      BC.yBCParticles = SCHEMA.ParticlesBC_Periodic
    else
      if (config.BC.yBCLeft == SCHEMA.FlowBC_Symmetry) then
        BC.yNegSign = array(1.0, -1.0, 1.0)
        BC.yNegVelocity = array(0.0, 0.0, 0.0)
        BC.yNegTemperature = -1.0
        BC.yBCParticles = SCHEMA.ParticlesBC_Bounce
      elseif (config.BC.yBCLeft == SCHEMA.FlowBC_AdiabaticWall) then
        BC.yNegSign = array(-1.0, -1.0, -1.0)
        BC.yNegVelocity = vs_mul(config.BC.yBCLeftVel, 2.0)
        BC.yNegTemperature = -1.0
        BC.yBCParticles = SCHEMA.ParticlesBC_Bounce
      elseif (config.BC.yBCLeft == SCHEMA.FlowBC_IsothermalWall) then
        BC.yNegSign = array(-1.0, -1.0, -1.0)
        BC.yNegVelocity = vs_mul(config.BC.yBCLeftVel, 2.0)
        if config.BC.yBCLeftHeat.type == SCHEMA.TempProfile_Constant then
          BC.yNegTemperature = config.BC.yBCLeftHeat.u.Constant.temperature
        else
          regentlib.assert(false, 'Only constant heat model supported')
        end
        BC.yBCParticles = SCHEMA.ParticlesBC_Bounce
      elseif (config.BC.yBCLeft == SCHEMA.FlowBC_NonUniformTemperatureWall) then
        BC.yNegSign = array(-1.0, -1.0, -1.0)
        BC.yNegVelocity = vs_mul(config.BC.yBCLeftVel, 2.0)
        if not (config.BC.yBCLeftHeat.type == SCHEMA.TempProfile_Parabola) then
          regentlib.assert(false, 'Only parabola heat model supported')
        end
        BC.yBCParticles = SCHEMA.ParticlesBC_Bounce
      else
        regentlib.assert(false, "Boundary conditions in y not implemented")
      end

      if (config.BC.yBCRight == SCHEMA.FlowBC_Symmetry) then
        BC.yPosSign = array(1.0, -1.0, 1.0)
        BC.yPosVelocity = array(0.0, 0.0, 0.0)
        BC.yPosTemperature = -1.0
        BC.yBCParticles = SCHEMA.ParticlesBC_Bounce
      elseif (config.BC.yBCRight == SCHEMA.FlowBC_AdiabaticWall) then
        BC.yPosSign = array(-1.0, -1.0, -1.0)
        BC.yPosVelocity = vs_mul(config.BC.yBCRightVel, 2.0)
        BC.yPosTemperature = -1.0
        BC.yBCParticles = SCHEMA.ParticlesBC_Bounce
      elseif (config.BC.yBCRight == SCHEMA.FlowBC_IsothermalWall) then
        BC.yPosSign = array(-1.0, -1.0, -1.0)
        BC.yPosVelocity = vs_mul(config.BC.yBCRightVel, 2.0)
        if config.BC.yBCRightHeat.type == SCHEMA.TempProfile_Constant then
          BC.yPosTemperature = config.BC.yBCRightHeat.u.Constant.temperature
        else
          regentlib.assert(false, 'Only constant heat model supported')
        end
        BC.yBCParticles = SCHEMA.ParticlesBC_Bounce
      elseif (config.BC.yBCRight == SCHEMA.FlowBC_NonUniformTemperatureWall) then
        BC.yPosSign = array(-1.0, -1.0, -1.0)
        BC.yPosVelocity = vs_mul(config.BC.yBCRightVel, 2.0)
        if not (config.BC.yBCRightHeat.type == SCHEMA.TempProfile_Parabola) then
          regentlib.assert(false, 'Only parabola heat model supported')
        end
        BC.yBCParticles = SCHEMA.ParticlesBC_Bounce
      else
        regentlib.assert(false, "Boundary conditions in y not implemented")
      end
    end

    -- Set up flow BC's in z direction
    if ((config.BC.zBCLeft == SCHEMA.FlowBC_Periodic) and (config.BC.zBCRight == SCHEMA.FlowBC_Periodic)) then
      BC.zBCParticles = SCHEMA.ParticlesBC_Periodic
    else
      if (config.BC.zBCLeft == SCHEMA.FlowBC_Symmetry) then
        BC.zNegSign = array(1.0, 1.0, -1.0)
        BC.zNegVelocity = array(0.0, 0.0, 0.0)
        BC.zNegTemperature = -1.0
        BC.zBCParticles = SCHEMA.ParticlesBC_Bounce
      elseif (config.BC.zBCLeft == SCHEMA.FlowBC_AdiabaticWall) then
        BC.zNegSign = array(-1.0, -1.0, -1.0)
        BC.zNegVelocity = vs_mul(config.BC.zBCLeftVel, 2.0)
        BC.zNegTemperature = -1.0
        BC.zBCParticles = SCHEMA.ParticlesBC_Bounce
      elseif (config.BC.zBCLeft == SCHEMA.FlowBC_IsothermalWall) then
        BC.zNegSign = array(-1.0, -1.0, -1.0)
        BC.zNegVelocity = vs_mul(config.BC.zBCLeftVel, 2.0)
        if config.BC.zBCLeftHeat.type == SCHEMA.TempProfile_Constant then
          BC.zNegTemperature = config.BC.zBCLeftHeat.u.Constant.temperature
        else
          regentlib.assert(false, 'Only constant heat model supported')
        end
        BC.zBCParticles = SCHEMA.ParticlesBC_Bounce
      elseif (config.BC.zBCLeft == SCHEMA.FlowBC_NonUniformTemperatureWall) then
        BC.zNegSign = array(-1.0, -1.0, -1.0)
        BC.zNegVelocity = vs_mul(config.BC.zBCLeftVel, 2.0)
        if not (config.BC.zBCLeftHeat.type == SCHEMA.TempProfile_Parabola) then
          regentlib.assert(false, 'Only parabola heat model supported')
        end
        BC.zBCParticles = SCHEMA.ParticlesBC_Bounce
      else
        regentlib.assert(false, "Boundary conditions in zBCLeft not implemented")
      end

      if (config.BC.zBCRight == SCHEMA.FlowBC_Symmetry) then
        BC.zPosSign = array(1.0, 1.0, -1.0)
        BC.zPosVelocity = array(0.0, 0.0, 0.0)
        BC.zPosTemperature = -1.0
        BC.zBCParticles = SCHEMA.ParticlesBC_Bounce
      elseif (config.BC.zBCRight == SCHEMA.FlowBC_AdiabaticWall) then
        BC.zPosSign = array(-1.0, -1.0, -1.0)
        BC.zPosVelocity = vs_mul(config.BC.zBCRightVel, 2.0)
        BC.zPosTemperature = -1.0
        BC.zBCParticles = SCHEMA.ParticlesBC_Bounce
      elseif (config.BC.zBCRight == SCHEMA.FlowBC_IsothermalWall) then
        BC.zPosSign = array(-1.0, -1.0, -1.0)
        BC.zPosVelocity = vs_mul(config.BC.zBCRightVel, 2.0)
        if config.BC.zBCRightHeat.type == SCHEMA.TempProfile_Constant then
          BC.zPosTemperature = config.BC.zBCRightHeat.u.Constant.temperature
        else
          regentlib.assert(false, 'Only constant heat model supported')
        end
        BC.zBCParticles = SCHEMA.ParticlesBC_Bounce
      elseif (config.BC.zBCRight == SCHEMA.FlowBC_NonUniformTemperatureWall) then
        BC.zPosSign = array(-1.0, -1.0, -1.0)
        BC.zPosVelocity = vs_mul(config.BC.zBCRightVel, 2.0)
        if not (config.BC.zBCRightHeat.type == SCHEMA.TempProfile_Parabola) then
          regentlib.assert(false, 'Only parabola heat model supported')
        end
        BC.zBCParticles = SCHEMA.ParticlesBC_Bounce
      else
        regentlib.assert(false, "Boundary conditions in zBCRight not implemented")
      end
    end

    -- Check if boundary conditions in each direction are either both periodic or both non-periodic
    if (not (((config.BC.xBCLeft == SCHEMA.FlowBC_Periodic) and (config.BC.xBCRight == SCHEMA.FlowBC_Periodic)) or ((not (config.BC.xBCLeft == SCHEMA.FlowBC_Periodic)) and (not (config.BC.xBCRight == SCHEMA.FlowBC_Periodic))))) then
      regentlib.assert(false, "Boundary conditions in x should match for periodicity")
    end
    if (not (((config.BC.yBCLeft == SCHEMA.FlowBC_Periodic) and (config.BC.yBCRight == SCHEMA.FlowBC_Periodic)) or ((not (config.BC.yBCLeft == SCHEMA.FlowBC_Periodic)) and (not (config.BC.yBCRight == SCHEMA.FlowBC_Periodic))))) then
      regentlib.assert(false, "Boundary conditions in y should match for periodicity")
    end
    if (not (((config.BC.zBCLeft == SCHEMA.FlowBC_Periodic) and (config.BC.zBCRight == SCHEMA.FlowBC_Periodic)) or ((not (config.BC.zBCLeft == SCHEMA.FlowBC_Periodic)) and (not (config.BC.zBCRight == SCHEMA.FlowBC_Periodic))))) then
      regentlib.assert(false, "Boundary conditions in z should match for periodicity")
    end

    ---------------------------------------------------------------------------
    -- Create Regions and Partitions
    ---------------------------------------------------------------------------

    var sampleId = config.Mapping.sampleId

    -- Create Fluid Regions
    var is_Fluid = ispace(int3d, {x = config.Grid.xNum + 2*Grid.xBnum,
                                  y = config.Grid.yNum + 2*Grid.yBnum,
                                  z = config.Grid.zNum + 2*Grid.zBnum})
    var [Fluid] = region(is_Fluid, Fluid_columns);
    [UTIL.emitRegionTagAttach(Fluid, MAPPER.SAMPLE_ID_TAG, sampleId, int)];
    var [Fluid_copy] = region(is_Fluid, Fluid_columns);
    [UTIL.emitRegionTagAttach(Fluid_copy, MAPPER.SAMPLE_ID_TAG, sampleId, int)];

    -- Create Particles Regions
    regentlib.assert((config.Particles.maxNum / config.Particles.parcelSize) % numTiles == 0,
                     'Uneven partitioning of particles')
    var maxParticlesPerTile = config.Particles.maxNum / config.Particles.parcelSize / numTiles
    if numTiles > 1 then
      maxParticlesPerTile =
        int64(ceil(maxParticlesPerTile * config.Particles.maxSkew))
    end
    var is_Particles = ispace(int1d, maxParticlesPerTile * numTiles)
    var [Particles] = region(is_Particles, Particles_columns);
    [UTIL.emitRegionTagAttach(Particles, MAPPER.SAMPLE_ID_TAG, sampleId, int)];
    var [Particles_copy] = region(is_Particles, Particles_columns);
    [UTIL.emitRegionTagAttach(Particles_copy, MAPPER.SAMPLE_ID_TAG, sampleId, int)];
    @ESCAPE for k = 1,26 do @EMIT
      -- Make tradequeues smaller for diagonal movement
      var off = [colorOffsets[k]]
      var num_dirs = off.x*off.x + off.y*off.y + off.z*off.z
      var escapeRatio = 1.0
      for i = 0, num_dirs do
        escapeRatio *= config.Particles.escapeRatioPerDir
      end
      var is_TradeQueue = ispace(int1d, int64(ceil(escapeRatio * maxParticlesPerTile) * numTiles))
      var [TradeQueue[k]] = region(is_TradeQueue, TradeQueue_columns);
      [UTIL.emitRegionTagAttach(TradeQueue[k], MAPPER.SAMPLE_ID_TAG, sampleId, int)];
    @TIME end @EPACSE

    -- Create Radiation Regions
    var rad_x = NX
    var rad_y = NY
    var rad_z = NZ
    if config.Radiation.type == SCHEMA.RadiationModel_DOM then
      rad_x = config.Radiation.u.DOM.xNum
      rad_y = config.Radiation.u.DOM.yNum
      rad_z = config.Radiation.u.DOM.zNum
    end
    var is_Radiation = ispace(int3d, {x = rad_x, y = rad_y, z = rad_z})
    var [Radiation] = region(is_Radiation, Radiation_columns);
    [UTIL.emitRegionTagAttach(Radiation, MAPPER.SAMPLE_ID_TAG, sampleId, int)];

    -- Partitioning domain
    var [tiles] = ispace(int3d, {NX,NY,NZ})

    -- Fluid Partitioning
    var [p_Fluid] =
      [UTIL.mkPartitionByTile(int3d, int3d, Fluid_columns)]
      (Fluid, tiles, int3d{Grid.xBnum,Grid.yBnum,Grid.zBnum}, int3d{0,0,0})
    var [p_Fluid_copy] =
      [UTIL.mkPartitionByTile(int3d, int3d, Fluid_columns)]
      (Fluid_copy, tiles, int3d{Grid.xBnum,Grid.yBnum,Grid.zBnum}, int3d{0,0,0})

    -- Particles Partitioning
    var [p_Particles] =
      [UTIL.mkPartitionByTile(int1d, int3d, Particles_columns)]
      (Particles, tiles, 0, int3d{0,0,0})
    var [p_Particles_copy] =
      [UTIL.mkPartitionByTile(int1d, int3d, Particles_columns)]
      (Particles_copy, tiles, 0, int3d{0,0,0});
    @ESCAPE for k = 1,26 do @EMIT
      var [p_TradeQueue_bySrc[k]] =
        [UTIL.mkPartitionByTile(int1d, int3d, TradeQueue_columns)]
        ([TradeQueue[k]], tiles, 0, int3d{0,0,0});
      var [p_TradeQueue_byDst[k]] =
        [UTIL.mkPartitionByTile(int1d, int3d, TradeQueue_columns)]
        ([TradeQueue[k]], tiles, 0, [colorOffsets[k]]);
    @TIME end @EPACSE

    -- Radiation Partitioning
    var [p_Radiation] =
      [UTIL.mkPartitionByTile(int3d, int3d, Radiation_columns)]
      (Radiation, tiles, int3d{0,0,0}, int3d{0,0,0});

    ---------------------------------------------------------------------------
    -- DOM code declarations
    ---------------------------------------------------------------------------

    [DOM_INST.DeclSymbols(config, tiles)];

  end end -- DeclSymbols

  -----------------------------------------------------------------------------
  -- Region initialization
  -----------------------------------------------------------------------------

  local function SyncConservedPrimitive(config) return rquote

    -- Use the interior conserved values (and BC settings) to update primitives everywhere
    Flow_UpdateAuxiliaryVelocity(Fluid,
                                 config,
                                 config.Flow.constantVisc,
                                 config.Flow.powerlawTempRef, config.Flow.powerlawViscRef,
                                 config.Flow.sutherlandSRef, config.Flow.sutherlandTempRef, config.Flow.sutherlandViscRef,
                                 config.Flow.viscosityModel,
                                 Grid.xBnum, config.Grid.xNum,
                                 Grid.yBnum, config.Grid.yNum,
                                 Grid.zBnum, config.Grid.zNum)
    for c in tiles do
      Flow_UpdateGhostVelocity(p_Fluid[c],
                               config,
                               BC.xNegVelocity, BC.xPosVelocity, BC.xNegSign, BC.xPosSign,
                               BC.yNegVelocity, BC.yPosVelocity, BC.yNegSign, BC.yPosSign,
                               BC.zNegVelocity, BC.zPosVelocity, BC.zNegSign, BC.zPosSign,
                               Grid.xBnum, config.Grid.xNum,
                               Grid.yBnum, config.Grid.yNum,
                               Grid.zBnum, config.Grid.zNum)
    end
    Flow_UpdateAuxiliaryThermodynamics(Fluid,
                                       config,
                                       config.Flow.gamma,
                                       config.Flow.gasConstant,
                                       Grid.xBnum, config.Grid.xNum,
                                       Grid.yBnum, config.Grid.yNum,
                                       Grid.zBnum, config.Grid.zNum)
    for c in tiles do
      Flow_UpdateGhostThermodynamics(p_Fluid[c],
                                     config,
                                     config.Flow.gamma,
                                     config.Flow.gasConstant,
                                     BC.xNegTemperature, BC.xPosTemperature,
                                     BC.yNegTemperature, BC.yPosTemperature,
                                     BC.zNegTemperature, BC.zPosTemperature,
                                     Grid.xBnum, config.Grid.xNum,
                                     Grid.yBnum, config.Grid.yNum,
                                     Grid.zBnum, config.Grid.zNum)
    end

    -- Compute the conserved values in the ghost cells
    Flow_UpdateGhostConserved(Fluid,
                              config,
                              Grid.xBnum, config.Grid.xNum,
                              Grid.yBnum, config.Grid.yNum,
                              Grid.zBnum, config.Grid.zNum)

  end end -- SyncConservedPrimitive

  function INSTANCE.InitRegions(config) return rquote

    -- initialize base region contents (dummy values & connectivity info)
    if config.Particles.maxNum > 0 then
      Particles_initValidField(Particles)
    end
    if config.Radiation.type == SCHEMA.RadiationModel_DOM then
      Flow_SetCoarseningField(Fluid,
                              Grid.xBnum, config.Grid.xNum,
                              Grid.yBnum, config.Grid.yNum,
                              Grid.zBnum, config.Grid.zNum,
                              config.Radiation.u.DOM.xNum,
                              config.Radiation.u.DOM.yNum,
                              config.Radiation.u.DOM.zNum)
    end
    Flow_InitializeCell(Fluid)
    Flow_InitializeCenterCoordinates(Fluid,
                                     Grid.xBnum, config.Grid.xNum, config.Grid.origin[0], config.Grid.xWidth,
                                     Grid.yBnum, config.Grid.yNum, config.Grid.origin[1], config.Grid.yWidth,
                                     Grid.zBnum, config.Grid.zNum, config.Grid.origin[2], config.Grid.zWidth)

    -- initialize fluid proper
    if config.Flow.initCase == SCHEMA.FlowInitCase_Uniform then
      Flow_InitializeUniform(Fluid, config.Flow.initParams)
    elseif config.Flow.initCase == SCHEMA.FlowInitCase_Random then
      for c in tiles do
        Flow_InitializeRandom(p_Fluid[c], config.Flow.initParams)
      end
    elseif config.Flow.initCase == SCHEMA.FlowInitCase_TaylorGreen2DVortex then
      Flow_InitializeTaylorGreen2D(Fluid,
                                   config.Flow.initParams,
                                   Grid.xBnum, config.Grid.xNum, config.Grid.origin[0], config.Grid.xWidth,
                                   Grid.yBnum, config.Grid.yNum, config.Grid.origin[1], config.Grid.yWidth,
                                   Grid.zBnum, config.Grid.zNum, config.Grid.origin[2], config.Grid.zWidth)
    elseif config.Flow.initCase == SCHEMA.FlowInitCase_TaylorGreen3DVortex then
      Flow_InitializeTaylorGreen3D(Fluid,
                                   config.Flow.initParams,
                                   Grid.xBnum, config.Grid.xNum, config.Grid.origin[0], config.Grid.xWidth,
                                   Grid.yBnum, config.Grid.yNum, config.Grid.origin[1], config.Grid.yWidth,
                                   Grid.zBnum, config.Grid.zNum, config.Grid.origin[2], config.Grid.zWidth)
    elseif config.Flow.initCase == SCHEMA.FlowInitCase_Perturbed then
      for c in tiles do
        Flow_InitializePerturbed(p_Fluid[c], config.Flow.initParams)
      end
    elseif config.Flow.initCase == SCHEMA.FlowInitCase_Restart then
      HDF_FLUID.load(0, tiles, config.Flow.restartDir, Fluid, Fluid_copy, p_Fluid, p_Fluid_copy)
    else regentlib.assert(false, 'Unhandled case in switch') end

    -- initialize ghost cells to their specified values in NSCBC case
    if ((config.BC.xBCLeft == SCHEMA.FlowBC_NSCBC_SubsonicInflow) and (config.BC.xBCRight == SCHEMA.FlowBC_NSCBC_SubsonicOutflow)) then
      for c in tiles do
        Flow_InitializeGhostNSCBC(p_Fluid[c],
                                  config,
                                  config.Flow.gasConstant,
                                  config.Flow.constantVisc,
                                  config.Flow.powerlawTempRef, config.Flow.powerlawViscRef,
                                  config.Flow.sutherlandSRef, config.Flow.sutherlandTempRef, config.Flow.sutherlandViscRef,
                                  config.Flow.viscosityModel,
                                  Grid.xBnum, config.Grid.xNum,
                                  Grid.yBnum, config.Grid.yNum,
                                  Grid.zBnum, config.Grid.zNum)
      end
    end

    -- update all cells based on initialized primitive values
    Flow_UpdateConservedFromPrimitive(Fluid,
                                      config.Flow.gamma,
                                      config.Flow.gasConstant,
                                      Grid.xBnum, config.Grid.xNum,
                                      Grid.yBnum, config.Grid.yNum,
                                      Grid.zBnum, config.Grid.zNum)
    if ((config.BC.xBCLeft == SCHEMA.FlowBC_NSCBC_SubsonicInflow) and (config.BC.xBCRight == SCHEMA.FlowBC_NSCBC_SubsonicOutflow)) then
      Flow_UpdateConservedFromPrimitiveGhostNSCBC(Fluid,
                                                  config,
                                                  config.Flow.gamma, config.Flow.gasConstant,
                                                  Grid.xBnum, config.Grid.xNum,
                                                  Grid.yBnum, config.Grid.yNum,
                                                  Grid.zBnum, config.Grid.zNum)
    end
    [SyncConservedPrimitive(config)];

    -- Initialize particles
    if config.Particles.maxNum > 0 then
      if config.Particles.initCase == SCHEMA.ParticlesInitCase_Random then
        regentlib.assert(numTiles == 1, 'Random particle initialization will only work on 1 tile')
        regentlib.assert((config.Particles.initNum / config.Particles.parcelSize) % numTiles == 0,
                         'Uneven partitioning of particles')
        regentlib.assert(config.Particles.initNum <= config.Particles.maxNum,
                         'Not enough space for initial number of particles')
        for c in tiles do
          Particles_InitializeRandom(c,
                                     p_Particles[c],
                                     p_Fluid[c],
                                     config,
                                     Grid.xBnum, Grid.yBnum, Grid.zBnum)
        end
      elseif config.Particles.initCase == SCHEMA.ParticlesInitCase_Restart then
        HDF_PARTICLES.load(0, tiles, config.Particles.restartDir, Particles, Particles_copy, p_Particles, p_Particles_copy)
        for c in tiles do
          Particles_LocateInCells(p_Particles[c],
                                  Grid.xBnum, config.Grid.xNum, config.Grid.origin[0], config.Grid.xWidth,
                                  Grid.yBnum, config.Grid.yNum, config.Grid.origin[1], config.Grid.yWidth,
                                  Grid.zBnum, config.Grid.zNum, config.Grid.origin[2], config.Grid.zWidth)
        end
      elseif config.Particles.initCase == SCHEMA.ParticlesInitCase_Uniform then
        regentlib.assert((config.Particles.initNum / config.Particles.parcelSize) % numTiles == 0,
                         'Uneven partitioning of particles')
        regentlib.assert(config.Particles.initNum <= config.Particles.maxNum,
                         'Not enough space for initial number of particles')
        for c in tiles do
          Particles_InitializeUniform(p_Particles[c],
                                      p_Fluid[c],
                                      config,
                                      Grid.xBnum, Grid.yBnum, Grid.zBnum)
        end
      else regentlib.assert(false, 'Unhandled case in switch') end
      for c in tiles do
        Particles_CheckPartitioning(c,
                                    p_Particles[c],
                                    Grid.xBnum, config.Grid.xNum, NX,
                                    Grid.yBnum, config.Grid.yNum, NY,
                                    Grid.zBnum, config.Grid.zNum, NZ)
      end
      Particles_number += Particles_CalculateNumber(Particles)
    end

    -- Initialize radiation
    if config.Radiation.type == SCHEMA.RadiationModel_OFF then
      -- Do nothing
    elseif config.Radiation.type == SCHEMA.RadiationModel_Algebraic then
      -- Do nothing
    elseif config.Radiation.type == SCHEMA.RadiationModel_DOM then
      [DOM_INST.InitRegions(config, tiles, p_Radiation)];
    else regentlib.assert(false, 'Unhandled case in switch') end

  end end -- InitRegions

  -----------------------------------------------------------------------------
  -- Main time-step loop header
  -----------------------------------------------------------------------------

  function INSTANCE.MainLoopHeader(config) return rquote

    -- Calculate exit condition
    Integrator_exitCond =
      Integrator_timeStep >= config.Integrator.maxIter

    -- Determine time step size
    if config.Integrator.cfl > 0.0 then
      var Integrator_maxConvectiveSpectralRadius = 0.0
      var Integrator_maxViscousSpectralRadius = 0.0
      var Integrator_maxHeatConductionSpectralRadius = 0.0
      var Grid_dXYZInverseSquare =
        1.0/Grid.xCellWidth/Grid.xCellWidth +
        1.0/Grid.yCellWidth/Grid.yCellWidth +
        1.0/Grid.zCellWidth/Grid.zCellWidth
      Integrator_maxConvectiveSpectralRadius max=
        Flow_CalculateConvectiveSpectralRadius(Fluid,
                                               config.Flow.gamma,
                                               config.Flow.gasConstant,
                                               Grid_dXYZInverseSquare,
                                               Grid.xCellWidth, Grid.yCellWidth, Grid.zCellWidth)
      Integrator_maxViscousSpectralRadius max=
        Flow_CalculateViscousSpectralRadius(Fluid,
                                            config.Flow.constantVisc,
                                            config.Flow.powerlawTempRef, config.Flow.powerlawViscRef,
                                            config.Flow.sutherlandSRef, config.Flow.sutherlandTempRef, config.Flow.sutherlandViscRef,
                                            config.Flow.viscosityModel,
                                            Grid_dXYZInverseSquare)
      Integrator_maxHeatConductionSpectralRadius max=
        Flow_CalculateHeatConductionSpectralRadius(Fluid,
                                                   config.Flow.constantVisc,
                                                   config.Flow.gamma, config.Flow.gasConstant,
                                                   config.Flow.powerlawTempRef, config.Flow.powerlawViscRef,
                                                   config.Flow.prandtl,
                                                   config.Flow.sutherlandSRef, config.Flow.sutherlandTempRef, config.Flow.sutherlandViscRef,
                                                   config.Flow.viscosityModel,
                                                   Grid_dXYZInverseSquare)
      Integrator_deltaTime = (config.Integrator.cfl/max(Integrator_maxConvectiveSpectralRadius, max(Integrator_maxViscousSpectralRadius, Integrator_maxHeatConductionSpectralRadius)))
    end

  end end -- MainLoopHeader

  -----------------------------------------------------------------------------
  -- Per-time-step I/O
  -----------------------------------------------------------------------------

  function INSTANCE.DumpHDF(config, nameFmt, ...) local args = terralib.newlist{...} return rquote

    var dirname = [&int8](C.malloc(256))
    C.snprintf(dirname, 256, ['%s/fluid_'..nameFmt], config.Mapping.outDir, [args])
    var _1 = IO_CreateDir(0, dirname)
    _1 = HDF_FLUID.dump(_1, tiles, dirname, Fluid, Fluid_copy, p_Fluid, p_Fluid_copy)
    _1 = HDF_FLUID.write.timeStep(_1, tiles, dirname, Fluid, p_Fluid, Integrator_timeStep)
    _1 = HDF_FLUID.write.simTime(_1, tiles, dirname, Fluid, p_Fluid, Integrator_simTime)
    C.snprintf(dirname, 256, ['%s/particles_'..nameFmt], config.Mapping.outDir, [args])
    var _2 = IO_CreateDir(0, dirname)
    _2 = HDF_PARTICLES.dump(_2, tiles, dirname, Particles, Particles_copy, p_Particles, p_Particles_copy)
    _2 = HDF_PARTICLES.write.timeStep(_2, tiles, dirname, Particles, p_Particles, Integrator_timeStep)
    _2 = HDF_PARTICLES.write.simTime(_2, tiles, dirname, Particles, p_Particles, Integrator_simTime)
    C.free(dirname)

  end end -- DumpHDF

  function INSTANCE.PerformIO(config) return rquote

    -- Write to console
    Flow_averagePressure = 0.0
    Flow_averageTemperature = 0.0
    Flow_averageKineticEnergy = 0.0
    Particles_averageTemperature = 0.0
    Flow_averagePressure += Flow_CalculateAveragePressure(Fluid,
                                                          Grid.cellVolume,
                                                          Grid.xBnum, config.Grid.xNum,
                                                          Grid.yBnum, config.Grid.yNum,
                                                          Grid.zBnum, config.Grid.zNum)
    Flow_averageTemperature += Flow_CalculateAverageTemperature(Fluid,
                                                                Grid.cellVolume,
                                                                Grid.xBnum, config.Grid.xNum,
                                                                Grid.yBnum, config.Grid.yNum,
                                                                Grid.zBnum, config.Grid.zNum)
    Flow_averageKineticEnergy += Flow_CalculateAverageKineticEnergy(Fluid,
                                                                    Grid.cellVolume,
                                                                    Grid.xBnum, config.Grid.xNum,
                                                                    Grid.yBnum, config.Grid.yNum,
                                                                    Grid.zBnum, config.Grid.zNum)
    if config.Particles.maxNum > 0 then
      Particles_averageTemperature += Particles_IntegrateQuantities(Particles)
    end
    Flow_averagePressure = Flow_averagePressure / Grid.volume
    Flow_averageTemperature = Flow_averageTemperature / Grid.volume
    Flow_averageKineticEnergy = Flow_averageKineticEnergy / Grid.volume
    Particles_averageTemperature = Particles_averageTemperature / Particles_number
    Console_Write(config,
                  Integrator_timeStep,
                  Integrator_simTime,
                  startTime,
                  Integrator_deltaTime,
                  Flow_averagePressure,
                  Flow_averageTemperature,
                  Flow_averageKineticEnergy,
                  Particles_number,
                  Particles_averageTemperature)

    -- Write probe files
    for i = 0,config.IO.probes.length do
      var probe = config.IO.probes.values[i]
      var totalCells =
        (probe.uptoCell[0] - probe.fromCell[0] + 1) *
        (probe.uptoCell[1] - probe.fromCell[1] + 1) *
        (probe.uptoCell[2] - probe.fromCell[2] + 1)
      var avgFluidT = 0.0
      avgFluidT += Probe_AvgFluidT(Fluid, probe, totalCells)
      var totalParticles = int64(0)
      var avgParticleT = 0.0
      var avgCellOfParticleT = 0.0
      if config.Particles.maxNum > 0 then
        totalParticles += Probe_CountParticles(Particles, probe)
        avgParticleT += Probe_AvgParticleT(Particles, probe, totalParticles)
        avgCellOfParticleT += Probe_AvgCellOfParticleT(Fluid, Particles, probe, totalParticles)
      end
      Probe_Write(0, config, i, Integrator_timeStep, avgFluidT, avgParticleT, avgCellOfParticleT)
    end

    -- Dump restart files
    if config.IO.wrtRestart then
      if Integrator_exitCond or Integrator_timeStep % config.IO.restartEveryTimeSteps == 0 then
        [INSTANCE.DumpHDF(config, 'iter%010d', Integrator_timeStep)];
      end
    end

  end end -- PerformIO

  -----------------------------------------------------------------------------
  -- Main time-step loop body
  -----------------------------------------------------------------------------

  function INSTANCE.MainLoopBody(config, incoming, CopyQueue) return rquote

    -- Process incoming values from other section
    if incoming then
      if DEBUG_COPYING then
        [INSTANCE.DumpHDF(config, 'precopy%010d', Integrator_timeStep)];
      end
      -- Feed fluid
      [SyncConservedPrimitive(config)];
      -- Feed particles
      if config.Particles.maxNum > 0 then
        if config.Particles.feeding.type == SCHEMA.FeedModel_OFF then
          -- Do nothing
        elseif config.Particles.feeding.type == SCHEMA.FeedModel_Incoming then
          for c in tiles do
            Particles_number +=
              CopyQueue_pull(c,
                             p_Particles[c],
                             CopyQueue,
                             config,
                             Grid.xBnum, Grid.yBnum, Grid.zBnum)
          end
        else regentlib.assert(false, 'Unhandled case in switch') end
      end
      if DEBUG_COPYING then
        [INSTANCE.DumpHDF(config, 'postcopy%010d', Integrator_timeStep)];
      end
    end

    -- Set iteration-specific fields that persist across RK sub-steps
    Flow_InitializeTemporaries(Fluid)
    if config.Particles.maxNum > 0 and Integrator_timeStep % config.Particles.staggerFactor == 0 then
      Particles_InitializeTemporaries(Particles)
    end

    -- RK sub-time-stepping loop
    var Integrator_time_old = Integrator_simTime
    for Integrator_stage = 1,config.Integrator.rkOrder+1 do

      -- Compute velocity gradients
      Flow_ComputeVelocityGradient(Fluid,
                                   config,
                                   Grid.xBnum, Grid.xCellWidth, config.Grid.xNum,
                                   Grid.yBnum, Grid.yCellWidth, config.Grid.yNum,
                                   Grid.zBnum, Grid.zCellWidth, config.Grid.zNum)
      for c in tiles do
        Flow_UpdateGhostVelocityGradient(p_Fluid[c],
                                         config,
                                         BC.xNegSign, BC.yNegSign, BC.zNegSign,
                                         BC.xPosSign, BC.yPosSign, BC.zPosSign,
                                         Grid.xBnum, Grid.xCellWidth, config.Grid.xNum,
                                         Grid.yBnum, Grid.yCellWidth, config.Grid.yNum,
                                         Grid.zBnum, Grid.zCellWidth, config.Grid.zNum)
      end

      -- Compute fluxes
      Flow_GetFluxX(Fluid,
                    config,
                    config.Flow.constantVisc,
                    config.Flow.gamma, config.Flow.gasConstant,
                    config.Flow.powerlawTempRef, config.Flow.powerlawViscRef,
                    config.Flow.prandtl,
                    config.Flow.sutherlandSRef, config.Flow.sutherlandTempRef, config.Flow.sutherlandViscRef,
                    config.Flow.viscosityModel,
                    Grid.xBnum, Grid.xCellWidth, config.Grid.xNum,
                    Grid.yBnum, Grid.yCellWidth, config.Grid.yNum,
                    Grid.zBnum, Grid.zCellWidth, config.Grid.zNum)
      Flow_GetFluxY(Fluid,
                    config,
                    config.Flow.constantVisc,
                    config.Flow.gamma, config.Flow.gasConstant,
                    config.Flow.powerlawTempRef, config.Flow.powerlawViscRef,
                    config.Flow.prandtl,
                    config.Flow.sutherlandSRef, config.Flow.sutherlandTempRef, config.Flow.sutherlandViscRef,
                    config.Flow.viscosityModel,
                    Grid.xBnum, Grid.xCellWidth, config.Grid.xNum,
                    Grid.yBnum, Grid.yCellWidth, config.Grid.yNum,
                    Grid.zBnum, Grid.zCellWidth, config.Grid.zNum)
      Flow_GetFluxZ(Fluid,
                    config,
                    config.Flow.constantVisc,
                    config.Flow.gamma, config.Flow.gasConstant,
                    config.Flow.powerlawTempRef, config.Flow.powerlawViscRef,
                    config.Flow.prandtl,
                    config.Flow.sutherlandSRef, config.Flow.sutherlandTempRef, config.Flow.sutherlandViscRef,
                    config.Flow.viscosityModel,
                    Grid.xBnum, Grid.xCellWidth, config.Grid.xNum,
                    Grid.yBnum, Grid.yCellWidth, config.Grid.yNum,
                    Grid.zBnum, Grid.zCellWidth, config.Grid.zNum)

      -- Initialize conserved derivatives to 0
      Flow_InitializeTimeDerivatives(Fluid)

      -- Add body forces
      Flow_AddBodyForces(Fluid,
                         config,
                         Grid.xBnum, config.Grid.xNum,
                         Grid.yBnum, config.Grid.yNum,
                         Grid.zBnum, config.Grid.zNum)

      -- Add turbulent forcing
      if config.Flow.turbForcing.type == SCHEMA.TurbForcingModel_HIT then
        Flow_AddVelocity(Fluid,
                         vs_mul(config.Flow.turbForcing.u.HIT.meanVelocity, -1.0),
                         Grid.xBnum, config.Grid.xNum,
                         Grid.yBnum, config.Grid.yNum,
                         Grid.zBnum, config.Grid.zNum)
        var Flow_averageDissipation = 0.0
        var Flow_averageFe = 0.0
        var Flow_averageK = 0.0
        var Flow_averagePD = 0.0
        Flow_averagePD += Flow_CalculateAveragePD(Fluid,
                                                  Grid.xBnum, config.Grid.xNum,
                                                  Grid.yBnum, config.Grid.yNum,
                                                  Grid.zBnum, config.Grid.zNum)
        Flow_averagePD /= config.Grid.xNum * config.Grid.yNum * config.Grid.zNum
        Flow_ResetDissipation(Fluid)
        Flow_ComputeDissipationX(Fluid,
                                 config.Flow.constantVisc,
                                 config.Flow.powerlawTempRef, config.Flow.powerlawViscRef,
                                 config.Flow.sutherlandSRef, config.Flow.sutherlandTempRef, config.Flow.sutherlandViscRef,
                                 config.Flow.viscosityModel,
                                 Grid.xBnum, config.Grid.xNum, Grid.xCellWidth,
                                 Grid.yBnum, config.Grid.yNum,
                                 Grid.zBnum, config.Grid.zNum)
        Flow_UpdateDissipationX(Fluid,
                                Grid.xBnum, config.Grid.xNum, Grid.xCellWidth,
                                Grid.yBnum, config.Grid.yNum,
                                Grid.zBnum, config.Grid.zNum)
        Flow_ComputeDissipationY(Fluid,
                                 config.Flow.constantVisc,
                                 config.Flow.powerlawTempRef, config.Flow.powerlawViscRef,
                                 config.Flow.sutherlandSRef, config.Flow.sutherlandTempRef, config.Flow.sutherlandViscRef,
                                 config.Flow.viscosityModel,
                                 Grid.xBnum, config.Grid.xNum,
                                 Grid.yBnum, config.Grid.yNum, Grid.yCellWidth,
                                 Grid.zBnum, config.Grid.zNum)
        Flow_UpdateDissipationY(Fluid,
                                Grid.xBnum, config.Grid.xNum,
                                Grid.yBnum, config.Grid.yNum, Grid.yCellWidth,
                                Grid.zBnum, config.Grid.zNum)
        Flow_ComputeDissipationZ(Fluid,
                                 config.Flow.constantVisc,
                                 config.Flow.powerlawTempRef, config.Flow.powerlawViscRef,
                                 config.Flow.sutherlandSRef, config.Flow.sutherlandTempRef, config.Flow.sutherlandViscRef,
                                 config.Flow.viscosityModel,
                                 Grid.xBnum, config.Grid.xNum,
                                 Grid.yBnum, config.Grid.yNum,
                                 Grid.zBnum, config.Grid.zNum, Grid.zCellWidth)
        Flow_UpdateDissipationZ(Fluid,
                                Grid.xBnum, config.Grid.xNum,
                                Grid.yBnum, config.Grid.yNum,
                                Grid.zBnum, config.Grid.zNum, Grid.zCellWidth)
        Flow_averageDissipation += Flow_CalculateAverageDissipation(Fluid,
                                                                    Grid.cellVolume,
                                                                    Grid.xBnum, config.Grid.xNum,
                                                                    Grid.yBnum, config.Grid.yNum,
                                                                    Grid.zBnum, config.Grid.zNum)
        Flow_averageDissipation /= config.Grid.xNum*config.Grid.yNum*config.Grid.zNum*Grid.cellVolume
        Flow_averageK += Flow_CalculateAverageK(Fluid,
                                                Grid.cellVolume,
                                                Grid.xBnum, config.Grid.xNum,
                                                Grid.yBnum, config.Grid.yNum,
                                                Grid.zBnum, config.Grid.zNum)
        Flow_averageK /= config.Grid.xNum*config.Grid.yNum*config.Grid.zNum*Grid.cellVolume
        Flow_averageFe += Flow_AddTurbulentSource(Fluid,
                                                  Flow_averageDissipation,
                                                  Flow_averageK,
                                                  Flow_averagePD,
                                                  Grid.cellVolume,
                                                  Grid.xBnum, config.Grid.xNum,
                                                  Grid.yBnum, config.Grid.yNum,
                                                  Grid.zBnum, config.Grid.zNum,
                                                  config)
        Flow_averageFe /= config.Grid.xNum*config.Grid.yNum*config.Grid.zNum*Grid.cellVolume
        Flow_AdjustTurbulentSource(Fluid,
                                   Flow_averageFe,
                                   Grid.xBnum, config.Grid.xNum,
                                   Grid.yBnum, config.Grid.yNum,
                                   Grid.zBnum, config.Grid.zNum)
        Flow_AddVelocity(Fluid,
                         config.Flow.turbForcing.u.HIT.meanVelocity,
                         Grid.xBnum, config.Grid.xNum,
                         Grid.yBnum, config.Grid.yNum,
                         Grid.zBnum, config.Grid.zNum)
      end

      -- Particles & radiation solve
      if config.Particles.maxNum > 0 and (Integrator_timeStep % config.Particles.staggerFactor == 0 or Integrator_timeStep == config.Integrator.startIter) then
        Particles_CalcDeltaTerms(Particles,
                                 Fluid,
                                 config.Flow.constantVisc,
                                 config.Flow.powerlawTempRef, config.Flow.powerlawViscRef,
                                 config.Flow.sutherlandSRef, config.Flow.sutherlandTempRef, config.Flow.sutherlandViscRef,
                                 config.Flow.viscosityModel,
                                 Grid.xCellWidth, Grid.xRealOrigin,
                                 Grid.yCellWidth, Grid.yRealOrigin,
                                 Grid.zCellWidth, Grid.zRealOrigin,
                                 config.Particles.convectiveCoeff)

      end
      if config.Particles.maxNum > 0 and Integrator_timeStep % config.Particles.staggerFactor == 0 then
        -- Add fluid forces to particles
        Particles_AddFlowCoupling(Particles, config.Particles.heatCapacity)
        Particles_AddBodyForces(Particles, config.Particles.bodyForce)
        -- Add radiation
        if config.Radiation.type == SCHEMA.RadiationModel_OFF then
          -- Do nothing
        elseif config.Radiation.type == SCHEMA.RadiationModel_Algebraic then
          Particles_AbsorbRadiationAlgebraic(Particles, config)
        elseif config.Radiation.type == SCHEMA.RadiationModel_DOM then
          fill(Radiation.acc_d2, 0.0)
          fill(Radiation.acc_d2t4, 0.0)
          for c in tiles do
            Radiation_AccumulateParticleValues(p_Particles[c], p_Fluid[c], p_Radiation[c])
          end
          var Radiation_xCellWidth = (config.Grid.xWidth/config.Radiation.u.DOM.xNum)
          var Radiation_yCellWidth = (config.Grid.yWidth/config.Radiation.u.DOM.yNum)
          var Radiation_zCellWidth = (config.Grid.zWidth/config.Radiation.u.DOM.zNum)
          var Radiation_cellVolume = Radiation_xCellWidth * Radiation_yCellWidth * Radiation_zCellWidth
          Radiation_UpdateFieldValues(Radiation,
                                      config,
                                      Radiation_cellVolume,
                                      config.Radiation.u.DOM.qa,
                                      config.Radiation.u.DOM.qs);
          [DOM_INST.ComputeRadiationField(config, tiles, p_Radiation)];
          for c in tiles do
            Particles_AbsorbRadiationDOM(p_Particles[c],
                                         p_Fluid[c],
                                         p_Radiation[c],
                                         config.Particles.heatCapacity,
                                         config.Radiation.u.DOM.qa)
          end
        else regentlib.assert(false, 'Unhandled case in switch') end
      end

      -- Add particle forces to fluid
      if config.Particles.maxNum > 0 then
        Flow_AddParticlesCoupling(Particles, Fluid, config, Grid.cellVolume)
      end

      -- Use fluxes to update conserved value derivatives
      Flow_UpdateUsingFluxZ(Fluid,
                            config,
                            Grid.xBnum, Grid.xCellWidth, config.Grid.xNum,
                            Grid.yBnum, Grid.yCellWidth, config.Grid.yNum,
                            Grid.zBnum, Grid.zCellWidth, config.Grid.zNum)
      Flow_UpdateUsingFluxY(Fluid,
                            config,
                            Grid.xBnum, Grid.xCellWidth, config.Grid.xNum,
                            Grid.yBnum, Grid.yCellWidth, config.Grid.yNum,
                            Grid.zBnum, Grid.zCellWidth, config.Grid.zNum)
      Flow_UpdateUsingFluxX(Fluid,
                            config,
                            Grid.xBnum, Grid.xCellWidth, config.Grid.xNum,
                            Grid.yBnum, Grid.yCellWidth, config.Grid.yNum,
                            Grid.zBnum, Grid.zCellWidth, config.Grid.zNum)
      if ((config.BC.xBCLeft == SCHEMA.FlowBC_NSCBC_SubsonicInflow) and (config.BC.xBCRight == SCHEMA.FlowBC_NSCBC_SubsonicOutflow)) then
        var Flow_maxMach = -math.huge
        Flow_maxMach max= Flow_CalculateMaxMachNumber(Fluid,
                                                      config,
                                                      config.Flow.gamma, config.Flow.gasConstant,
                                                      Grid.xBnum, config.Grid.xNum,
                                                      Grid.yBnum, config.Grid.yNum,
                                                      Grid.zBnum, config.Grid.zNum)
        var Flow_lengthScale = config.Grid.xWidth
        for c in tiles do
          Flow_UpdateUsingFluxGhostNSCBC(p_Fluid[c],
                                         config,
                                         config.Flow.gamma, config.Flow.gasConstant,
                                         config.Flow.prandtl,
                                         Flow_maxMach,
                                         Flow_lengthScale,
                                         config.Flow.constantVisc,
                                         config.Flow.powerlawTempRef, config.Flow.powerlawViscRef,
                                         config.Flow.sutherlandSRef, config.Flow.sutherlandTempRef, config.Flow.sutherlandViscRef,
                                         config.Flow.viscosityModel,
                                         config.BC.xBCRightP_inf,
                                         Grid.xBnum, Grid.xCellWidth, config.Grid.xNum,
                                         Grid.yBnum, Grid.yCellWidth, config.Grid.yNum,
                                         Grid.zBnum, Grid.zCellWidth, config.Grid.zNum)
        end
      end

      -- Time step
      Flow_UpdateVars(Fluid, Integrator_deltaTime, Integrator_stage, config)
      if config.Particles.maxNum > 0 and Integrator_timeStep % config.Particles.staggerFactor == 0 then
        Particles_UpdateVars(Particles,
                             Integrator_deltaTime * config.Particles.staggerFactor,
                             Integrator_stage,
                             config)
      end

      -- Impose desired mean velocity
      if config.Flow.turbForcing.type == SCHEMA.TurbForcingModel_HIT then
        var Flow_averageVelocityX = 0.0
        var Flow_averageVelocityY = 0.0
        var Flow_averageVelocityZ = 0.0
        Flow_averageVelocityX += Flow_CalculateAverageVelocityX(Fluid,
                                                                Grid.cellVolume,
                                                                Grid.xBnum, config.Grid.xNum,
                                                                Grid.yBnum, config.Grid.yNum,
                                                                Grid.zBnum, config.Grid.zNum)
        Flow_averageVelocityY += Flow_CalculateAverageVelocityY(Fluid,
                                                                Grid.cellVolume,
                                                                Grid.xBnum, config.Grid.xNum,
                                                                Grid.yBnum, config.Grid.yNum,
                                                                Grid.zBnum, config.Grid.zNum)
        Flow_averageVelocityZ += Flow_CalculateAverageVelocityZ(Fluid,
                                                                Grid.cellVolume,
                                                                Grid.xBnum, config.Grid.xNum,
                                                                Grid.yBnum, config.Grid.yNum,
                                                                Grid.zBnum, config.Grid.zNum)
        Flow_averageVelocityX /= Grid.volume
        Flow_averageVelocityY /= Grid.volume
        Flow_averageVelocityZ /= Grid.volume
        Flow_AdjustAverageVelocity(Fluid,
                                   config,
                                   Flow_averageVelocityX,
                                   Flow_averageVelocityY,
                                   Flow_averageVelocityZ,
                                   Grid.xBnum, config.Grid.xNum,
                                   Grid.yBnum, config.Grid.yNum,
                                   Grid.zBnum, config.Grid.zNum)
      end

      -- Update all cell values (conserved & primitive) based on updated interior conserved
      [SyncConservedPrimitive(config)];

      -- Particle movement post-processing
      if config.Particles.maxNum > 0 and Integrator_timeStep % config.Particles.staggerFactor == 0 then
        -- Handle particle collisions
        -- TODO: Collisions across tiles are not handled.
        if config.Particles.collisions and Integrator_stage == config.Integrator.rkOrder then
          for c in tiles do
            Particles_HandleCollisions(p_Particles[c],
                                       config,
                                       Integrator_deltaTime * config.Particles.staggerFactor,
                                       config.Particles.restitutionCoeff)
          end
        end
        -- Handle particle boundary conditions
        Particles_UpdateAuxiliary(Particles,
                                  BC.xBCParticles,
                                  BC.yBCParticles,
                                  BC.zBCParticles,
                                  config.Grid.origin[0], config.Grid.xWidth,
                                  config.Grid.origin[1], config.Grid.yWidth,
                                  config.Grid.origin[2], config.Grid.zWidth,
                                  config.Particles.restitutionCoeff)
        for c in tiles do
          Particles_number +=
            Particles_DeleteEscapingParticles(p_Particles[c],
                                              Grid.xBnum, config.Grid.xNum, config.Grid.origin[0], config.Grid.xWidth,
                                              Grid.yBnum, config.Grid.yNum, config.Grid.origin[1], config.Grid.yWidth,
                                              Grid.zBnum, config.Grid.zNum, config.Grid.origin[2], config.Grid.zWidth)
        end
        -- Move particles to new partitions
        for c in tiles do
          Particles_LocateInCells(p_Particles[c],
                                  Grid.xBnum, config.Grid.xNum, config.Grid.origin[0], config.Grid.xWidth,
                                  Grid.yBnum, config.Grid.yNum, config.Grid.origin[1], config.Grid.yWidth,
                                  Grid.zBnum, config.Grid.zNum, config.Grid.origin[2], config.Grid.zWidth)
        end
        if numTiles > 1 then
          var totalPushed = int64(0)
          for c in tiles do
            totalPushed +=
              TradeQueue_push(c,
                              p_Particles[c],
                              [UTIL.range(1,26):map(function(k) return rexpr
                                 [p_TradeQueue_bySrc[k]][c]
                               end end)],
                              config,
                              Grid.xBnum, config.Grid.xNum, NX,
                              Grid.yBnum, config.Grid.yNum, NY,
                              Grid.zBnum, config.Grid.zNum, NZ)
          end
          var totalPulled = int64(0)
          for c in tiles do
            totalPulled +=
              TradeQueue_pull(p_Particles[c],
                              [UTIL.range(1,26):map(function(k) return rexpr
                                 [p_TradeQueue_byDst[k]][c]
                               end end)],
                              config)
          end
          regentlib.assert(totalPushed == totalPulled, 'Internal error in particle trading')
        end
      end

      -- Advance the time for the next sub-step
      @ESCAPE for ORDER = RK_MIN_ORDER,RK_MAX_ORDER do @EMIT
        if config.Integrator.rkOrder == ORDER then
          @ESCAPE for STAGE = 1,ORDER do @EMIT
            if Integrator_stage == STAGE then
              @ESCAPE if STAGE == ORDER then @EMIT
                Integrator_simTime = Integrator_time_old + Integrator_deltaTime
              @TIME else @EMIT
                Integrator_simTime = Integrator_time_old + [RK_B[ORDER][STAGE]] * Integrator_deltaTime
              @TIME end @EPACSE
            end
          @TIME end @EPACSE
        end
      @TIME end @EPACSE

    end -- RK sub-time-stepping

    -- Update time derivatives at boundary for NSCBC
    if config.BC.xBCLeft == SCHEMA.FlowBC_NSCBC_SubsonicInflow and config.BC.xBCRight == SCHEMA.FlowBC_NSCBC_SubsonicOutflow then
      Flow_UpdateNSCBCGhostCellTimeDerivatives(Fluid,
                                               config,
                                               Grid.xBnum, config.Grid.xNum,
                                               Grid.yBnum, config.Grid.yNum,
                                               Grid.zBnum, config.Grid.zNum,
                                               Integrator_deltaTime)
    end

    if incoming then
      if DEBUG_COPYING then
        [INSTANCE.DumpHDF(config, 'postiter%010d', Integrator_timeStep)];
      end
    end

    Integrator_timeStep += 1

  end end -- MainLoopBody

  -----------------------------------------------------------------------------
  -- Cleanup code
  -----------------------------------------------------------------------------

  function INSTANCE.Cleanup(config) return rquote

    -- Wait for everything above to finish
    __fence(__execution, __block)

  end end -- Cleanup


return INSTANCE end -- mkInstance


-------------------------------------------------------------------------------
-- TOP-LEVEL INTERFACE
-------------------------------------------------------------------------------

local function parallelizeFor(sim, stmts)
  return rquote
    __parallelize_with
      sim.p_Fluid, sim.p_Particles, sim.p_Radiation, sim.tiles,
      image(sim.Fluid, sim.p_Particles, [sim.Particles].cell) <= sim.p_Fluid
    do [stmts] end
  end
end

local SIM = mkInstance()

__forbid(__optimize) __demand(__inner, __replicable)
task workSingle(config : Config)
  [SIM.DeclSymbols(config)];
  var ImageResult = VisualizeInit(config, SIM.Fluid, SIM.p_Fluid, SIM.Particles, SIM.particlesToDraw, SIM.lowerBound, SIM.upperBound)
  var is_FakeCopyQueue = ispace(int1d, 0)
  var FakeCopyQueue = region(is_FakeCopyQueue, CopyQueue_columns);
  [UTIL.emitRegionTagAttach(FakeCopyQueue, MAPPER.SAMPLE_ID_TAG, -1, int)];
  [parallelizeFor(SIM, rquote
    [SIM.InitRegions(config)];
    while true do
      [SIM.MainLoopHeader(config)];
      [SIM.PerformIO(config)];
      if SIM.Integrator_exitCond then
        break
      end
<<<<<<< HEAD
      [SIM.MainLoopBody(config, FakeCopyQueue)];
      var indexSpace = __import_ispace(int3d, ImageResult.indexSpace)
      var colorSpace = __import_ispace(int3d, ImageResult.colorSpace)
      var imageX = __import_region(indexSpace, Image_columns, ImageResult.imageX, ImageResult.imageFields)
      var p_Image = __import_partition(disjoint, imageX, colorSpace, ImageResult.p_Image)
      Visualize(config, SIM.Integrator_timeStep, SIM.Fluid, SIM.Particles, SIM.p_Fluid, SIM.p_Particles, SIM.particlesToDraw, SIM.lowerBound, SIM.upperBound, SIM.tiles, imageX, p_Image)
=======
      [SIM.MainLoopBody(config, rexpr false end, FakeCopyQueue)];
>>>>>>> 9d39e58d
    end
  end)];
  [SIM.Cleanup(config)];
end

local SIM0 = mkInstance()
local SIM1 = mkInstance()

__forbid(__optimize) __demand(__inner, __replicable)
task workDual(mc : MultiConfig)
  -- Declare symbols
  [SIM0.DeclSymbols(rexpr mc.configs[0] end)];
  [SIM1.DeclSymbols(rexpr mc.configs[1] end)];
  var is_FakeCopyQueue = ispace(int1d, 0)
  var FakeCopyQueue = region(is_FakeCopyQueue, CopyQueue_columns);
  [UTIL.emitRegionTagAttach(FakeCopyQueue, MAPPER.SAMPLE_ID_TAG, -1, int)];
  var copySrcOrigin = array(
    SIM0.Grid.xRealOrigin + mc.copySrc.fromCell[0] * SIM0.Grid.xCellWidth,
    SIM0.Grid.yRealOrigin + mc.copySrc.fromCell[1] * SIM0.Grid.yCellWidth,
    SIM0.Grid.zRealOrigin + mc.copySrc.fromCell[2] * SIM0.Grid.zCellWidth)
  var copyTgtOrigin = array(
    SIM1.Grid.xRealOrigin + mc.copyTgt.fromCell[0] * SIM1.Grid.xCellWidth,
    SIM1.Grid.yRealOrigin + mc.copyTgt.fromCell[1] * SIM1.Grid.yCellWidth,
    SIM1.Grid.zRealOrigin + mc.copyTgt.fromCell[2] * SIM1.Grid.zCellWidth)
  var Fluid0_cellWidth = array(SIM0.Grid.xCellWidth, SIM0.Grid.yCellWidth, SIM0.Grid.zCellWidth)
  var Fluid1_cellWidth = array(SIM1.Grid.xCellWidth, SIM1.Grid.yCellWidth, SIM1.Grid.zCellWidth)
  var CopyQueue_size = int64(0)
  var coloring_CopyQueue = C.legion_domain_point_coloring_create()
  for c in SIM0.tiles do
    var partSize = CopyQueue_partSize(SIM0.p_Fluid[c].bounds,
                                      mc.configs[0],
                                      mc.copySrc)
    C.legion_domain_point_coloring_color_domain(
      coloring_CopyQueue, c, rect1d{CopyQueue_size,CopyQueue_size+partSize-1})
    CopyQueue_size += partSize
  end
  var is_CopyQueue = ispace(int1d, CopyQueue_size)
  var CopyQueue = region(is_CopyQueue, CopyQueue_columns);
  [UTIL.emitRegionTagAttach(CopyQueue, MAPPER.SAMPLE_ID_TAG, rexpr mc.configs[0].Mapping.sampleId end, int)];
  var p_CopyQueue = partition(disjoint, CopyQueue, coloring_CopyQueue, SIM0.tiles)
  C.legion_domain_point_coloring_destroy(coloring_CopyQueue)
  -- Check 2-section configuration
  regentlib.assert(
    SIM0.Integrator_simTime == SIM1.Integrator_simTime and
    SIM0.Integrator_timeStep == SIM1.Integrator_timeStep,
    'Coupled sections disagree on starting time')
  regentlib.assert(
    -- copySrc is a valid volume
    0 <= mc.copySrc.fromCell[0] and
    0 <= mc.copySrc.fromCell[1] and
    0 <= mc.copySrc.fromCell[2] and
    mc.copySrc.fromCell[0] <= mc.copySrc.uptoCell[0] and
    mc.copySrc.fromCell[1] <= mc.copySrc.uptoCell[1] and
    mc.copySrc.fromCell[2] <= mc.copySrc.uptoCell[2] and
    mc.copySrc.uptoCell[0] < mc.configs[0].Grid.xNum + 2 * SIM0.Grid.xBnum and
    mc.copySrc.uptoCell[1] < mc.configs[0].Grid.yNum + 2 * SIM0.Grid.yBnum and
    mc.copySrc.uptoCell[2] < mc.configs[0].Grid.zNum + 2 * SIM0.Grid.zBnum and
    -- copyTgt is a valid volume
    0 <= mc.copyTgt.fromCell[0] and
    0 <= mc.copyTgt.fromCell[1] and
    0 <= mc.copyTgt.fromCell[2] and
    mc.copyTgt.fromCell[0] <= mc.copyTgt.uptoCell[0] and
    mc.copyTgt.fromCell[1] <= mc.copyTgt.uptoCell[1] and
    mc.copyTgt.fromCell[2] <= mc.copyTgt.uptoCell[2] and
    mc.copyTgt.uptoCell[0] < mc.configs[1].Grid.xNum + 2 * SIM1.Grid.xBnum and
    mc.copyTgt.uptoCell[1] < mc.configs[1].Grid.yNum + 2 * SIM1.Grid.yBnum and
    mc.copySrc.uptoCell[2] < mc.configs[1].Grid.zNum + 2 * SIM1.Grid.zBnum and
    -- volumes have the same size
    mc.copySrc.uptoCell[0] - mc.copySrc.fromCell[0] ==
    mc.copyTgt.uptoCell[0] - mc.copyTgt.fromCell[0] and
    mc.copySrc.uptoCell[1] - mc.copySrc.fromCell[1] ==
    mc.copyTgt.uptoCell[1] - mc.copyTgt.fromCell[1] and
    mc.copySrc.uptoCell[2] - mc.copySrc.fromCell[2] ==
    mc.copyTgt.uptoCell[2] - mc.copyTgt.fromCell[2],
    'Invalid volume copy configuration');
  -- Initialize regions & partitions
  [parallelizeFor(SIM0, SIM0.InitRegions(rexpr mc.configs[0] end))];
  [parallelizeFor(SIM1, SIM1.InitRegions(rexpr mc.configs[1] end))];
  var srcOrigin = int3d{mc.copySrc.fromCell[0], mc.copySrc.fromCell[1], mc.copySrc.fromCell[2]}
  var tgtOrigin = int3d{mc.copyTgt.fromCell[0], mc.copyTgt.fromCell[1], mc.copyTgt.fromCell[2]}
  var srcColoring = C.legion_domain_point_coloring_create()
  for c in SIM1.tiles do
    var tgtRect = intersection(SIM1.p_Fluid[c].bounds, mc.copyTgt)
    if rectSize(tgtRect) > 0 then
      var srcRect = rect3d{lo = tgtRect.lo - tgtOrigin + srcOrigin,
                           hi = tgtRect.hi - tgtOrigin + srcOrigin}
      C.legion_domain_point_coloring_color_domain(srcColoring, c, srcRect)
    end
  end
  var p_Fluid0_src = partition(disjoint, SIM0.Fluid, srcColoring, SIM1.tiles)
  C.legion_domain_point_coloring_destroy(srcColoring)
  var tgtColoring = C.legion_domain_point_coloring_create()
  C.legion_domain_point_coloring_color_domain(tgtColoring, int1d(0),
    rect3d{lo = int3d{mc.copyTgt.fromCell[0], mc.copyTgt.fromCell[1], mc.copyTgt.fromCell[2]},
           hi = int3d{mc.copyTgt.uptoCell[0], mc.copyTgt.uptoCell[1], mc.copyTgt.uptoCell[2]}})
  var p_Fluid1_isCopied = partition(disjoint, SIM1.Fluid, tgtColoring, ispace(int1d,1))
  C.legion_domain_point_coloring_destroy(tgtColoring)
  var p_Fluid1_tgt = cross_product(SIM1.p_Fluid, p_Fluid1_isCopied)
  -- Main simulation loop
  while true do
    var Integrator_timeStep = SIM0.Integrator_timeStep;
    -- Perform preliminary actions before each timestep
    [parallelizeFor(SIM0, SIM0.MainLoopHeader(rexpr mc.configs[0] end))];
    [parallelizeFor(SIM1, SIM1.MainLoopHeader(rexpr mc.configs[1] end))];
    -- Make sure both simulations are using the same timestep
    SIM0.Integrator_deltaTime = min(SIM0.Integrator_deltaTime, SIM1.Integrator_deltaTime)
    SIM1.Integrator_deltaTime = min(SIM0.Integrator_deltaTime, SIM1.Integrator_deltaTime);
    [parallelizeFor(SIM0, SIM0.PerformIO(rexpr mc.configs[0] end))];
    [parallelizeFor(SIM1, SIM1.PerformIO(rexpr mc.configs[1] end))];
    if SIM0.Integrator_exitCond or SIM1.Integrator_exitCond then
      break
    end
    -- Run one iteration of first section
    [parallelizeFor(SIM0, SIM0.MainLoopBody(rexpr mc.configs[0] end, rexpr false end, FakeCopyQueue))];
    -- Copy fluid & particles to second section
    var incoming = Integrator_timeStep % mc.copyEveryTimeSteps == 0
    if incoming then
      if SIM0.DEBUG_COPYING then
        [SIM0.DumpHDF(rexpr mc.configs[0] end, 'copysrc%010d', Integrator_timeStep)];
      end
      for c in SIM1.tiles do
        var src = p_Fluid0_src[c]
        var tgt = p_Fluid1_tgt[c][0]
        copy(src.temperature, tgt.temperature_inc)
        copy(src.velocity, tgt.velocity_inc)
      end
      fill(CopyQueue.__valid, false)
      fill(CopyQueue.position, array(-1.0, -1.0, -1.0))
      fill(CopyQueue.velocity, array(-1.0, -1.0, -1.0))
      fill(CopyQueue.temperature, -1.0)
      fill(CopyQueue.diameter, -1.0)
      fill(CopyQueue.density, -1.0)
      if CopyQueue_size > 0 and C.finite(SIM1.Flow_averagePressure) == 1 then
        for c in SIM0.tiles do
          CopyQueue_push(SIM0.p_Particles[c],
                         p_CopyQueue[c],
                         mc.configs[0],
                         mc.copySrc,
                         copySrcOrigin, copyTgtOrigin,
                         Fluid0_cellWidth, Fluid1_cellWidth)
        end
      end
    end
    -- Run one iteration of second section
    [parallelizeFor(SIM1, SIM1.MainLoopBody(rexpr mc.configs[1] end, incoming, CopyQueue))];
  end
  -- Cleanups
  [SIM0.Cleanup(rexpr mc.configs[0] end)];
  [SIM1.Cleanup(rexpr mc.configs[1] end)];
end

__demand(__inline)
task initSingle(config : &Config, launched : int, outDirBase : &int8)
  config.Mapping.sampleId = launched
  C.snprintf([&int8](config.Mapping.outDir), 256, "%s/sample%d", outDirBase, launched)
  UTIL.createDir(config.Mapping.outDir)
end

__demand(__inline)
task initDual(mc : &MultiConfig, launched : int, outDirBase : &int8)
  initSingle([&Config](mc.configs), launched, outDirBase)
  initSingle([&Config](mc.configs) + 1, launched + 1, outDirBase)
  -- Check 2-section configuration
  regentlib.assert(
    mc.configs[0].Particles.staggerFactor <= mc.copyEveryTimeSteps and
    mc.configs[1].Particles.staggerFactor <= mc.copyEveryTimeSteps and
    mc.copyEveryTimeSteps % mc.configs[0].Particles.staggerFactor == 0 and
    mc.copyEveryTimeSteps % mc.configs[1].Particles.staggerFactor == 0,
    'Invalid stagger factor configuration')
end

__forbid(__optimize) __demand(__inner)
task main()
  var args = regentlib.c.legion_runtime_get_input_args()
  var outDirBase = '.'
  for i = 1, args.argc do
    if C.strcmp(args.argv[i], '-o') == 0 and i < args.argc-1 then
      outDirBase = args.argv[i+1]
    end
  end
  var launched = 0
  for i = 1, args.argc do
    if C.strcmp(args.argv[i], '-i') == 0 and i < args.argc-1 then
      var config : Config
      SCHEMA.parse_Config(&config, args.argv[i+1])
      initSingle(&config, launched, outDirBase)
      launched += 1
      workSingle(config)
    elseif C.strcmp(args.argv[i], '-m') == 0 and i < args.argc-1 then
      var mc : MultiConfig
      SCHEMA.parse_MultiConfig(&mc, args.argv[i+1])
      initDual(&mc, launched, outDirBase)
      launched += 2
      workDual(mc)
    end
  end
  if launched < 1 then
    var stderr = C.fdopen(2, 'w')
    C.fprintf(stderr, "No testcases supplied.\n")
    C.fflush(stderr)
    C.exit(1)
  end
end

-------------------------------------------------------------------------------
-- COMPILATION CALL
-------------------------------------------------------------------------------

regentlib.saveobj(main, "soleil.o", "object", MAPPER.register_mappers)<|MERGE_RESOLUTION|>--- conflicted
+++ resolved
@@ -5654,16 +5654,12 @@
       if SIM.Integrator_exitCond then
         break
       end
-<<<<<<< HEAD
-      [SIM.MainLoopBody(config, FakeCopyQueue)];
+      [SIM.MainLoopBody(config, rexpr false end, FakeCopyQueue)];
       var indexSpace = __import_ispace(int3d, ImageResult.indexSpace)
       var colorSpace = __import_ispace(int3d, ImageResult.colorSpace)
       var imageX = __import_region(indexSpace, Image_columns, ImageResult.imageX, ImageResult.imageFields)
       var p_Image = __import_partition(disjoint, imageX, colorSpace, ImageResult.p_Image)
       Visualize(config, SIM.Integrator_timeStep, SIM.Fluid, SIM.Particles, SIM.p_Fluid, SIM.p_Particles, SIM.particlesToDraw, SIM.lowerBound, SIM.upperBound, SIM.tiles, imageX, p_Image)
-=======
-      [SIM.MainLoopBody(config, rexpr false end, FakeCopyQueue)];
->>>>>>> 9d39e58d
     end
   end)];
   [SIM.Cleanup(config)];
