--- conflicted
+++ resolved
@@ -6875,7 +6875,6 @@
 
 __forbid(__optimize) __demand(__inner, __replicable)
 task workSingle(config : Config)
-<<<<<<< HEAD
   @ESCAPE local SIM = mkInstance(config) @EMIT
     [SIM.DeclSymbols()];
     var is_FakeCopyQueue = ispace(int1d, 0)
@@ -6885,51 +6884,33 @@
       [SIM.InitRegions()];
       while true do
         [SIM.MainLoopHeader()];
+        -- Enable tracing if this iteration ...
+        var trace = not (
+          -- is not the final one
+          SIM.Integrator.exitCond or
+          -- does not dump HDF files
+          config.IO.wrtRestart and SIM.Integrator.timeStep % config.IO.restartEveryTimeSteps == 0 or
+          -- is fluid-only
+          config.Particles.maxNum > 0 and (SIM.Integrator.timeStep % config.Particles.staggerFactor == 0 or SIM.Integrator.timeStep == config.Integrator.startIter)
+        )
+        -- Beginning of trace
+        if trace then
+          C.legion_runtime_begin_trace(__runtime(), __context(), config.Mapping.sampleId, false)
+        end
+        -- Main loop body
         [SIM.PerformIO()];
         if SIM.Integrator.exitCond then
           break
         end
         [SIM.MainLoopBody(rexpr false end, FakeCopyQueue)];
+        -- End of trace
+        if trace then
+          C.legion_runtime_end_trace(__runtime(), __context(), config.Mapping.sampleId)
+        end
       end
     end)];
     [SIM.Cleanup()];
   @TIME @EPACSE
-=======
-  [SIM.DeclSymbols(config)];
-  var is_FakeCopyQueue = ispace(int1d, 0)
-  var FakeCopyQueue = region(is_FakeCopyQueue, CopyQueue_columns);
-  [UTIL.emitRegionTagAttach(FakeCopyQueue, MAPPER.SAMPLE_ID_TAG, -1, int)];
-  [parallelizeFor(SIM, rquote
-    [SIM.InitRegions(config)];
-    while true do
-      [SIM.MainLoopHeader(config)];
-      -- Enable tracing if this iteration ...
-      var trace = not (
-        -- is not the final one
-        SIM.Integrator_exitCond or
-        -- does not dump HDF files
-        config.IO.wrtRestart and SIM.Integrator_timeStep % config.IO.restartEveryTimeSteps == 0 or
-        -- is fluid-only
-        config.Particles.maxNum > 0 and (SIM.Integrator_timeStep % config.Particles.staggerFactor == 0 or SIM.Integrator_timeStep == config.Integrator.startIter)
-      )
-      -- Beginning of trace
-      if trace then
-        C.legion_runtime_begin_trace(__runtime(), __context(), config.Mapping.sampleId, false)
-      end
-      -- Main loop body
-      [SIM.PerformIO(config)];
-      if SIM.Integrator_exitCond then
-        break
-      end
-      [SIM.MainLoopBody(config, rexpr false end, FakeCopyQueue)];
-      -- End of trace
-      if trace then
-        C.legion_runtime_end_trace(__runtime(), __context(), config.Mapping.sampleId)
-      end
-    end
-  end)];
-  [SIM.Cleanup(config)];
->>>>>>> 5c49038b
 end
 
 -- NOTE: It is important that the target is placed first in the arguments list,
