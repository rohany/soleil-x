--- conflicted
+++ resolved
@@ -821,12 +821,7 @@
 
         -- Use equation of state to find temperature of cell
         temperature = (Fluid[c_bnd].pressure/(Flow_gasConstant*Fluid[c_bnd].rho))
-<<<<<<< HEAD
         Fluid[c_bnd].temperature_inc = temperature
-         
-=======
-
->>>>>>> 162190a4
       end
 
 
