import "regent"

-------------------------------------------------------------------------------
-- IMPORTS
-------------------------------------------------------------------------------

local C = regentlib.c
local MAPPER = terralib.includec("soleil_mapper.h")
local SCHEMA = terralib.includec("config_schema.h")
local UTIL = require 'util-desugared'

local acos = regentlib.acos(double)
local ceil = regentlib.ceil(double)
local cos = regentlib.cos(double)
local exp = regentlib.exp(double)
local fabs = regentlib.fabs(double)
local floor = regentlib.floor(double)
local fmod = regentlib.fmod(double)
local pow = regentlib.pow(double)
local sin = regentlib.sin(double)
local sqrt = regentlib.sqrt(double)
local log = regentlib.log(double)

-------------------------------------------------------------------------------
-- COMPILE-TIME CONFIGURATION
-------------------------------------------------------------------------------

local MAX_ANGLES_PER_QUAD = 44

-------------------------------------------------------------------------------
-- DATA STRUCTURES
-------------------------------------------------------------------------------

local Config = SCHEMA.Config
local MultiConfig = SCHEMA.MultiConfig

local struct Particles_columns {
  cell : int3d;
  position : double[3];
  velocity : double[3];
  temperature : double;
  diameter : double;
  density : double;
  deltaVelocityOverRelaxationTime : double[3];
  deltaTemperatureTerm : double;
  position_old : double[3];
  velocity_old : double[3];
  temperature_old : double;
  position_new : double[3];
  velocity_new : double[3];
  temperature_new : double;
  velocity_t : double[3];
  temperature_t : double;
  __valid : bool;
  __xfer_dir : int8;
  __xfer_slot : int64;
}

local Particles_primitives = terralib.newlist({
  'position',
  'velocity',
  'temperature',
  'diameter',
  'density',
  '__valid',
})
local Particles_derived = terralib.newlist({
  'cell',
  'deltaVelocityOverRelaxationTime',
  'deltaTemperatureTerm',
})
local Particles_iterTemp = terralib.newlist({
  'position_old',
  'velocity_old',
  'temperature_old',
  'position_new',
  'velocity_new',
  'temperature_new',
})
local Particles_subStepTemp = terralib.newlist({
  'velocity_t',
  'temperature_t',
  '__xfer_dir',
  '__xfer_slot',
})
for _,e in ipairs(Particles_columns.entries) do
  local fld,_ = UTIL.parseStructEntry(e)
  assert(Particles_primitives:find(fld) or
         Particles_derived:find(fld) or
         Particles_iterTemp:find(fld) or
         Particles_subStepTemp:find(fld))
end

local Particles_subStepConserved =
  UTIL.setToList(
    UTIL.setSubList(
      UTIL.listToSet(UTIL.fieldNames(Particles_columns)),
      Particles_subStepTemp))

local TradeQueue_columns =
  UTIL.deriveStruct('TradeQueue_columns',
                    Particles_columns,
                    Particles_subStepConserved)

local CopyQueue_columns =
  UTIL.deriveStruct('CopyQueue_columns',
                    Particles_columns,
                    Particles_primitives)

local struct Fluid_columns {
  rho : double;
  pressure : double;
  velocity : double[3];
  centerCoordinates : double[3];
  velocityGradientX : double[3];
  velocityGradientY : double[3];
  velocityGradientZ : double[3];
  temperature : double;
  rhoVelocity : double[3];
  rhoEnergy : double;
  rho_old : double;
  rhoVelocity_old : double[3];
  rhoEnergy_old : double;
  rho_new : double;
  rhoVelocity_new : double[3];
  rhoEnergy_new : double;
  rho_t : double;
  rhoVelocity_t : double[3];
  rhoEnergy_t : double;
  rhoFluxX : double;
  rhoVelocityFluxX : double[3];
  rhoEnergyFluxX : double;
  rhoFluxY : double;
  rhoVelocityFluxY : double[3];
  rhoEnergyFluxY : double;
  rhoFluxZ : double;
  rhoVelocityFluxZ : double[3];
  rhoEnergyFluxZ : double;
  dissipation : double;
  dissipationFlux : double;
  to_Radiation : int3d;
  dudtBoundary : double;
  dTdtBoundary : double;
  velocity_old_NSCBC : double[3];
  temperature_old_NSCBC : double;
  velocity_inc : double[3];
  temperature_inc : double;
}

local Fluid_primitives = terralib.newlist({
  'rho',
  'pressure',
  'velocity',
  'temperature',
})

struct Radiation_columns {
  G : double;
  S : double;
  Ib : double;
  sigma : double;
  acc_d2 : double;
  acc_d2t4 : double;
}

-------------------------------------------------------------------------------
-- EXTERNAL MODULE IMPORTS
-------------------------------------------------------------------------------

local DOM = (require 'dom-desugared')(MAX_ANGLES_PER_QUAD, Radiation_columns, SCHEMA)

local HDF_FLUID = (require 'hdf_helper')(int3d, int3d, Fluid_columns,
                                         Fluid_primitives,
                                         {timeStep=int,simTime=double})

local HDF_PARTICLES = (require 'hdf_helper')(int1d, int3d, Particles_columns,
                                             Particles_primitives,
                                             {timeStep=int,simTime=double})

-------------------------------------------------------------------------------
-- CONSTANTS
-------------------------------------------------------------------------------

local PI = 3.1415926535898
local SB = 5.67e-08
local DBL_DECIMAL_DIG = 17 -- HACK: normally defined in float.h
local DBL_FORMAT = '%.'..tostring(DBL_DECIMAL_DIG)..'e'

local RK_MIN_ORDER = 2
local RK_MAX_ORDER = 4
-- We only support methods with C[i+1] = A[i+1,i] and A[i,j] = 0 for i != j+1
local RK_B = { -- B[1] B[2] ... B[s]
  [2] = {    0.0,     1.0},
  [3] = {1.0/4.0,     0.0, 3.0/4.0},
  [4] = {1.0/6.0, 1.0/3.0, 1.0/3.0, 1.0/6.0},
}
local RK_C = { -- C[2] ... C[s]
  [2] = {1.0/2.0},
  [3] = {1.0/3.0, 2.0/3.0},
  [4] = {1.0/2.0, 1.0/2.0,     1.0},
}

-------------------------------------------------------------------------------
-- MACROS
-------------------------------------------------------------------------------

local __demand(__inline)
task is_xNegGhost(c : int3d, Grid_xBnum : int)
  return c.x < Grid_xBnum
end

local __demand(__inline)
task is_yNegGhost(c : int3d, Grid_yBnum : int)
  return c.y < Grid_yBnum
end

local __demand(__inline)
task is_zNegGhost(c : int3d, Grid_zBnum : int)
  return c.z < Grid_zBnum
end

local __demand(__inline)
task is_xPosGhost(c : int3d, Grid_xBnum : int, Grid_xNum : int)
  return c.x >= Grid_xNum + Grid_xBnum
end

local __demand(__inline)
task is_yPosGhost(c : int3d, Grid_yBnum : int, Grid_yNum : int)
  return c.y >= Grid_yNum + Grid_yBnum
end

local __demand(__inline)
task is_zPosGhost(c : int3d, Grid_zBnum : int, Grid_zNum : int)
  return c.z >= Grid_zNum + Grid_zBnum
end

local __demand(__inline)
task in_interior(c : int3d,
                 Grid_xBnum : int, Grid_xNum : int,
                 Grid_yBnum : int, Grid_yNum : int,
                 Grid_zBnum : int, Grid_zNum : int)
  return
    Grid_xBnum <= c.x and c.x < Grid_xNum + Grid_xBnum and
    Grid_yBnum <= c.y and c.y < Grid_yNum + Grid_yBnum and
    Grid_zBnum <= c.z and c.z < Grid_zNum + Grid_zBnum
end

local __demand(__inline)
task drand48_r(rngState : &C.drand48_data)
  var res : double[1]
  C.drand48_r(rngState, [&double](res))
  return res[0]
end

__demand(__inline)
task vs_mul(a : double[3], b : double)
  return array(a[0] * b, a[1] * b, a[2] * b)
end

__demand(__inline)
task vs_div(a : double[3], b : double)
  return array(a[0] / b, a[1] / b, a[2] / b)
end

__demand(__inline)
task dot(a : double[3], b : double[3])
  return a[0] * b[0] + a[1] * b[1] + a[2] * b[2]
end

__demand(__inline)
task vv_add(a : double[3], b : double[3])
  return array(a[0] + b[0], a[1] + b[1], a[2] + b[2])
end

__demand(__inline)
task vv_sub(a : double[3], b : double[3])
  return array(a[0] - b[0], a[1] - b[1], a[2] - b[2])
end

__demand(__inline)
task vv_mul(a : double[3], b : double[3])
  return array(a[0] * b[0], a[1] * b[1], a[2] * b[2])
end

__demand(__inline)
task vv_div(a : double[3], b : double[3])
  return array(a[0] / b[0], a[1] / b[1], a[2] / b[2])
end

-------------------------------------------------------------------------------
-- I/O ROUTINES
-------------------------------------------------------------------------------

-- regentlib.rexpr, regentlib.rexpr, regentlib.rexpr* -> regentlib.rquote
local function emitConsoleWrite(config, format, ...)
  local args = terralib.newlist{...}
  return rquote
    var consoleFile = [&int8](C.malloc(256))
    C.snprintf(consoleFile, 256, '%s/console.txt', config.Mapping.outDir)
    var console = UTIL.openFile(consoleFile, 'a')
    C.free(consoleFile)
    C.fprintf(console, format, [args])
    C.fflush(console)
    C.fclose(console)
  end
end

__demand(__leaf) -- MANUALLY PARALLELIZED, NO CUDA, NO OPENMP
task Console_WriteHeader(_ : int,
                         config : Config)
  [emitConsoleWrite(config, 'Iteration\t'..
                            'Sim Time\t'..
                            'Wall Time\t'..
                            'Delta Time\t'..
                            'Avg Press\t'..
                            'Avg Temp\t'..
                            'Avg KE\t'..
                            'Particle Num\t'..
                            'Avg Particle T\n')];
  return _
end

__demand(__leaf) -- MANUALLY PARALLELIZED, NO CUDA, NO OPENMP
task Console_Write(config : Config,
                   Integrator_timeStep : int,
                   Integrator_simTime : double,
                   startTime : uint64,
                   Integrator_deltaTime : double,
                   Flow_averagePressure : double,
                   Flow_averageTemperature : double,
                   Flow_averageKineticEnergy : double,
                   Particles_number : int64,
                   Particles_averageTemperature : double)
  var currTime = C.legion_get_current_time_in_micros() / 1000;
  [emitConsoleWrite(config, '%d\t'..
                            DBL_FORMAT..'\t'..
                            '%llu.%03llu\t'..
                            DBL_FORMAT..'\t'..
                            DBL_FORMAT..'\t'..
                            DBL_FORMAT..'\t'..
                            DBL_FORMAT..'\t'..
                            '%lld\t'..
                            DBL_FORMAT..'\n',
                    Integrator_timeStep,
                    Integrator_simTime,
                    rexpr (currTime - startTime) / 1000 end,
                    rexpr (currTime - startTime) % 1000 end,
                    Integrator_deltaTime,
                    Flow_averagePressure,
                    Flow_averageTemperature,
                    Flow_averageKineticEnergy,
                    Particles_number,
                    Particles_averageTemperature)];
end

-- regentlib.rexpr, regentlib.rexpr, regentlib.rexpr, regentlib.rexpr*
--   -> regentlib.rquote
local function emitProbeWrite(config, probeId, format, ...)
  local args = terralib.newlist{...}
  return rquote
    var filename = [&int8](C.malloc(256))
    C.snprintf(filename, 256, '%s/probe%d.csv', config.Mapping.outDir, probeId)
    var file = UTIL.openFile(filename, 'a')
    C.free(filename)
    C.fprintf(file, format, [args])
    C.fflush(file)
    C.fclose(file)
  end
end

__demand(__leaf, __parallel, __cuda)
task Probe_AvgFluidT(Fluid : region(ispace(int3d), Fluid_columns),
                     probe : SCHEMA.Volume,
                     totalCells : int)
where
  reads(Fluid.temperature)
do
  var fromCell = probe.fromCell
  var uptoCell = probe.uptoCell
  var acc = 0.0
  __demand(__openmp)
  for c in Fluid do
    if fromCell[0] <= c.x and c.x <= uptoCell[0] and
       fromCell[1] <= c.y and c.y <= uptoCell[1] and
       fromCell[2] <= c.z and c.z <= uptoCell[2] then
      acc += Fluid[c].temperature / totalCells
    end
  end
  return acc
end

__demand(__leaf, __parallel, __cuda)
task Probe_CountParticles(Particles : region(ispace(int1d), Particles_columns),
                          probe : SCHEMA.Volume)
where
  reads(Particles.{cell, __valid})
do
  var fromCell = probe.fromCell
  var uptoCell = probe.uptoCell
  var acc = int64(0)
  __demand(__openmp)
  for p in Particles do
    if Particles[p].__valid then
      var cell = Particles[p].cell
      if fromCell[0] <= cell.x and cell.x <= uptoCell[0] and
         fromCell[1] <= cell.y and cell.y <= uptoCell[1] and
         fromCell[2] <= cell.z and cell.z <= uptoCell[2] then
        acc += 1
      end
    end
  end
  return acc
end

__demand(__leaf, __parallel, __cuda)
task Probe_AvgParticleT(Particles : region(ispace(int1d), Particles_columns),
                        probe : SCHEMA.Volume,
                        totalParticles : int64)
where
  reads(Particles.{cell, temperature, __valid})
do
  var fromCell = probe.fromCell
  var uptoCell = probe.uptoCell
  var acc = 0.0
  __demand(__openmp)
  for p in Particles do
    if Particles[p].__valid then
      var cell = Particles[p].cell
      if fromCell[0] <= cell.x and cell.x <= uptoCell[0] and
         fromCell[1] <= cell.y and cell.y <= uptoCell[1] and
         fromCell[2] <= cell.z and cell.z <= uptoCell[2] then
        acc += Particles[p].temperature / totalParticles
      end
    end
  end
  return acc
end

__demand(__leaf, __parallel, __cuda)
task Probe_AvgCellOfParticleT(Fluid : region(ispace(int3d), Fluid_columns),
                              Particles : region(ispace(int1d), Particles_columns),
                              probe : SCHEMA.Volume,
                              totalParticles : int64)
where
  reads(Particles.{cell, temperature, __valid}),
  reads(Fluid.temperature)
do
  var fromCell = probe.fromCell
  var uptoCell = probe.uptoCell
  var acc = 0.0
  __demand(__openmp)
  for p in Particles do
    if Particles[p].__valid then
      var cell = Particles[p].cell
      if fromCell[0] <= cell.x and cell.x <= uptoCell[0] and
         fromCell[1] <= cell.y and cell.y <= uptoCell[1] and
         fromCell[2] <= cell.z and cell.z <= uptoCell[2] then
        acc += Fluid[cell].temperature / totalParticles
      end
    end
  end
  return acc
end

__demand(__leaf) -- MANUALLY PARALLELIZED, NO CUDA, NO OPENMP
task Probe_WriteHeader(_ : int,
                       config : Config,
                       probeId : int)
  [emitProbeWrite(config, probeId, 'Iter\t'..
                                   'AvgFluidT\t'..
                                   'AvgParticleT\t'..
                                   'AvgCellOfParticleT\n')];
  return _
end

__demand(__leaf) -- MANUALLY PARALLELIZED, NO CUDA, NO OPENMP
task Probe_Write(_ : int,
                 config : Config,
                 probeId : int,
                 Integrator_timeStep : int,
                 avgFluidT : double,
                 avgParticleT : double,
                 avgCellOfParticleT : double)
  [emitProbeWrite(config, probeId, '%d\t'..
                                   DBL_FORMAT..'\t'..
                                   DBL_FORMAT..'\t'..
                                   DBL_FORMAT..'\n',
                  Integrator_timeStep,
                  avgFluidT,
                  avgParticleT,
                  avgCellOfParticleT)];
  return _
end

__demand(__leaf) -- MANUALLY PARALLELIZED, NO CUDA, NO OPENMP
task IO_CreateDir(_ : int,
                  dirname : regentlib.string)
  UTIL.createDir(dirname)
  return _
end

-------------------------------------------------------------------------------
-- OTHER ROUTINES
-------------------------------------------------------------------------------

__demand(__inline)
task locate(pos : double[3],
            Grid_xBnum : int32, Grid_xNum : int32, Grid_xOrigin : double, Grid_xWidth : double,
            Grid_yBnum : int32, Grid_yNum : int32, Grid_yOrigin : double, Grid_yWidth : double,
            Grid_zBnum : int32, Grid_zNum : int32, Grid_zOrigin : double, Grid_zWidth : double)
  var xcw = Grid_xWidth/Grid_xNum
  var xro = Grid_xOrigin-Grid_xBnum*xcw
  var xpos = int(floor((pos[0]-xro)/xcw))
  var xrnum = Grid_xNum+2*Grid_xBnum
  var xidx = max(0, min(xrnum-1, xpos))
  var ycw = Grid_yWidth/Grid_yNum
  var yro = Grid_yOrigin-Grid_yBnum*ycw
  var ypos = int(floor((pos[1]-yro)/ycw))
  var yrnum = Grid_yNum+2*Grid_yBnum
  var yidx = max(0, min(yrnum-1, ypos))
  var zcw = Grid_zWidth/Grid_zNum
  var zro = Grid_zOrigin-Grid_zBnum*zcw
  var zpos = int(floor((pos[2]-zro)/zcw))
  var zrnum = Grid_zNum+2*Grid_zBnum
  var zidx = max(0, min(zrnum-1, zpos))
  return int3d{xidx, yidx, zidx}
end

__demand(__inline)
task TrilinearInterpolateVelocity(xyz : double[3],
                                  c000 : double[3],
                                  c100 : double[3],
                                  c010 : double[3],
                                  c110 : double[3],
                                  c001 : double[3],
                                  c101 : double[3],
                                  c011 : double[3],
                                  c111 : double[3],
                                  Grid_xCellWidth : double, Grid_xRealOrigin : double,
                                  Grid_yCellWidth : double, Grid_yRealOrigin : double,
                                  Grid_zCellWidth : double, Grid_zRealOrigin : double)
  var dX = fmod((((xyz[0]-Grid_xRealOrigin)/Grid_xCellWidth)+0.5), 1.0)
  var dY = fmod((((xyz[1]-Grid_yRealOrigin)/Grid_yCellWidth)+0.5), 1.0)
  var dZ = fmod((((xyz[2]-Grid_zRealOrigin)/Grid_zCellWidth)+0.5), 1.0)
  var oneMinusdX = (1.0-dX)
  var oneMinusdY = (1.0-dY)
  var oneMinusdZ = (1.0-dZ)
  var weight00 = vv_add(vs_mul(c000, oneMinusdX), vs_mul(c100, dX))
  var weight10 = vv_add(vs_mul(c010, oneMinusdX), vs_mul(c110, dX))
  var weight01 = vv_add(vs_mul(c001, oneMinusdX), vs_mul(c101, dX))
  var weight11 = vv_add(vs_mul(c011, oneMinusdX), vs_mul(c111, dX))
  var weight0 = vv_add(vs_mul(weight00, oneMinusdY), vs_mul(weight10, dY))
  var weight1 = vv_add(vs_mul(weight01, oneMinusdY), vs_mul(weight11, dY))
  return vv_add(vs_mul(weight0, oneMinusdZ), vs_mul(weight1, dZ))
end

__demand(__inline)
task InterpolateTriVelocity(c : int3d,
                            xyz : double[3],
                            Fluid : region(ispace(int3d), Fluid_columns),
                            Grid_xCellWidth : double, Grid_xRealOrigin : double,
                            Grid_yCellWidth : double, Grid_yRealOrigin : double,
                            Grid_zCellWidth : double, Grid_zRealOrigin : double)
where
  reads(Fluid.{centerCoordinates, velocity})
do
  var i000 = Fluid[c].velocity
  var i001 = Fluid[((c+{ 0, 0, 1})%Fluid.bounds)].velocity
  var i00_ = Fluid[((c+{ 0, 0,-1})%Fluid.bounds)].velocity
  var i010 = Fluid[((c+{ 0, 1, 0})%Fluid.bounds)].velocity
  var i011 = Fluid[((c+{ 0, 1, 1})%Fluid.bounds)].velocity
  var i01_ = Fluid[((c+{ 0, 1,-1})%Fluid.bounds)].velocity
  var i0_0 = Fluid[((c+{ 0,-1, 0})%Fluid.bounds)].velocity
  var i0_1 = Fluid[((c+{ 0,-1, 1})%Fluid.bounds)].velocity
  var i0__ = Fluid[((c+{ 0,-1,-1})%Fluid.bounds)].velocity

  var i100 = Fluid[((c+{ 1, 0, 0})%Fluid.bounds)].velocity
  var i101 = Fluid[((c+{ 1, 0, 1})%Fluid.bounds)].velocity
  var i10_ = Fluid[((c+{ 1, 0,-1})%Fluid.bounds)].velocity
  var i110 = Fluid[((c+{ 1, 1, 0})%Fluid.bounds)].velocity
  var i111 = Fluid[((c+{ 1, 1, 1})%Fluid.bounds)].velocity
  var i11_ = Fluid[((c+{ 1, 1,-1})%Fluid.bounds)].velocity
  var i1_0 = Fluid[((c+{ 1,-1, 0})%Fluid.bounds)].velocity
  var i1_1 = Fluid[((c+{ 1,-1, 1})%Fluid.bounds)].velocity
  var i1__ = Fluid[((c+{ 1,-1,-1})%Fluid.bounds)].velocity

  var i_00 = Fluid[((c+{-1, 0, 0})%Fluid.bounds)].velocity
  var i_01 = Fluid[((c+{-1, 0, 1})%Fluid.bounds)].velocity
  var i_0_ = Fluid[((c+{-1, 0,-1})%Fluid.bounds)].velocity
  var i_10 = Fluid[((c+{-1, 1, 0})%Fluid.bounds)].velocity
  var i_11 = Fluid[((c+{-1, 1, 1})%Fluid.bounds)].velocity
  var i_1_ = Fluid[((c+{-1, 1,-1})%Fluid.bounds)].velocity
  var i__0 = Fluid[((c+{-1,-1, 0})%Fluid.bounds)].velocity
  var i__1 = Fluid[((c+{-1,-1, 1})%Fluid.bounds)].velocity
  var i___ = Fluid[((c+{-1,-1,-1})%Fluid.bounds)].velocity

  var v000 = array(0.0, 0.0, 0.0)
  var v001 = array(0.0, 0.0, 0.0)
  var v010 = array(0.0, 0.0, 0.0)
  var v011 = array(0.0, 0.0, 0.0)
  var v100 = array(0.0, 0.0, 0.0)
  var v101 = array(0.0, 0.0, 0.0)
  var v110 = array(0.0, 0.0, 0.0)
  var v111 = array(0.0, 0.0, 0.0)

  if (xyz[0]>Fluid[c].centerCoordinates[0]) then
    if (xyz[1]>Fluid[c].centerCoordinates[1]) then
      if (xyz[2]>Fluid[c].centerCoordinates[2]) then
        v000 = i000
        v001 = i001
        v010 = i010
        v011 = i011
        v100 = i100
        v101 = i101
        v110 = i110
        v111 = i111
      else
        v000 = i00_
        v001 = i000
        v010 = i01_
        v011 = i010
        v100 = i10_
        v101 = i100
        v110 = i11_
        v111 = i110
      end
    else
      if (xyz[2]>Fluid[c].centerCoordinates[2]) then
        v000 = i0_0
        v001 = i0_1
        v010 = i000
        v011 = i001
        v100 = i1_0
        v101 = i1_1
        v110 = i100
        v111 = i101
      else
        v000 = i0__
        v001 = i0_0
        v010 = i00_
        v011 = i000
        v100 = i1__
        v101 = i1_0
        v110 = i10_
        v111 = i100
      end
    end
  else
    if (xyz[1]>Fluid[c].centerCoordinates[1]) then
      if (xyz[2]>Fluid[c].centerCoordinates[2]) then
        v000 = i_00
        v001 = i_01
        v010 = i_10
        v011 = i_11
        v100 = i000
        v101 = i001
        v110 = i010
        v111 = i011
      else
        v000 = i_0_
        v001 = i_00
        v010 = i_1_
        v011 = i_10
        v100 = i00_
        v101 = i000
        v110 = i01_
        v111 = i010
      end
    else
      if (xyz[2]>Fluid[c].centerCoordinates[2]) then
        v000 = i__0
        v001 = i__1
        v010 = i_00
        v011 = i_01
        v100 = i0_0
        v101 = i0_1
        v110 = i000
        v111 = i001
      else
        v000 = i___
        v001 = i__0
        v010 = i_0_
        v011 = i_00
        v100 = i0__
        v101 = i0_0
        v110 = i00_
        v111 = i000
      end
    end
  end

  return TrilinearInterpolateVelocity(xyz, v000, v100, v010, v110, v001, v101, v011, v111, Grid_xCellWidth, Grid_xRealOrigin, Grid_yCellWidth, Grid_yRealOrigin, Grid_zCellWidth, Grid_zRealOrigin)
end

__demand(__inline)
task TrilinearInterpolateTemp(xyz : double[3],
                              c000 : double,
                              c100 : double,
                              c010 : double,
                              c110 : double,
                              c001 : double,
                              c101 : double,
                              c011 : double,
                              c111 : double,
                              Grid_xCellWidth : double, Grid_xRealOrigin : double,
                              Grid_yCellWidth : double, Grid_yRealOrigin : double,
                              Grid_zCellWidth : double, Grid_zRealOrigin : double)
  var dX = fmod((((xyz[0]-Grid_xRealOrigin)/Grid_xCellWidth)+0.5), 1.0)
  var dY = fmod((((xyz[1]-Grid_yRealOrigin)/Grid_yCellWidth)+0.5), 1.0)
  var dZ = fmod((((xyz[2]-Grid_zRealOrigin)/Grid_zCellWidth)+0.5), 1.0)
  var oneMinusdX = (1.0-dX)
  var oneMinusdY = (1.0-dY)
  var oneMinusdZ = (1.0-dZ)
  var weight00 = ((c000*oneMinusdX)+(c100*dX))
  var weight10 = ((c010*oneMinusdX)+(c110*dX))
  var weight01 = ((c001*oneMinusdX)+(c101*dX))
  var weight11 = ((c011*oneMinusdX)+(c111*dX))
  var weight0 = ((weight00*oneMinusdY)+(weight10*dY))
  var weight1 = ((weight01*oneMinusdY)+(weight11*dY))
  return ((weight0*oneMinusdZ)+(weight1*dZ))
end

__demand(__inline)
task InterpolateTriTemp(c : int3d,
                        xyz : double[3],
                        Fluid : region(ispace(int3d), Fluid_columns),
                        Grid_xCellWidth : double, Grid_xRealOrigin : double,
                        Grid_yCellWidth : double, Grid_yRealOrigin : double,
                        Grid_zCellWidth : double, Grid_zRealOrigin : double)
where
  reads(Fluid.{centerCoordinates, temperature})
do
  var i000 = Fluid[c].temperature
  var i001 = Fluid[((c+{ 0, 0, 1})%Fluid.bounds)].temperature
  var i00_ = Fluid[((c+{ 0, 0,-1})%Fluid.bounds)].temperature
  var i010 = Fluid[((c+{ 0, 1, 0})%Fluid.bounds)].temperature
  var i011 = Fluid[((c+{ 0, 1, 1})%Fluid.bounds)].temperature
  var i01_ = Fluid[((c+{ 0, 1,-1})%Fluid.bounds)].temperature
  var i0_0 = Fluid[((c+{ 0,-1, 0})%Fluid.bounds)].temperature
  var i0_1 = Fluid[((c+{ 0,-1, 1})%Fluid.bounds)].temperature
  var i0__ = Fluid[((c+{ 0,-1,-1})%Fluid.bounds)].temperature

  var i100 = Fluid[((c+{ 1, 0, 0})%Fluid.bounds)].temperature
  var i101 = Fluid[((c+{ 1, 0, 1})%Fluid.bounds)].temperature
  var i10_ = Fluid[((c+{ 1, 0,-1})%Fluid.bounds)].temperature
  var i110 = Fluid[((c+{ 1, 1, 0})%Fluid.bounds)].temperature
  var i111 = Fluid[((c+{ 1, 1, 1})%Fluid.bounds)].temperature
  var i11_ = Fluid[((c+{ 1, 1,-1})%Fluid.bounds)].temperature
  var i1_0 = Fluid[((c+{ 1,-1, 0})%Fluid.bounds)].temperature
  var i1_1 = Fluid[((c+{ 1,-1, 1})%Fluid.bounds)].temperature
  var i1__ = Fluid[((c+{ 1,-1,-1})%Fluid.bounds)].temperature

  var i_00 = Fluid[((c+{-1, 0, 0})%Fluid.bounds)].temperature
  var i_01 = Fluid[((c+{-1, 0, 1})%Fluid.bounds)].temperature
  var i_0_ = Fluid[((c+{-1, 0,-1})%Fluid.bounds)].temperature
  var i_10 = Fluid[((c+{-1, 1, 0})%Fluid.bounds)].temperature
  var i_11 = Fluid[((c+{-1, 1, 1})%Fluid.bounds)].temperature
  var i_1_ = Fluid[((c+{-1, 1,-1})%Fluid.bounds)].temperature
  var i__0 = Fluid[((c+{-1,-1, 0})%Fluid.bounds)].temperature
  var i__1 = Fluid[((c+{-1,-1, 1})%Fluid.bounds)].temperature
  var i___ = Fluid[((c+{-1,-1,-1})%Fluid.bounds)].temperature

  var v000 = 0.0
  var v001 = 0.0
  var v010 = 0.0
  var v011 = 0.0
  var v100 = 0.0
  var v101 = 0.0
  var v110 = 0.0
  var v111 = 0.0

  if (xyz[0]>Fluid[c].centerCoordinates[0]) then
    if (xyz[1]>Fluid[c].centerCoordinates[1]) then
      if (xyz[2]>Fluid[c].centerCoordinates[2]) then
        v000 = i000
        v001 = i001
        v010 = i010
        v011 = i011
        v100 = i100
        v101 = i101
        v110 = i110
        v111 = i111
      else
        v000 = i00_
        v001 = i000
        v010 = i01_
        v011 = i010
        v100 = i10_
        v101 = i100
        v110 = i11_
        v111 = i110
      end
    else
      if (xyz[2]>Fluid[c].centerCoordinates[2]) then
        v000 = i0_0
        v001 = i0_1
        v010 = i000
        v011 = i001
        v100 = i1_0
        v101 = i1_1
        v110 = i100
        v111 = i101
      else
        v000 = i0__
        v001 = i0_0
        v010 = i00_
        v011 = i000
        v100 = i1__
        v101 = i1_0
        v110 = i10_
        v111 = i100
      end
    end
  else
    if (xyz[1]>Fluid[c].centerCoordinates[1]) then
      if (xyz[2]>Fluid[c].centerCoordinates[2]) then
        v000 = i_00
        v001 = i_01
        v010 = i_10
        v011 = i_11
        v100 = i000
        v101 = i001
        v110 = i010
        v111 = i011
      else
        v000 = i_0_
        v001 = i_00
        v010 = i_1_
        v011 = i_10
        v100 = i00_
        v101 = i000
        v110 = i01_
        v111 = i010
      end
    else
      if (xyz[2]>Fluid[c].centerCoordinates[2]) then
        v000 = i__0
        v001 = i__1
        v010 = i_00
        v011 = i_01
        v100 = i0_0
        v101 = i0_1
        v110 = i000
        v111 = i001
      else
        v000 = i___
        v001 = i__0
        v010 = i_0_
        v011 = i_00
        v100 = i0__
        v101 = i0_0
        v110 = i00_
        v111 = i000
      end
    end
  end

  return TrilinearInterpolateTemp(xyz, v000, v100, v010, v110, v001, v101, v011, v111, Grid_xCellWidth, Grid_xRealOrigin, Grid_yCellWidth, Grid_yRealOrigin, Grid_zCellWidth, Grid_zRealOrigin)
end

__demand(__inline)
task GetDynamicViscosity(temperature : double,
                         Flow_constantVisc : double,
                         Flow_powerlawTempRef : double, Flow_powerlawViscRef : double,
                         Flow_sutherlandSRef : double, Flow_sutherlandTempRef : double, Flow_sutherlandViscRef : double,
                         Flow_viscosityModel : SCHEMA.ViscosityModel)
  var viscosity = 0.0
  if Flow_viscosityModel == SCHEMA.ViscosityModel_Constant then
    viscosity = Flow_constantVisc
  elseif Flow_viscosityModel == SCHEMA.ViscosityModel_PowerLaw then
    viscosity = Flow_powerlawViscRef*pow(temperature/Flow_powerlawTempRef, 0.75)
  else -- Flow_viscosityModel == SCHEMA.ViscosityModel_Sutherland
    viscosity =
      Flow_sutherlandViscRef
      * pow(temperature/Flow_sutherlandTempRef, 1.5)
      * (Flow_sutherlandTempRef + Flow_sutherlandSRef)
      / (temperature + Flow_sutherlandSRef)
  end
  return viscosity
end

-- XXX: This task needs the parallelizer ghost regions to do the interpolation,
-- but the parallelizer can't handle this task currently (even if we move the
-- RNG to a separate task). Therefore, at this point this task will only work
-- on a single tile.
__demand(__leaf) -- MANUALLY PARALLELIZED, NO CUDA, NO OPENMP
task Particles_InitializeRandom(color : int3d,
                                Particles : region(ispace(int1d), Particles_columns),
                                Fluid : region(ispace(int3d), Fluid_columns),
                                config : Config,
                                Grid_xBnum : int, Grid_yBnum : int, Grid_zBnum : int)
where
  reads(Fluid.{centerCoordinates, velocity}),
  writes(Particles.{__valid, cell, position, velocity, density, temperature, diameter})
do
  -- Grid geometry
  var Grid_xNum = config.Grid.xNum
  var Grid_yNum = config.Grid.yNum
  var Grid_zNum = config.Grid.zNum
  var Grid_xWidth = config.Grid.xWidth
  var Grid_yWidth = config.Grid.yWidth
  var Grid_zWidth = config.Grid.zWidth
  var Grid_xOrigin = config.Grid.origin[0]
  var Grid_yOrigin = config.Grid.origin[1]
  var Grid_zOrigin = config.Grid.origin[2]
  var Grid_xCellWidth = Grid_xWidth / Grid_xNum
  var Grid_yCellWidth = Grid_yWidth / Grid_yNum
  var Grid_zCellWidth = Grid_zWidth / Grid_zNum
  var Grid_xRealOrigin = Grid_xOrigin - Grid_xCellWidth * Grid_xBnum
  var Grid_yRealOrigin = Grid_yOrigin - Grid_yCellWidth * Grid_yBnum
  var Grid_zRealOrigin = Grid_zOrigin - Grid_zCellWidth * Grid_zBnum
  -- Tile geometry
  var Tile_xWidth = Grid_xWidth / config.Mapping.tiles[0]
  var Tile_yWidth = Grid_yWidth / config.Mapping.tiles[1]
  var Tile_zWidth = Grid_zWidth / config.Mapping.tiles[2]
  var Tile_xOrigin = Grid_xOrigin + color.x * Tile_xWidth
  var Tile_yOrigin = Grid_yOrigin + color.y * Tile_yWidth
  var Tile_zOrigin = Grid_zOrigin + color.z * Tile_zWidth
  -- Particle values
  var pBase = Particles.bounds.lo
  var numTiles = config.Mapping.tiles[0]*config.Mapping.tiles[1]*config.Mapping.tiles[2]
  var particlesPerTile = config.Particles.initNum / config.Particles.parcelSize / numTiles
  var Particles_density = config.Particles.density
  var Particles_initTemperature = config.Particles.initTemperature
  var Particles_diameterMean = config.Particles.diameterMean
  -- RNG state
  var rngState : C.drand48_data[1]
  var rngStatePtr = [&C.drand48_data](rngState)
  C.srand48_r(C.legion_get_current_time_in_nanos(), rngStatePtr)
  -- Fill loop
  for p in Particles do
    var relIdx = int64(p - pBase)
    if relIdx < particlesPerTile then
      -- Pick a random position within the current tile, ignoring boundary cells
      var rx = 0.0; repeat rx = drand48_r(rngStatePtr) until rx ~= 0.0
      var ry = 0.0; repeat ry = drand48_r(rngStatePtr) until ry ~= 0.0
      var rz = 0.0; repeat rz = drand48_r(rngStatePtr) until rz ~= 0.0
      var pos = array( Tile_xOrigin + Tile_xWidth * rx,
                       Tile_yOrigin + Tile_yWidth * ry,
                       Tile_zOrigin + Tile_zWidth * rz )
      var c = locate(pos,
                     Grid_xBnum, Grid_xNum, Grid_xOrigin, Grid_xWidth,
                     Grid_yBnum, Grid_yNum, Grid_yOrigin, Grid_yWidth,
                     Grid_zBnum, Grid_zNum, Grid_zOrigin, Grid_zWidth)
      var flowVelocity = InterpolateTriVelocity(c,
                                                pos,
                                                Fluid,
                                                Grid_xCellWidth, Grid_xRealOrigin,
                                                Grid_yCellWidth, Grid_yRealOrigin,
                                                Grid_zCellWidth, Grid_zRealOrigin)
      Particles[p].__valid = true
      Particles[p].cell = c
      Particles[p].position = pos
      Particles[p].velocity = flowVelocity
      Particles[p].density = Particles_density
      Particles[p].temperature = Particles_initTemperature
      Particles[p].diameter = Particles_diameterMean
    end
  end
end

__demand(__leaf, __cuda) -- MANUALLY PARALLELIZED
task Particles_InitializeUniform(Particles : region(ispace(int1d), Particles_columns),
                                 Fluid : region(ispace(int3d), Fluid_columns),
                                 config : Config,
                                 Grid_xBnum : int32, Grid_yBnum : int32, Grid_zBnum : int32)
where
  reads(Fluid.{centerCoordinates, velocity}),
  writes(Particles.{__valid, cell, position, velocity, density, temperature, diameter})
do
  var pBase = Particles.bounds.lo
  var lo = Fluid.bounds.lo
  lo.x = max(lo.x, Grid_xBnum)
  lo.y = max(lo.y, Grid_yBnum)
  lo.z = max(lo.z, Grid_zBnum)
  var hi = Fluid.bounds.hi
  hi.x = min(hi.x, config.Grid.xNum+Grid_xBnum-1)
  hi.y = min(hi.y, config.Grid.yNum+Grid_yBnum-1)
  hi.z = min(hi.z, config.Grid.zNum+Grid_zBnum-1)
  var xSize = hi.x-lo.x+1
  var ySize = hi.y-lo.y+1
  var zSize = hi.z-lo.z+1
  var numTiles = config.Mapping.tiles[0]*config.Mapping.tiles[1]*config.Mapping.tiles[2]
  var particlesPerTile = config.Particles.initNum / config.Particles.parcelSize / numTiles
  var Particles_density = config.Particles.density
  var Particles_initTemperature = config.Particles.initTemperature
  var Particles_diameterMean = config.Particles.diameterMean
  __demand(__openmp)
  for p in Particles do
    var relIdx = int64(p - pBase)
    if relIdx < particlesPerTile then
      Particles[p].__valid = true
      var c = lo + int3d{relIdx%xSize, relIdx/xSize%ySize, relIdx/xSize/ySize%zSize}
      Particles[p].cell = c
      Particles[p].position = Fluid[c].centerCoordinates
      Particles[p].velocity = Fluid[c].velocity
      Particles[p].density = Particles_density
      Particles[p].temperature = Particles_initTemperature
      Particles[p].diameter = Particles_diameterMean
    end
  end
end

__demand(__leaf, __parallel, __cuda)
task Particles_AbsorbRadiationAlgebraic(Particles : region(ispace(int1d), Particles_columns),
                                        config : Config)
where
  reads(Particles.{density, diameter, __valid}),
  reads writes(Particles.temperature_t)
do
  var absorptivity = config.Radiation.u.Algebraic.absorptivity
  var intensity = config.Radiation.u.Algebraic.intensity
  var heatCapacity = config.Particles.heatCapacity
  __demand(__openmp)
  for p in Particles do
    if Particles[p].__valid then
      var crossSectionArea = PI*pow(Particles[p].diameter,2.0)/4.0
      var mass = PI*pow(Particles[p].diameter,3.0)/6.0*Particles[p].density
      var absorbedRadiationIntensity = absorptivity*intensity*crossSectionArea
      Particles[p].temperature_t += absorbedRadiationIntensity/(mass*heatCapacity)
    end
  end
end

__demand(__leaf, __parallel, __cuda)
task Particles_initValidField(Particles : region(ispace(int1d), Particles_columns))
where
  writes(Particles.__valid)
do
  __demand(__openmp)
  for p in Particles do
    Particles[p].__valid = false
  end
end

__demand(__leaf, __parallel, __cuda)
task Flow_SetCoarseningField(Fluid : region(ispace(int3d), Fluid_columns),
                             Grid_xBnum : int32, Grid_xNum : int32,
                             Grid_yBnum : int32, Grid_yNum : int32,
                             Grid_zBnum : int32, Grid_zNum : int32,
                             Radiation_xNum : int32,
                             Radiation_yNum : int32,
                             Radiation_zNum : int32)
where
  writes(Fluid.to_Radiation)
do
  var xFactor = (Grid_xNum/Radiation_xNum)
  var yFactor = (Grid_yNum/Radiation_yNum)
  var zFactor = (Grid_zNum/Radiation_zNum)
  __demand(__openmp)
  for c in Fluid do
    if in_interior(c, Grid_xBnum, Grid_xNum, Grid_yBnum, Grid_yNum, Grid_zBnum, Grid_zNum) then
      Fluid[c].to_Radiation = int3d{(int3d(c).x-Grid_xBnum)/xFactor,
                                    (int3d(c).y-Grid_yBnum)/yFactor,
                                    (int3d(c).z-Grid_zBnum)/zFactor}
    else
      Fluid[c].to_Radiation = int3d({uint64(0ULL), uint64(0ULL), uint64(0ULL)})
    end
  end
end

__demand(__leaf, __parallel, __cuda)
task Flow_InitializeCell(Fluid : region(ispace(int3d), Fluid_columns))
where
  writes(Fluid.centerCoordinates),
  writes(Fluid.dissipation),
  writes(Fluid.dissipationFlux),
  writes(Fluid.pressure),
  writes(Fluid.rho),
  writes(Fluid.rhoEnergy),
  writes(Fluid.{rhoEnergyFluxX, rhoEnergyFluxY, rhoEnergyFluxZ}),
  writes(Fluid.rhoEnergy_new),
  writes(Fluid.rhoEnergy_old),
  writes(Fluid.rhoEnergy_t),
  writes(Fluid.rhoFluxX),
  writes(Fluid.rhoFluxY),
  writes(Fluid.rhoFluxZ),
  writes(Fluid.rhoVelocity),
  writes(Fluid.{rhoVelocityFluxX, rhoVelocityFluxY, rhoVelocityFluxZ}),
  writes(Fluid.rhoVelocity_new),
  writes(Fluid.rhoVelocity_old),
  writes(Fluid.rhoVelocity_t),
  writes(Fluid.rho_new),
  writes(Fluid.rho_old),
  writes(Fluid.rho_t),
  writes(Fluid.temperature),
  writes(Fluid.velocity),
  writes(Fluid.{velocityGradientX, velocityGradientY, velocityGradientZ}),
  writes(Fluid.dudtBoundary),
  writes(Fluid.dTdtBoundary),
  writes(Fluid.velocity_old_NSCBC),
  writes(Fluid.temperature_old_NSCBC),
  writes(Fluid.velocity_inc),
  writes(Fluid.temperature_inc)
do
  __demand(__openmp)
  for c in Fluid do
    Fluid[c].rho = 0.0
    Fluid[c].pressure = 0.0
    Fluid[c].velocity = array(0.0, 0.0, 0.0)
    Fluid[c].centerCoordinates = array(0.0, 0.0, 0.0)
    Fluid[c].velocityGradientX = array(0.0, 0.0, 0.0)
    Fluid[c].velocityGradientY = array(0.0, 0.0, 0.0)
    Fluid[c].velocityGradientZ = array(0.0, 0.0, 0.0)
    Fluid[c].temperature = 0.0
    Fluid[c].rhoVelocity = array(0.0, 0.0, 0.0)
    Fluid[c].rhoEnergy = 0.0
    Fluid[c].rho_old = 0.0
    Fluid[c].rhoVelocity_old = array(0.0, 0.0, 0.0)
    Fluid[c].rhoEnergy_old = 0.0
    Fluid[c].rho_new = 0.0
    Fluid[c].rhoVelocity_new = array(0.0, 0.0, 0.0)
    Fluid[c].rhoEnergy_new = 0.0
    Fluid[c].rho_t = 0.0
    Fluid[c].rhoVelocity_t = array(0.0, 0.0, 0.0)
    Fluid[c].rhoEnergy_t = 0.0
    Fluid[c].rhoFluxX = 0.0
    Fluid[c].rhoVelocityFluxX = array(0.0, 0.0, 0.0)
    Fluid[c].rhoEnergyFluxX = 0.0
    Fluid[c].rhoFluxY = 0.0
    Fluid[c].rhoVelocityFluxY = array(0.0, 0.0, 0.0)
    Fluid[c].rhoEnergyFluxY = 0.0
    Fluid[c].rhoFluxZ = 0.0
    Fluid[c].rhoVelocityFluxZ = array(0.0, 0.0, 0.0)
    Fluid[c].rhoEnergyFluxZ = 0.0
    Fluid[c].dissipation = 0.0
    Fluid[c].dissipationFlux = 0.0
    Fluid[c].dudtBoundary = 0.0
    Fluid[c].dTdtBoundary = 0.0
    Fluid[c].velocity_old_NSCBC = array(0.0, 0.0, 0.0)
    Fluid[c].temperature_old_NSCBC = 0.0
    Fluid[c].velocity_inc = array(0.0, 0.0, 0.0)
    Fluid[c].temperature_inc = 0.0
  end
end

__demand(__leaf, __parallel, __cuda)
task Flow_InitializeCenterCoordinates(Fluid : region(ispace(int3d), Fluid_columns),
                                      Grid_xBnum : int32, Grid_xNum : int32, Grid_xOrigin : double, Grid_xWidth : double,
                                      Grid_yBnum : int32, Grid_yNum : int32, Grid_yOrigin : double, Grid_yWidth : double,
                                      Grid_zBnum : int32, Grid_zNum : int32, Grid_zOrigin : double, Grid_zWidth : double)
where
  writes(Fluid.centerCoordinates)
do
  __demand(__openmp)
  for c in Fluid do
    Fluid[c].centerCoordinates = array(Grid_xOrigin + (Grid_xWidth/Grid_xNum) * (c.x-Grid_xBnum+0.5),
                                       Grid_yOrigin + (Grid_yWidth/Grid_yNum) * (c.y-Grid_yBnum+0.5),
                                       Grid_zOrigin + (Grid_zWidth/Grid_zNum) * (c.z-Grid_zBnum+0.5))
  end
end

__demand(__leaf, __parallel, __cuda)
task Flow_InitializeUniform(Fluid : region(ispace(int3d), Fluid_columns), Flow_initParams : double[6])
where
  writes(Fluid.{rho, pressure, velocity})
do
  __demand(__openmp)
  for c in Fluid do
    Fluid[c].rho = Flow_initParams[0]
    Fluid[c].pressure = Flow_initParams[1]
    Fluid[c].velocity = array(Flow_initParams[2], Flow_initParams[3], Flow_initParams[4])
  end
end

__demand(__leaf) -- MANUALLY PARALLELIZED, NO CUDA, NO OPENMP
task Flow_InitializeRandom(Fluid : region(ispace(int3d), Fluid_columns),
                           Flow_initParams : double[6])
where
  writes(Fluid.{rho, pressure, velocity})
do
  var magnitude = Flow_initParams[2]
  var rngState : C.drand48_data[1]
  var rngStatePtr = [&C.drand48_data](rngState)
  C.srand48_r(C.legion_get_current_time_in_nanos(), rngStatePtr)
  for c in Fluid do
    Fluid[c].rho = Flow_initParams[0]
    Fluid[c].pressure = Flow_initParams[1]
    Fluid[c].velocity = array(2 * (drand48_r(rngStatePtr) - 0.5) * magnitude,
                              2 * (drand48_r(rngStatePtr) - 0.5) * magnitude,
                              2 * (drand48_r(rngStatePtr) - 0.5) * magnitude)
  end
end

-- CHANGE do not compute xy instead just pass in cell center since it is computed before this task will be called
__demand(__leaf, __parallel, __cuda)
task Flow_InitializeTaylorGreen2D(Fluid : region(ispace(int3d), Fluid_columns),
                                  Flow_initParams : double[6],
                                  Grid_xBnum : int32, Grid_xNum : int32, Grid_xOrigin : double, Grid_xWidth : double,
                                  Grid_yBnum : int32, Grid_yNum : int32, Grid_yOrigin : double, Grid_yWidth : double,
                                  Grid_zBnum : int32, Grid_zNum : int32, Grid_zOrigin : double, Grid_zWidth : double)
where
  writes(Fluid.{rho, velocity, pressure})
do
  __demand(__openmp)
  for c in Fluid do
    var taylorGreenDensity = Flow_initParams[0]
    var taylorGreenPressure = Flow_initParams[1]
    var taylorGreenVelocity = Flow_initParams[2]
    var xy = [double[3]](array((Grid_xOrigin+((Grid_xWidth/double(Grid_xNum))*(double((int3d(c).x-uint64(Grid_xBnum)))+0.5))), (Grid_yOrigin+((Grid_yWidth/double(Grid_yNum))*(double((int3d(c).y-uint64(Grid_yBnum)))+0.5))), (Grid_zOrigin+((Grid_zWidth/double(Grid_zNum))*(double((int3d(c).z-uint64(Grid_zBnum)))+0.5)))))
    var coorZ = 0
    Fluid[c].rho = taylorGreenDensity
    Fluid[c].velocity = vs_mul([double[3]](array(((sin(xy[0])*cos(xy[1]))*cos(coorZ)), (((-cos(xy[0]))*sin(xy[1]))*cos(coorZ)), 0.0)), taylorGreenVelocity)
    var factorA = (cos((2.0*double(coorZ)))+2.0)
    var factorB = (cos((2.0*xy[0]))+cos((2.0*xy[1])))
    Fluid[c].pressure = (taylorGreenPressure+((((taylorGreenDensity*pow(taylorGreenVelocity, 2.0))/16.0)*factorA)*factorB))
  end
end

-- CHANGE do not compute xy instead just pass in cell center since it is computed before this task will be called
__demand(__leaf, __parallel, __cuda)
task Flow_InitializeTaylorGreen3D(Fluid : region(ispace(int3d), Fluid_columns),
                                  Flow_initParams : double[6],
                                  Grid_xBnum : int32, Grid_xNum : int32, Grid_xOrigin : double, Grid_xWidth : double,
                                  Grid_yBnum : int32, Grid_yNum : int32, Grid_yOrigin : double, Grid_yWidth : double,
                                  Grid_zBnum : int32, Grid_zNum : int32, Grid_zOrigin : double, Grid_zWidth : double)
where
  writes(Fluid.{rho, velocity, pressure})
do
  __demand(__openmp)
  for c in Fluid do
    var taylorGreenDensity = Flow_initParams[0]
    var taylorGreenPressure = Flow_initParams[1]
    var taylorGreenVelocity = Flow_initParams[2]
    var xy = [double[3]](array((Grid_xOrigin+((Grid_xWidth/double(Grid_xNum))*(double((int3d(c).x-uint64(Grid_xBnum)))+0.5))), (Grid_yOrigin+((Grid_yWidth/double(Grid_yNum))*(double((int3d(c).y-uint64(Grid_yBnum)))+0.5))), (Grid_zOrigin+((Grid_zWidth/double(Grid_zNum))*(double((int3d(c).z-uint64(Grid_zBnum)))+0.5)))))
    Fluid[c].rho = taylorGreenDensity
    Fluid[c].velocity = vs_mul([double[3]](array(((sin(xy[0])*cos(xy[1]))*cos(xy[2])), (((-cos(xy[0]))*sin(xy[1]))*cos(xy[2])), 0.0)), taylorGreenVelocity)
    var factorA = (cos((2.0*xy[2]))+2.0)
    var factorB = (cos((2.0*xy[0]))+cos((2.0*xy[1])))
    Fluid[c].pressure = (taylorGreenPressure+((((taylorGreenDensity*pow(taylorGreenVelocity, 2.0))/16.0)*factorA)*factorB))
  end
end

__demand(__leaf) -- MANUALLY PARALLELIZED, NO CUDA, NO OPENMP
task Flow_InitializePerturbed(Fluid : region(ispace(int3d), Fluid_columns),
                              Flow_initParams : double[6])
where
  writes(Fluid.{rho, pressure, velocity})
do
  var magnitude = Flow_initParams[5]
  var rngState : C.drand48_data[1]
  var rngStatePtr = [&C.drand48_data](rngState)
  C.srand48_r(C.legion_get_current_time_in_nanos(), rngStatePtr)
  for c in Fluid do
    Fluid[c].rho = Flow_initParams[0]
    Fluid[c].pressure = Flow_initParams[1]
    Fluid[c].velocity = array(Flow_initParams[2] + 2 * (drand48_r(rngStatePtr) - 0.5) * magnitude,
                              Flow_initParams[3] + 2 * (drand48_r(rngStatePtr) - 0.5) * magnitude,
                              Flow_initParams[4] + 2 * (drand48_r(rngStatePtr) - 0.5) * magnitude)
  end
end

-- Modify initial rho, pressure, velocity to be consistent with NSCBC inflow outflow condition, also set up stuff for RHS of inflow
-- NOTE: It is safe to not pass the ghost regions to this task, because we
-- always group ghost cells with their neighboring interior cells.
__demand(__leaf, __cuda) -- MANUALLY PARALLELIZED
task Flow_InitializeGhostNSCBC(Fluid : region(ispace(int3d), Fluid_columns),
                               config : Config,
                               Flow_gasConstant : double,
                               Flow_constantVisc : double,
                               Flow_powerlawTempRef : double, Flow_powerlawViscRef : double,
                               Flow_sutherlandSRef : double, Flow_sutherlandTempRef : double, Flow_sutherlandViscRef : double,
                               Flow_viscosityModel : SCHEMA.ViscosityModel,
                               Grid_xBnum : int32, Grid_xNum : int32,
                               Grid_yBnum : int32, Grid_yNum : int32,
                               Grid_zBnum : int32, Grid_zNum : int32)
where
  reads(Fluid.{rho, velocity, pressure, temperature, centerCoordinates}),
  reads writes(Fluid.{rho, velocity, pressure}),
  writes(Fluid.{velocity_old_NSCBC, temperature_old_NSCBC, dudtBoundary, dTdtBoundary, velocity_inc, temperature_inc})
do
  var BC_xBCLeft = config.BC.xBCLeft
  var BC_xBCRight = config.BC.xBCRight
  -- Domain origin
  var Grid_xOrigin = config.Grid.origin[0]
  var Grid_yOrigin = config.Grid.origin[1]
  var Grid_zOrigin = config.Grid.origin[2]
  -- Domain Size
  var Grid_xWidth = config.Grid.xWidth
  var Grid_yWidth = config.Grid.yWidth
  var Grid_zWidth = config.Grid.zWidth
  -- Cell step size
  var Grid_xCellWidth = (Grid_xWidth/Grid_xNum)
  var Grid_yCellWidth = (Grid_yWidth/Grid_yNum)
  var Grid_zCellWidth = (Grid_zWidth/Grid_zNum)
  -- Compute real origin and width accounting for ghost cells
  var Grid_xRealOrigin = (Grid_xOrigin-(Grid_xCellWidth*Grid_xBnum))
  var Grid_yRealOrigin = (Grid_yOrigin-(Grid_yCellWidth*Grid_yBnum))
  var Grid_zRealOrigin = (Grid_zOrigin-(Grid_zCellWidth*Grid_zBnum))
  -- Inflow values
  var BC_xBCLeftHeat_type = config.BC.xBCLeftHeat.type
  var BC_xBCLeftHeat_Constant_temperature = config.BC.xBCLeftHeat.u.Constant.temperature
  var BC_xBCLeftInflowProfile_type = config.BC.xBCLeftInflowProfile.type
  var BC_xBCLeftInflowProfile_Constant_velocity = config.BC.xBCLeftInflowProfile.u.Constant.velocity
  var BC_xBCLeftInflowProfile_Duct_meanVelocity = config.BC.xBCLeftInflowProfile.u.Duct.meanVelocity
  var BC_xBCLeftInflowProfile_Incoming_addedVelocity = config.BC.xBCLeftInflowProfile.u.Incoming.addedVelocity
  __demand(__openmp)
  for c in Fluid do
    var xNegGhost = is_xNegGhost(c, Grid_xBnum)
    var xPosGhost = is_xPosGhost(c, Grid_xBnum, Grid_xNum)
    var yNegGhost = is_yNegGhost(c, Grid_yBnum)
    var yPosGhost = is_yPosGhost(c, Grid_yBnum, Grid_yNum)
    var zNegGhost = is_zNegGhost(c, Grid_zBnum)
    var zPosGhost = is_zPosGhost(c, Grid_zBnum, Grid_zNum)

    var NSCBC_inflow_cell  = ((BC_xBCLeft == SCHEMA.FlowBC_NSCBC_SubsonicInflow)   and xNegGhost and not (yNegGhost or yPosGhost or zNegGhost or zPosGhost))
    var NSCBC_outflow_cell = ((BC_xBCRight == SCHEMA.FlowBC_NSCBC_SubsonicOutflow) and xPosGhost and not (yNegGhost or yPosGhost or zNegGhost or zPosGhost))

    if  NSCBC_inflow_cell then -- x- boundary cell
      -- Assume subsonic inflow
      var c_bnd = int3d(c)
      var c_int = ((c+{1, 0, 0})%Fluid.bounds)

      var velocity = array(0.0, 0.0, 0.0)
      if BC_xBCLeftInflowProfile_type == SCHEMA.InflowProfile_Constant then
        velocity[0] = BC_xBCLeftInflowProfile_Constant_velocity
      elseif BC_xBCLeftInflowProfile_type == SCHEMA.InflowProfile_Duct then
        var y = Fluid[c].centerCoordinates[1]
        var z = Fluid[c].centerCoordinates[2]
        var y_dist_to_wall = 0.0
        var y_local = 0.0
        if y < (Grid_yWidth/ 2.0) then
          y_dist_to_wall = y
          y_local = (Grid_yWidth/ 2.0) - y
        else
          y_dist_to_wall = Grid_yWidth - y
          y_local = y - (Grid_yWidth/ 2.0)
        end
        var z_dist_to_wall = 0.0
        var z_local = 0.0
        if z < (Grid_zWidth/ 2.0) then
          z_dist_to_wall = z
          z_local = (Grid_zWidth/ 2.0) - z
        else
          z_dist_to_wall = Grid_zWidth - z
          z_local = z - (Grid_zWidth/ 2.0)
        end
        var d = 0.0
        var d_max = 0.0
        if y_dist_to_wall < z_dist_to_wall then
          d = y_dist_to_wall
          d_max = (Grid_yWidth/ 2.0)
        else
          d = z_dist_to_wall
          d_max = (Grid_zWidth/ 2.0)
        end
        var meanVelocity = BC_xBCLeftInflowProfile_Duct_meanVelocity
        var mu = GetDynamicViscosity(Fluid[c].temperature, Flow_constantVisc, Flow_powerlawTempRef, Flow_powerlawViscRef, Flow_sutherlandSRef, Flow_sutherlandTempRef, Flow_sutherlandViscRef, Flow_viscosityModel)
        var Re = Fluid[c].rho*meanVelocity*Grid_yWidth / mu
        var n = -1.7 + 1.8*log(Re)
        velocity[0] = meanVelocity*pow((d/d_max), (1.0/n))
      else -- BC_xBCLeftInflowProfile_type == SCHEMA.InflowProfile_Incoming
        -- This value will be overwritten by the incoming fluid, so just set
        -- it to something reasonable.
        velocity = Fluid[c_int].velocity
        -- HACK: The inflow boundary code later overrides the velocity field
        -- based on the incoming values, so we set a fake incoming value, that
        -- would have produced the fake velocity setting above.
        var velocity_inc = velocity
        velocity_inc[0] += -BC_xBCLeftInflowProfile_Incoming_addedVelocity
        Fluid[c_bnd].velocity_inc = velocity_inc
      end
      Fluid[c_bnd].velocity = velocity

      -- Just copy over the density from the interior
      Fluid[c_bnd].rho = Fluid[c_int].rho

      var temperature : double
      if BC_xBCLeftHeat_type == SCHEMA.TempProfile_Constant then
        temperature = BC_xBCLeftHeat_Constant_temperature
        -- Use the specified temperature to find the correct pressure for current density from EOS
        Fluid[c_bnd].pressure = temperature*Flow_gasConstant*Fluid[c_bnd].rho
      -- elseif BC_xBCLeftHeat_type == SCHEMA.TempProfile_Parabola then
      --   regentlib.assert(false, 'Parabola heat model not supported')
      else -- BC_xBCLeftHeat_type == SCHEMA.TempProfile_Incoming
        -- This value will be overwritten by the incoming fluid, so just set
        -- it to something reasonable.
        Fluid[c_bnd].pressure = Fluid[c_int].pressure
        -- Use equation of state to find temperature of cell
        temperature = (Fluid[c_bnd].pressure/(Flow_gasConstant*Fluid[c_bnd].rho))
        -- HACK: The inflow boundary code later overrides the temperature field
        -- based on the incoming values, so we set a fake incoming value, that
        -- would have produced the fake pressure setting above.
        Fluid[c_bnd].temperature_inc = temperature
      end

      -- for time stepping RHS of INFLOW
      Fluid[c_bnd].velocity_old_NSCBC = velocity
      Fluid[c_bnd].temperature_old_NSCBC = temperature
      Fluid[c_bnd].dudtBoundary = 0.0
      Fluid[c_bnd].dTdtBoundary= 0.0
    end
    if NSCBC_outflow_cell then -- x+ boundary
      -- Assume subsonic outflow
      var c_bnd = int3d(c)
      var c_int = ((c+{-1, 0, 0})%Fluid.bounds)

      -- just copy over the interior variable values
      Fluid[c_bnd].rho       = Fluid[c_int].rho
      Fluid[c_bnd].velocity  = Fluid[c_int].velocity
      Fluid[c_bnd].pressure  = Fluid[c_int].pressure

    end
  end
end

__demand(__leaf, __parallel, __cuda)
task Flow_UpdateConservedFromPrimitive(Fluid : region(ispace(int3d), Fluid_columns),
                                       Flow_gamma : double,
                                       Flow_gasConstant : double,
                                       Grid_xBnum : int32, Grid_xNum : int32,
                                       Grid_yBnum : int32, Grid_yNum : int32,
                                       Grid_zBnum : int32, Grid_zNum : int32)
where
  reads(Fluid.{rho, velocity, pressure}),
  writes(Fluid.{rhoVelocity, rhoEnergy})
do
  __demand(__openmp)
  for c in Fluid do
    if in_interior(c, Grid_xBnum, Grid_xNum, Grid_yBnum, Grid_yNum, Grid_zBnum, Grid_zNum) then
      var tmpTemperature = (Fluid[c].pressure/(Flow_gasConstant*Fluid[c].rho))
      var velocity = Fluid[c].velocity
      Fluid[c].rhoVelocity = vs_mul(Fluid[c].velocity, Fluid[c].rho)
      var cv = (Flow_gasConstant/(Flow_gamma-1.0))
      Fluid[c].rhoEnergy = Fluid[c].rho*((cv*tmpTemperature)+(0.5*dot(velocity, velocity)))
    end
  end
end

__demand(__leaf, __parallel, __cuda)
task Flow_UpdateConservedFromPrimitiveGhostNSCBC(Fluid : region(ispace(int3d), Fluid_columns),
                                                 config : Config,
                                                 Flow_gamma : double,
                                                 Flow_gasConstant : double,
                                                 Grid_xBnum : int32, Grid_xNum : int32,
                                                 Grid_yBnum : int32, Grid_yNum : int32,
                                                 Grid_zBnum : int32, Grid_zNum : int32)
where
  reads(Fluid.{rho, velocity, pressure}),
  writes(Fluid.{rhoVelocity, rhoEnergy})
do
  var BC_xBCLeft = config.BC.xBCLeft
  var BC_xBCRight = config.BC.xBCRight
  __demand(__openmp)
  for c in Fluid do
    var xNegGhost = is_xNegGhost(c, Grid_xBnum)
    var xPosGhost = is_xPosGhost(c, Grid_xBnum, Grid_xNum)
    var yNegGhost = is_yNegGhost(c, Grid_yBnum)
    var yPosGhost = is_yPosGhost(c, Grid_yBnum, Grid_yNum)
    var zNegGhost = is_zNegGhost(c, Grid_zBnum)
    var zPosGhost = is_zPosGhost(c, Grid_zBnum, Grid_zNum)

    var NSCBC_inflow_cell  = ((BC_xBCLeft == SCHEMA.FlowBC_NSCBC_SubsonicInflow)   and xNegGhost and not (yNegGhost or yPosGhost or zNegGhost or zPosGhost))
    var NSCBC_outflow_cell = ((BC_xBCRight == SCHEMA.FlowBC_NSCBC_SubsonicOutflow) and xPosGhost and not (yNegGhost or yPosGhost or zNegGhost or zPosGhost))

    if (NSCBC_inflow_cell or NSCBC_outflow_cell) then
      var tmpTemperature = (Fluid[c].pressure/(Flow_gasConstant*Fluid[c].rho))
      var velocity = Fluid[c].velocity
      Fluid[c].rhoVelocity = vs_mul(Fluid[c].velocity, Fluid[c].rho)
      var cv = (Flow_gasConstant/(Flow_gamma-1.0))
      Fluid[c].rhoEnergy = Fluid[c].rho*((cv*tmpTemperature)+(0.5*dot(velocity, velocity)))
    end
  end
end

local function mkFlow_CalculateAverageVelocity(dim)
  local I = dim == 'X' and 0 or
            dim == 'Y' and 1 or
            dim == 'Z' and 2 or
            assert(false)
  local __demand(__leaf, __parallel, __cuda)
  task Flow_CalculateAverageVelocity(Fluid : region(ispace(int3d), Fluid_columns),
                                     Grid_cellVolume : double,
                                     Grid_xBnum : int32, Grid_xNum : int32,
                                     Grid_yBnum : int32, Grid_yNum : int32,
                                     Grid_zBnum : int32, Grid_zNum : int32)
  where
    reads(Fluid.{rho, rhoVelocity})
  do
    var acc = 0.0
    __demand(__openmp)
    for c in Fluid do
      if in_interior(c, Grid_xBnum, Grid_xNum, Grid_yBnum, Grid_yNum, Grid_zBnum, Grid_zNum) then
        acc += (Fluid[c].rhoVelocity[I]/Fluid[c].rho)*Grid_cellVolume
      end
    end
    return acc
  end
  local name = 'Flow_CalculateAverageVelocity'..dim
  Flow_CalculateAverageVelocity:set_name(name)
  Flow_CalculateAverageVelocity:get_primary_variant():get_ast().name[1] = name
  return Flow_CalculateAverageVelocity
end
local Flow_CalculateAverageVelocityX = mkFlow_CalculateAverageVelocity('X')
local Flow_CalculateAverageVelocityY = mkFlow_CalculateAverageVelocity('Y')
local Flow_CalculateAverageVelocityZ = mkFlow_CalculateAverageVelocity('Z')

__demand(__leaf, __parallel, __cuda)
task Flow_AdjustAverageVelocity(Fluid : region(ispace(int3d), Fluid_columns),
                                config : Config,
                                Flow_averageVelocityX : double,
                                Flow_averageVelocityY : double,
                                Flow_averageVelocityZ : double,
                                Grid_xBnum : int32, Grid_xNum : int32,
                                Grid_yBnum : int32, Grid_yNum : int32,
                                Grid_zBnum : int32, Grid_zNum : int32)
where
  reads(Fluid.rho),
  reads writes(Fluid.rhoVelocity)
do
  var adjustmentX = config.Flow.turbForcing.u.HIT.meanVelocity[0] - Flow_averageVelocityX
  var adjustmentY = config.Flow.turbForcing.u.HIT.meanVelocity[1] - Flow_averageVelocityY
  var adjustmentZ = config.Flow.turbForcing.u.HIT.meanVelocity[2] - Flow_averageVelocityZ
  __demand(__openmp)
  for c in Fluid do
    if in_interior(c, Grid_xBnum, Grid_xNum, Grid_yBnum, Grid_yNum, Grid_zBnum, Grid_zNum) then
      Fluid[c].rhoVelocity[0] += adjustmentX*Fluid[c].rho
      Fluid[c].rhoVelocity[1] += adjustmentY*Fluid[c].rho
      Fluid[c].rhoVelocity[2] += adjustmentZ*Fluid[c].rho
    end
  end
end

__demand(__leaf, __parallel, __cuda)
task Flow_UpdateAuxiliaryVelocity(Fluid : region(ispace(int3d), Fluid_columns),
                                  config : Config,
                                  Flow_constantVisc : double,
                                  Flow_powerlawTempRef : double, Flow_powerlawViscRef : double,
                                  Flow_sutherlandSRef : double, Flow_sutherlandTempRef : double, Flow_sutherlandViscRef : double,
                                  Flow_viscosityModel : SCHEMA.ViscosityModel,
                                  Grid_xBnum : int32, Grid_xNum : int32,
                                  Grid_yBnum : int32, Grid_yNum : int32,
                                  Grid_zBnum : int32, Grid_zNum : int32)
where
  reads(Fluid.{rho, rhoVelocity, temperature, centerCoordinates, velocity_inc}),
  writes(Fluid.{velocity})
do
  var BC_xBCLeft = config.BC.xBCLeft
  var BC_xBCRight = config.BC.xBCRight
  -- Domain origin
  var Grid_xOrigin = config.Grid.origin[0]
  var Grid_yOrigin = config.Grid.origin[1]
  var Grid_zOrigin = config.Grid.origin[2]
  -- Domain Size
  var Grid_xWidth = config.Grid.xWidth
  var Grid_yWidth = config.Grid.yWidth
  var Grid_zWidth = config.Grid.zWidth
  -- Cell step size
  var Grid_xCellWidth = (Grid_xWidth/Grid_xNum)
  var Grid_yCellWidth = (Grid_yWidth/Grid_yNum)
  var Grid_zCellWidth = (Grid_zWidth/Grid_zNum)
  -- Compute real origin and width accounting for ghost cells
  var Grid_xRealOrigin = (Grid_xOrigin-(Grid_xCellWidth*Grid_xBnum))
  var Grid_yRealOrigin = (Grid_yOrigin-(Grid_yCellWidth*Grid_yBnum))
  var Grid_zRealOrigin = (Grid_zOrigin-(Grid_zCellWidth*Grid_zBnum))
  -- Inflow values
  var BC_xBCLeftInflowProfile_type = config.BC.xBCLeftInflowProfile.type
  var BC_xBCLeftInflowProfile_Constant_velocity = config.BC.xBCLeftInflowProfile.u.Constant.velocity
  var BC_xBCLeftInflowProfile_Duct_meanVelocity = config.BC.xBCLeftInflowProfile.u.Duct.meanVelocity
  var BC_xBCLeftInflowProfile_Incoming_addedVelocity = config.BC.xBCLeftInflowProfile.u.Incoming.addedVelocity
  __demand(__openmp)
  for c in Fluid do
    var xNegGhost = is_xNegGhost(c, Grid_xBnum)
    var xPosGhost = is_xPosGhost(c, Grid_xBnum, Grid_xNum)
    var yNegGhost = is_yNegGhost(c, Grid_yBnum)
    var yPosGhost = is_yPosGhost(c, Grid_yBnum, Grid_yNum)
    var zNegGhost = is_zNegGhost(c, Grid_zBnum)
    var zPosGhost = is_zPosGhost(c, Grid_zBnum, Grid_zNum)
    var interior = in_interior(c, Grid_xBnum, Grid_xNum, Grid_yBnum, Grid_yNum, Grid_zBnum, Grid_zNum)
    var NSCBC_inflow_cell  = ((BC_xBCLeft == SCHEMA.FlowBC_NSCBC_SubsonicInflow)   and xNegGhost and not (yNegGhost or yPosGhost or zNegGhost or zPosGhost))
    var NSCBC_outflow_cell = ((BC_xBCRight == SCHEMA.FlowBC_NSCBC_SubsonicOutflow) and xPosGhost and not (yNegGhost or yPosGhost or zNegGhost or zPosGhost))

    if NSCBC_inflow_cell then
      var velocity = array(0.0, 0.0, 0.0)
      if BC_xBCLeftInflowProfile_type == SCHEMA.InflowProfile_Constant then
        velocity[0] = BC_xBCLeftInflowProfile_Constant_velocity
      elseif BC_xBCLeftInflowProfile_type == SCHEMA.InflowProfile_Duct then
        var y = Fluid[c].centerCoordinates[1]
        var z = Fluid[c].centerCoordinates[2]
        var y_dist_to_wall = 0.0
        var y_local = 0.0
        if y < (Grid_yWidth/ 2.0) then
          y_dist_to_wall = y
          y_local = (Grid_yWidth/ 2.0) - y
        else
          y_dist_to_wall = Grid_yWidth - y
          y_local = y - (Grid_yWidth/ 2.0)
        end
        var z_dist_to_wall = 0.0
        var z_local = 0.0
        if z < (Grid_zWidth/ 2.0) then
          z_dist_to_wall = z
          z_local = (Grid_zWidth/ 2.0) - z
        else
          z_dist_to_wall = Grid_zWidth - z
          z_local = z - (Grid_zWidth/ 2.0)
        end
        var d = 0.0
        var d_max = 0.0
        if y_dist_to_wall < z_dist_to_wall then
          d = y_dist_to_wall
          d_max = (Grid_yWidth/ 2.0)
        else
          d = z_dist_to_wall
          d_max = (Grid_zWidth/ 2.0)
        end
        var meanVelocity = BC_xBCLeftInflowProfile_Duct_meanVelocity
        var mu = GetDynamicViscosity(Fluid[c].temperature,
                                     Flow_constantVisc,
                                     Flow_powerlawTempRef, Flow_powerlawViscRef,
                                     Flow_sutherlandSRef, Flow_sutherlandTempRef, Flow_sutherlandViscRef,
                                     Flow_viscosityModel)
        var Re = Fluid[c].rho*meanVelocity*Grid_yWidth / mu
        var n = -1.7 + 1.8*log(Re)
        velocity[0] = meanVelocity*pow((d/d_max), (1.0/n))
      else -- BC_xBCLeftInflowProfile_type == SCHEMA.InflowProfile_Incoming
        velocity = Fluid[c].velocity_inc
        velocity[0] += BC_xBCLeftInflowProfile_Incoming_addedVelocity
      end
      Fluid[c].velocity = velocity
    end
    if interior or NSCBC_outflow_cell then
      Fluid[c].velocity = vs_div(Fluid[c].rhoVelocity, Fluid[c].rho)
    end
  end
end

__demand(__leaf, __parallel, __cuda)
task Flow_UpdateGhostConserved(Fluid : region(ispace(int3d), Fluid_columns),
                               config : Config,
                               Grid_xBnum : int32, Grid_xNum : int32,
                               Grid_yBnum : int32, Grid_yNum : int32,
                               Grid_zBnum : int32, Grid_zNum : int32)
where
  reads(Fluid.{rho, velocity, pressure, temperature}),
  writes(Fluid.{rho, rhoEnergy, rhoVelocity})
do
  var BC_xBCLeft  = config.BC.xBCLeft
  var BC_xBCRight = config.BC.xBCRight
  var Flow_gasConstant = config.Flow.gasConstant
  var Flow_gamma = config.Flow.gamma
  var cv = (Flow_gasConstant/(Flow_gamma-1.0))

  __demand(__openmp)
  for c in Fluid do
    var xNegGhost = is_xNegGhost(c, Grid_xBnum)
    var xPosGhost = is_xPosGhost(c, Grid_xBnum, Grid_xNum)
    var yNegGhost = is_yNegGhost(c, Grid_yBnum)
    var yPosGhost = is_yPosGhost(c, Grid_yBnum, Grid_yNum)
    var zNegGhost = is_zNegGhost(c, Grid_zBnum)
    var zPosGhost = is_zPosGhost(c, Grid_zBnum, Grid_zNum)
    var ghost_cell = (xNegGhost or xPosGhost or
                      yNegGhost or yPosGhost or
                      zNegGhost or zPosGhost )
    var NSCBC_inflow_cell  = ((BC_xBCLeft == SCHEMA.FlowBC_NSCBC_SubsonicInflow)   and xNegGhost and not (yNegGhost or yPosGhost or zNegGhost or zPosGhost))
    var NSCBC_outflow_cell = ((BC_xBCRight == SCHEMA.FlowBC_NSCBC_SubsonicOutflow) and xPosGhost and not (yNegGhost or yPosGhost or zNegGhost or zPosGhost))

    if ghost_cell then
      var c_bnd = int3d(c)
      var velocity = Fluid[c_bnd].velocity
      var temperature = Fluid[c_bnd].temperature
      var rho : double
      if NSCBC_inflow_cell or NSCBC_outflow_cell then
        rho = Fluid[c_bnd].rho
      else
        rho = Fluid[c_bnd].pressure/(Flow_gasConstant*temperature)
      end
      Fluid[c_bnd].rho = rho
      Fluid[c_bnd].rhoVelocity = vs_mul(velocity, rho)
      Fluid[c_bnd].rhoEnergy = rho*((cv*temperature)+(0.5*dot(velocity, velocity)))
    end
  end
end

-- NOTE: It is safe to not pass the ghost regions to this task, because we
-- always group ghost cells with their neighboring interior cells.
__demand(__leaf, __cuda) -- MANUALLY PARALLELIZED
task Flow_UpdateGhostVelocity(Fluid : region(ispace(int3d), Fluid_columns),
                              config : Config,
                              BC_xNegVelocity : double[3], BC_xPosVelocity : double[3], BC_xNegSign : double[3], BC_xPosSign : double[3],
                              BC_yNegVelocity : double[3], BC_yPosVelocity : double[3], BC_yNegSign : double[3], BC_yPosSign : double[3],
                              BC_zNegVelocity : double[3], BC_zPosVelocity : double[3], BC_zNegSign : double[3], BC_zPosSign : double[3],
                              Grid_xBnum : int32, Grid_xNum : int32,
                              Grid_yBnum : int32, Grid_yNum : int32,
                              Grid_zBnum : int32, Grid_zNum : int32)
where
  reads writes(Fluid.velocity)
do
  var BC_xBCLeft = config.BC.xBCLeft
  var BC_xBCRight = config.BC.xBCRight
  __demand(__openmp)
  for c in Fluid do
    var xNegGhost = is_xNegGhost(c, Grid_xBnum)
    var xPosGhost = is_xPosGhost(c, Grid_xBnum, Grid_xNum)
    var yNegGhost = is_yNegGhost(c, Grid_yBnum)
    var yPosGhost = is_yPosGhost(c, Grid_yBnum, Grid_yNum)
    var zNegGhost = is_zNegGhost(c, Grid_zBnum)
    var zPosGhost = is_zPosGhost(c, Grid_zBnum, Grid_zNum)
    if xNegGhost and not BC_xBCLeft == SCHEMA.FlowBC_NSCBC_SubsonicInflow then
      var c_int = ((c+{1, 0, 0})%Fluid.bounds)
      var sign = BC_xNegSign
      var bnd_velocity = BC_xNegVelocity
      Fluid[c].velocity = vv_add(vv_mul(Fluid[c_int].velocity, sign), bnd_velocity)
    end
    if xPosGhost and not BC_xBCRight == SCHEMA.FlowBC_NSCBC_SubsonicOutflow then
      var c_int = ((c+{-1, 0, 0})%Fluid.bounds)
      var sign = BC_xPosSign
      var bnd_velocity = BC_xPosVelocity
      Fluid[c].velocity = vv_add(vv_mul(Fluid[c_int].velocity, sign), bnd_velocity)
    end
    if yNegGhost then
      var c_int = ((c+{0, 1, 0})%Fluid.bounds)
      var sign = BC_yNegSign
      var bnd_velocity = BC_yNegVelocity
      Fluid[c].velocity = vv_add(vv_mul(Fluid[c_int].velocity, sign), bnd_velocity)
    end
    if yPosGhost then
      var c_int = ((c+{0, -1, 0})%Fluid.bounds)
      var sign = BC_yPosSign
      var bnd_velocity = BC_yPosVelocity
      Fluid[c].velocity = vv_add(vv_mul(Fluid[c_int].velocity, sign), bnd_velocity)
    end
    if zNegGhost then
      var c_int = ((c+{0, 0, 1})%Fluid.bounds)
      var sign = BC_zNegSign
      var bnd_velocity = BC_zNegVelocity
      Fluid[c].velocity = vv_add(vv_mul(Fluid[c_int].velocity, sign), bnd_velocity)
    end
    if zPosGhost then
      var c_int = ((c+{0, 0, -1})%Fluid.bounds)
      var sign = BC_zPosSign
      var bnd_velocity = BC_zPosVelocity
      Fluid[c].velocity = vv_add(vv_mul(Fluid[c_int].velocity, sign), bnd_velocity)
    end
  end
end

__demand(__leaf, __parallel, __cuda)
task Flow_ComputeVelocityGradient(Fluid : region(ispace(int3d), Fluid_columns),
                                  config : Config,
                                  Grid_xBnum : int32, Grid_xCellWidth : double, Grid_xNum : int32,
                                  Grid_yBnum : int32, Grid_yCellWidth : double, Grid_yNum : int32,
                                  Grid_zBnum : int32, Grid_zCellWidth : double, Grid_zNum : int32)
where
  reads(Fluid.velocity),
  writes(Fluid.{velocityGradientX, velocityGradientY, velocityGradientZ})
do
  var BC_xBCLeft = config.BC.xBCLeft
  var BC_xBCRight = config.BC.xBCRight
  __demand(__openmp)
  for c in Fluid do
    var xNegGhost = is_xNegGhost(c, Grid_xBnum)
    var xPosGhost = is_xPosGhost(c, Grid_xBnum, Grid_xNum)
    var yNegGhost = is_yNegGhost(c, Grid_yBnum)
    var yPosGhost = is_yPosGhost(c, Grid_yBnum, Grid_yNum)
    var zNegGhost = is_zNegGhost(c, Grid_zBnum)
    var zPosGhost = is_zPosGhost(c, Grid_zBnum, Grid_zNum)
    var interior = in_interior(c, Grid_xBnum, Grid_xNum, Grid_yBnum, Grid_yNum, Grid_zBnum, Grid_zNum)
    var NSCBC_inflow_cell  = ((BC_xBCLeft == SCHEMA.FlowBC_NSCBC_SubsonicInflow)   and xNegGhost and not (yNegGhost or yPosGhost or zNegGhost or zPosGhost))
    var NSCBC_outflow_cell = ((BC_xBCRight == SCHEMA.FlowBC_NSCBC_SubsonicOutflow) and xPosGhost and not (yNegGhost or yPosGhost or zNegGhost or zPosGhost))

    var v000 = Fluid[c].velocity
    var v100 = Fluid[(c+{ 1,  0,  0}) % Fluid.bounds].velocity
    var v010 = Fluid[(c+{ 0,  1,  0}) % Fluid.bounds].velocity
    var v001 = Fluid[(c+{ 0,  0,  1}) % Fluid.bounds].velocity
    var v_00 = Fluid[(c+{-1,  0,  0}) % Fluid.bounds].velocity
    var v0_0 = Fluid[(c+{ 0, -1,  0}) % Fluid.bounds].velocity
    var v00_ = Fluid[(c+{ 0,  0, -1}) % Fluid.bounds].velocity

    if interior then
      Fluid[c].velocityGradientX = vs_div(vv_sub(v100, v_00), 2 * Grid_xCellWidth)
      Fluid[c].velocityGradientY = vs_div(vv_sub(v010, v0_0), 2 * Grid_yCellWidth)
      Fluid[c].velocityGradientZ = vs_div(vv_sub(v001, v00_), 2 * Grid_zCellWidth)
    end
    if NSCBC_inflow_cell  then
      -- forward one sided difference
      Fluid[c].velocityGradientX = vs_div(vv_sub(v100, v000), Grid_xCellWidth)
      -- central difference
      Fluid[c].velocityGradientY = vs_div(vv_sub(v010, v0_0), 2 * Grid_yCellWidth)
      Fluid[c].velocityGradientZ = vs_div(vv_sub(v001, v00_), 2 * Grid_zCellWidth)
    end
    if NSCBC_outflow_cell  then
      -- backward one sided difference
      Fluid[c].velocityGradientX = vs_div(vv_sub(v000, v_00), Grid_xCellWidth)
      -- central difference
      Fluid[c].velocityGradientY = vs_div(vv_sub(v010, v0_0), 2 * Grid_yCellWidth)
      Fluid[c].velocityGradientZ = vs_div(vv_sub(v001, v00_), 2 * Grid_zCellWidth)
    end
  end
end

__demand(__leaf, __parallel, __cuda)
task Flow_UpdateAuxiliaryThermodynamics(Fluid : region(ispace(int3d), Fluid_columns),
                                        config : Config,
                                        Flow_gamma : double,
                                        Flow_gasConstant : double,
                                        Grid_xBnum : int32, Grid_xNum : int32,
                                        Grid_yBnum : int32, Grid_yNum : int32,
                                        Grid_zBnum : int32, Grid_zNum : int32)
where
  reads(Fluid.{rho, velocity, rhoEnergy, temperature_inc}),
  writes(Fluid.{pressure, temperature})
do
  var BC_xBCLeft = config.BC.xBCLeft
  var BC_xBCLeftHeat_type = config.BC.xBCLeftHeat.type
  var BC_xBCLeftHeat_Constant_temperature = config.BC.xBCLeftHeat.u.Constant.temperature
  var BC_xBCRight = config.BC.xBCRight
  __demand(__openmp)
  for c in Fluid do
    var xNegGhost = is_xNegGhost(c, Grid_xBnum)
    var xPosGhost = is_xPosGhost(c, Grid_xBnum, Grid_xNum)
    var yNegGhost = is_yNegGhost(c, Grid_yBnum)
    var yPosGhost = is_yPosGhost(c, Grid_yBnum, Grid_yNum)
    var zNegGhost = is_zNegGhost(c, Grid_zBnum)
    var zPosGhost = is_zPosGhost(c, Grid_zBnum, Grid_zNum)
    var interior = in_interior(c, Grid_xBnum, Grid_xNum, Grid_yBnum, Grid_yNum, Grid_zBnum, Grid_zNum)
    var NSCBC_inflow_cell  = ((BC_xBCLeft == SCHEMA.FlowBC_NSCBC_SubsonicInflow)   and xNegGhost and not (yNegGhost or yPosGhost or zNegGhost or zPosGhost))
    var NSCBC_outflow_cell = ((BC_xBCRight == SCHEMA.FlowBC_NSCBC_SubsonicOutflow) and xPosGhost and not (yNegGhost or yPosGhost or zNegGhost or zPosGhost))

    if NSCBC_inflow_cell  then
      var kineticEnergy = (0.5*Fluid[c].rho) * dot(Fluid[c].velocity,Fluid[c].velocity)
      Fluid[c].pressure = (Flow_gamma-1.0) * (Fluid[c].rhoEnergy-kineticEnergy)
      var temperature : double
      if BC_xBCLeftHeat_type == SCHEMA.TempProfile_Constant then
        temperature = BC_xBCLeftHeat_Constant_temperature
        -- elseif BC_xBCLeftHeat_type == SCHEMA.TempProfile_Parabola then
        --   regentlib.assert(false, 'Parabola heat model not supported')
      else -- BC_xBCLeftHeat_type == SCHEMA.TempProfile_Incoming
        temperature = Fluid[c].temperature_inc
      end
      Fluid[c].temperature = temperature
    end
    if interior or NSCBC_outflow_cell then
      var kineticEnergy = ((0.5*Fluid[c].rho)*dot(Fluid[c].velocity, Fluid[c].velocity))
      var pressure = ((Flow_gamma-1.0)*(Fluid[c].rhoEnergy-kineticEnergy))
      Fluid[c].pressure = pressure
      Fluid[c].temperature = (pressure/(Flow_gasConstant*Fluid[c].rho))
    end
  end
end

-- NOTE: It is safe to not pass the ghost regions to this task, because we
-- always group ghost cells with their neighboring interior cells.
__demand(__leaf, __cuda) -- MANUALLY PARALLELIZED
task Flow_UpdateGhostThermodynamics(Fluid : region(ispace(int3d), Fluid_columns),
                                    config : Config,
                                    Flow_gamma : double,
                                    Flow_gasConstant : double,
                                    BC_xNegTemperature : double, BC_xPosTemperature : double,
                                    BC_yNegTemperature : double, BC_yPosTemperature : double,
                                    BC_zNegTemperature : double, BC_zPosTemperature : double,
                                    Grid_xBnum : int32, Grid_xNum : int32,
                                    Grid_yBnum : int32, Grid_yNum : int32,
                                    Grid_zBnum : int32, Grid_zNum : int32)
where
  reads(Fluid.{pressure, temperature, centerCoordinates}),
  writes(Fluid.{pressure, temperature})
do
  var BC_xBCLeft  = config.BC.xBCLeft
  var BC_xBCRight = config.BC.xBCRight
  var BC_yBCLeft  = config.BC.yBCLeft
  var BC_yBCRight = config.BC.yBCRight
  var BC_zBCLeft  = config.BC.zBCLeft
  var BC_zBCRight = config.BC.zBCRight
  var Grid_xWidth = config.Grid.xWidth
  var BC_yBCLeftHeat_T_left  = config.BC.yBCLeftHeat.u.Parabola.T_left
  var BC_yBCLeftHeat_T_mid   = config.BC.yBCLeftHeat.u.Parabola.T_mid
  var BC_yBCLeftHeat_T_right = config.BC.yBCLeftHeat.u.Parabola.T_right
  var BC_yBCRightHeat_T_left  = config.BC.yBCRightHeat.u.Parabola.T_left
  var BC_yBCRightHeat_T_mid   = config.BC.yBCRightHeat.u.Parabola.T_mid
  var BC_yBCRightHeat_T_right = config.BC.yBCRightHeat.u.Parabola.T_right
  var BC_zBCLeftHeat_T_left  = config.BC.zBCLeftHeat.u.Parabola.T_left
  var BC_zBCLeftHeat_T_mid   = config.BC.zBCLeftHeat.u.Parabola.T_mid
  var BC_zBCLeftHeat_T_right = config.BC.zBCLeftHeat.u.Parabola.T_right
  var BC_zBCRightHeat_T_left  = config.BC.zBCRightHeat.u.Parabola.T_left
  var BC_zBCRightHeat_T_mid   = config.BC.zBCRightHeat.u.Parabola.T_mid
  var BC_zBCRightHeat_T_right = config.BC.zBCRightHeat.u.Parabola.T_right

  __demand(__openmp)
  for c in Fluid do

    var xNegGhost = is_xNegGhost(c, Grid_xBnum)
    var xPosGhost = is_xPosGhost(c, Grid_xBnum, Grid_xNum)
    var yNegGhost = is_yNegGhost(c, Grid_yBnum)
    var yPosGhost = is_yPosGhost(c, Grid_yBnum, Grid_yNum)
    var zNegGhost = is_zNegGhost(c, Grid_zBnum)
    var zPosGhost = is_zPosGhost(c, Grid_zBnum, Grid_zNum)

    if xNegGhost and not BC_xBCLeft == SCHEMA.FlowBC_NSCBC_SubsonicInflow then
      var c_bnd = int3d(c)
      var c_int = ((c+{1, 0, 0})%Fluid.bounds)
      var temperature = 0.0
      var pressure = 0.0
      pressure = Fluid[c_int].pressure
      var bnd_temperature  = BC_xNegTemperature
      var wall_temperature = Fluid[c_int].temperature
      if (bnd_temperature>0.0) then
        wall_temperature = bnd_temperature
      end
      temperature = (2.0*wall_temperature)-Fluid[c_int].temperature
      Fluid[c_bnd].pressure = pressure
      Fluid[c_bnd].temperature = temperature
    end

    if xPosGhost and not BC_xBCRight == SCHEMA.FlowBC_NSCBC_SubsonicOutflow then
      var c_bnd = int3d(c)
      var c_int = ((c+{-1, 0, 0})%Fluid.bounds)
      var temperature = 0.0
      var pressure = 0.0
      pressure = Fluid[c_int].pressure
      var bnd_temperature = BC_xPosTemperature
      var wall_temperature = Fluid[c_int].temperature
      if (bnd_temperature>0.0) then
        wall_temperature = bnd_temperature
      end
      temperature = ((2.0*wall_temperature)-Fluid[c_int].temperature)
      Fluid[c_bnd].pressure = pressure
      Fluid[c_bnd].temperature = temperature
    end

    if yNegGhost then
      var c_bnd = int3d(c)
      var c_int = ((c+{0, 1, 0})%Fluid.bounds)
      if (BC_yBCLeft == SCHEMA.FlowBC_NonUniformTemperatureWall) then
        var c_1 = 2.0/(Grid_xWidth*Grid_xWidth)*( (BC_yBCLeftHeat_T_right - BC_yBCLeftHeat_T_left) - 2.0*(BC_yBCLeftHeat_T_mid - BC_yBCLeftHeat_T_left))
        var c_2 = 4.0/(Grid_xWidth)*((BC_yBCLeftHeat_T_mid - BC_yBCLeftHeat_T_left) - 1.0/4.0*(BC_yBCLeftHeat_T_right - BC_yBCLeftHeat_T_left))
        var c_3 = BC_yBCLeftHeat_T_left
        var wall_temperature = c_1*Fluid[c_bnd].centerCoordinates[0]*Fluid[c_bnd].centerCoordinates[0] + c_2*Fluid[c_bnd].centerCoordinates[0] + c_3
        if wall_temperature < 0.0 then --unphysical.... set wall themperature to zero
          wall_temperature = 0.0
        end
        var temperature = ((2.0*wall_temperature)-Fluid[c_int].temperature)
        Fluid[c_bnd].pressure = Fluid[c_int].pressure
        Fluid[c_bnd].temperature = temperature
      else
        var bnd_temperature = BC_yNegTemperature
        var temp_wall = 0.0
        var temperature = 0.0
        temp_wall = Fluid[c_int].temperature
        if (bnd_temperature>0.0) then
          temp_wall = bnd_temperature
        end
        temperature = ((2.0*temp_wall)-Fluid[c_int].temperature)
        Fluid[c_bnd].pressure = Fluid[c_int].pressure
        Fluid[c_bnd].temperature = temperature
      end
    end

    if yPosGhost then
      var c_bnd = int3d(c)
      var c_int = ((c+{0, -1, 0})%Fluid.bounds)
      if (BC_yBCRight == SCHEMA.FlowBC_NonUniformTemperatureWall) then
        var c_1 = 2.0/(Grid_xWidth*Grid_xWidth)*( (BC_yBCRightHeat_T_right - BC_yBCRightHeat_T_left) - 2.0*(BC_yBCRightHeat_T_mid - BC_yBCRightHeat_T_left))
        var c_2 = 4.0/(Grid_xWidth)*((BC_yBCRightHeat_T_mid - BC_yBCRightHeat_T_left) - 1.0/4.0*(BC_yBCRightHeat_T_right - BC_yBCRightHeat_T_left))
        var c_3 = BC_yBCRightHeat_T_left
        var wall_temperature = c_1*Fluid[c_bnd].centerCoordinates[0]*Fluid[c_bnd].centerCoordinates[0] + c_2*Fluid[c_bnd].centerCoordinates[0] + c_3
        if wall_temperature < 0.0 then --unphysical.... set wall themperature to zero
          wall_temperature = 0.0
        end
        var temperature = ((2.0*wall_temperature)-Fluid[c_int].temperature)
        Fluid[c_bnd].pressure = Fluid[c_int].pressure
        Fluid[c_bnd].temperature = temperature
      else
        var bnd_temperature = BC_yPosTemperature
        var temp_wall = 0.0
        var temperature = 0.0
        temp_wall = Fluid[c_int].temperature
        if (bnd_temperature>0.0) then
          temp_wall = bnd_temperature
        end
        temperature = ((2.0*temp_wall)-Fluid[c_int].temperature)
        Fluid[c_bnd].pressure = Fluid[c_int].pressure
        Fluid[c_bnd].temperature = temperature
      end
    end

    if zNegGhost then
      var c_bnd = int3d(c)
      var c_int = ((c+{0, 0, 1})%Fluid.bounds)
      if (BC_zBCLeft == SCHEMA.FlowBC_NonUniformTemperatureWall) then
        var c_1 = 2.0/(Grid_xWidth*Grid_xWidth)*( (BC_zBCLeftHeat_T_right - BC_zBCLeftHeat_T_left) - 2.0*(BC_zBCLeftHeat_T_mid - BC_zBCLeftHeat_T_left))
        var c_2 = 4.0/(Grid_xWidth)*((BC_zBCLeftHeat_T_mid - BC_zBCLeftHeat_T_left) - 1.0/4.0*(BC_zBCLeftHeat_T_right - BC_zBCLeftHeat_T_left))
        var c_3 = BC_zBCLeftHeat_T_left
        var wall_temperature = c_1*Fluid[c_bnd].centerCoordinates[0]*Fluid[c_bnd].centerCoordinates[0] + c_2*Fluid[c_bnd].centerCoordinates[0] + c_3
        if wall_temperature < 0.0 then --unphysical.... set wall themperature to zero
          wall_temperature = 0.0
        end
        var temperature = ((2.0*wall_temperature)-Fluid[c_int].temperature)
        Fluid[c_bnd].pressure = Fluid[c_int].pressure
        Fluid[c_bnd].temperature = temperature
      else
        var bnd_temperature = BC_zNegTemperature
        var temp_wall = 0.0
        var temperature = 0.0
        temp_wall = Fluid[c_int].temperature
        if (bnd_temperature>0.0) then
          temp_wall = bnd_temperature
        end
        temperature = ((2.0*temp_wall)-Fluid[c_int].temperature)
        Fluid[c_bnd].pressure = Fluid[c_int].pressure
        Fluid[c_bnd].temperature = temperature
      end
    end

    if zPosGhost then
      var c_bnd = int3d(c)
      var c_int = ((c+{0, 0, -1})%Fluid.bounds)
      if (BC_zBCRight == SCHEMA.FlowBC_NonUniformTemperatureWall) then
        var c_1 = 2.0/(Grid_xWidth*Grid_xWidth)*( (BC_zBCRightHeat_T_right - BC_zBCRightHeat_T_left) - 2.0*(BC_zBCRightHeat_T_mid - BC_zBCRightHeat_T_left))
        var c_2 = 4.0/(Grid_xWidth)*((BC_zBCRightHeat_T_mid - BC_zBCRightHeat_T_left) - 1.0/4.0*(BC_zBCRightHeat_T_right - BC_zBCRightHeat_T_left))
        var c_3 = BC_zBCRightHeat_T_left
        var wall_temperature = c_1*Fluid[c_bnd].centerCoordinates[0]*Fluid[c_bnd].centerCoordinates[0] + c_2*Fluid[c_bnd].centerCoordinates[0] + c_3
        if wall_temperature < 0.0 then --unphysical.... set wall themperature to zero
          wall_temperature = 0.0
        end
        var temperature = ((2.0*wall_temperature)-Fluid[c_int].temperature)
        Fluid[c_bnd].pressure = Fluid[c_int].pressure
        Fluid[c_bnd].temperature = temperature
      else
        var bnd_temperature = BC_zPosTemperature
        var temp_wall = 0.0
        var temperature = 0.0
        temp_wall = Fluid[c_int].temperature
        if (bnd_temperature>0.0) then
          temp_wall = bnd_temperature
        end
        temperature = ((2.0*temp_wall)-Fluid[c_int].temperature)
        Fluid[c_bnd].pressure = Fluid[c_int].pressure
        Fluid[c_bnd].temperature = temperature
      end
    end

  end
end

__demand(__leaf, __parallel, __cuda)
task Particles_CalculateNumber(Particles : region(ispace(int1d), Particles_columns))
where
  reads(Particles.__valid)
do
  var acc = int64(0)
  __demand(__openmp)
  for p in Particles do
    if Particles[p].__valid then
      acc += 1
    end
  end
  return acc
end

__demand(__leaf, __parallel, __cuda)
task Flow_CalculateAveragePressure(Fluid : region(ispace(int3d), Fluid_columns),
                                   Grid_cellVolume : double,
                                   Grid_xBnum : int32, Grid_xNum : int32,
                                   Grid_yBnum : int32, Grid_yNum : int32,
                                   Grid_zBnum : int32, Grid_zNum : int32)
where
  reads(Fluid.pressure)
do
  var acc = 0.0
  __demand(__openmp)
  for c in Fluid do
    if in_interior(c, Grid_xBnum, Grid_xNum, Grid_yBnum, Grid_yNum, Grid_zBnum, Grid_zNum) then
      acc += (Fluid[c].pressure*Grid_cellVolume)
    end
  end
  return acc
end

__demand(__leaf, __parallel, __cuda)
task Flow_CalculateAverageTemperature(Fluid : region(ispace(int3d), Fluid_columns),
                                      Grid_cellVolume : double,
                                      Grid_xBnum : int32, Grid_xNum : int32,
                                      Grid_yBnum : int32, Grid_yNum : int32,
                                      Grid_zBnum : int32, Grid_zNum : int32)
where
  reads(Fluid.temperature)
do
  var acc = 0.0
  __demand(__openmp)
  for c in Fluid do
    if in_interior(c, Grid_xBnum, Grid_xNum, Grid_yBnum, Grid_yNum, Grid_zBnum, Grid_zNum) then
      acc += (Fluid[c].temperature*Grid_cellVolume)
    end
  end
  return acc
end

__demand(__leaf, __parallel, __cuda)
task Flow_CalculateAverageKineticEnergy(Fluid : region(ispace(int3d), Fluid_columns),
                                        Grid_cellVolume : double,
                                        Grid_xBnum : int32, Grid_xNum : int32,
                                        Grid_yBnum : int32, Grid_yNum : int32,
                                        Grid_zBnum : int32, Grid_zNum : int32)
where
  reads(Fluid.{rho, velocity})
do
  var acc = 0.0
  __demand(__openmp)
  for c in Fluid do
    if in_interior(c, Grid_xBnum, Grid_xNum, Grid_yBnum, Grid_yNum, Grid_zBnum, Grid_zNum) then
      var kineticEnergy = ((0.5*Fluid[c].rho)*dot(Fluid[c].velocity, Fluid[c].velocity))
      acc += (kineticEnergy*Grid_cellVolume)
    end
  end
  return acc
end

__demand(__leaf, __parallel, __cuda)
task Particles_IntegrateQuantities(Particles : region(ispace(int1d), Particles_columns))
where
  reads(Particles.{temperature, __valid})
do
  var acc = 0.0
  __demand(__openmp)
  for p in Particles do
    if Particles[p].__valid then
      acc += Particles[p].temperature
    end
  end
  return acc
end

__demand(__inline)
task GetSoundSpeed(temperature : double, Flow_gamma : double, Flow_gasConstant : double)
  return sqrt(((Flow_gamma*Flow_gasConstant)*temperature))
end

__demand(__leaf, __parallel, __cuda)
task Flow_CalculateMaxMachNumber(Fluid : region(ispace(int3d), Fluid_columns),
                                 config : Config,
                                 Flow_gamma : double,
                                 Flow_gasConstant : double,
                                 Grid_xBnum : int32, Grid_xNum : int32,
                                 Grid_yBnum : int32, Grid_yNum : int32,
                                 Grid_zBnum : int32, Grid_zNum : int32)
where
  reads(Fluid.{velocity, temperature})
do
  var acc = -math.huge
  var BC_xBCLeft = config.BC.xBCLeft
  var BC_xBCRight = config.BC.xBCRight
  __demand(__openmp)
  for c in Fluid do
    var xNegGhost = is_xNegGhost(c, Grid_xBnum)
    var xPosGhost = is_xPosGhost(c, Grid_xBnum, Grid_xNum)
    var yNegGhost = is_yNegGhost(c, Grid_yBnum)
    var yPosGhost = is_yPosGhost(c, Grid_yBnum, Grid_yNum)
    var zNegGhost = is_zNegGhost(c, Grid_zBnum)
    var zPosGhost = is_zPosGhost(c, Grid_zBnum, Grid_zNum)
    var ghost_cell = (xNegGhost or xPosGhost or
                      yNegGhost or yPosGhost or
                      zNegGhost or zPosGhost )
    var interior_cell = not (ghost_cell)
    var NSCBC_inflow_cell  = ((BC_xBCLeft == SCHEMA.FlowBC_NSCBC_SubsonicInflow)   and xNegGhost and not (yNegGhost or yPosGhost or zNegGhost or zPosGhost))
    var NSCBC_outflow_cell = ((BC_xBCRight == SCHEMA.FlowBC_NSCBC_SubsonicOutflow) and xPosGhost and not (yNegGhost or yPosGhost or zNegGhost or zPosGhost))
    if interior_cell or NSCBC_inflow_cell or NSCBC_outflow_cell then
      var c_sound = GetSoundSpeed(Fluid[c].temperature, Flow_gamma, Flow_gasConstant)
      var velocity = Fluid[c].velocity
      acc max= sqrt(dot(Fluid[c].velocity,Fluid[c].velocity))/c_sound
    end
  end
  return acc
end

__demand(__leaf, __parallel, __cuda)
task Flow_CalculateConvectiveSpectralRadius(Fluid : region(ispace(int3d), Fluid_columns),
                                            Flow_gamma : double,
                                            Flow_gasConstant : double,
                                            Grid_dXYZInverseSquare : double,
                                            Grid_xCellWidth : double, Grid_yCellWidth : double, Grid_zCellWidth : double)
where
  reads(Fluid.{velocity, temperature})
do
  var acc = -math.huge
  __demand(__openmp)
  for c in Fluid do
    acc max= ((((fabs(Fluid[c].velocity[0])/Grid_xCellWidth)+(fabs(Fluid[c].velocity[1])/Grid_yCellWidth))+(fabs(Fluid[c].velocity[2])/Grid_zCellWidth))+(GetSoundSpeed(Fluid[c].temperature, Flow_gamma, Flow_gasConstant)*sqrt(Grid_dXYZInverseSquare)))
  end
  return acc
end

__demand(__leaf, __parallel, __cuda)
task Flow_CalculateViscousSpectralRadius(Fluid : region(ispace(int3d), Fluid_columns),
                                         Flow_constantVisc : double,
                                         Flow_powerlawTempRef : double, Flow_powerlawViscRef : double,
                                         Flow_sutherlandSRef : double, Flow_sutherlandTempRef : double, Flow_sutherlandViscRef : double,
                                         Flow_viscosityModel : SCHEMA.ViscosityModel,
                                         Grid_dXYZInverseSquare : double)
where
  reads(Fluid.{rho, temperature})
do
  var acc = -math.huge
  __demand(__openmp)
  for c in Fluid do
    var dynamicViscosity = GetDynamicViscosity(Fluid[c].temperature, Flow_constantVisc, Flow_powerlawTempRef, Flow_powerlawViscRef, Flow_sutherlandSRef, Flow_sutherlandTempRef, Flow_sutherlandViscRef, Flow_viscosityModel)
    acc max= ((((2.0*dynamicViscosity)/Fluid[c].rho)*Grid_dXYZInverseSquare)*4.0)
  end
  return acc
end

__demand(__leaf, __parallel, __cuda)
task Flow_CalculateHeatConductionSpectralRadius(Fluid : region(ispace(int3d), Fluid_columns),
                                                Flow_constantVisc : double,
                                                Flow_gamma : double,
                                                Flow_gasConstant : double,
                                                Flow_powerlawTempRef : double, Flow_powerlawViscRef : double,
                                                Flow_prandtl : double,
                                                Flow_sutherlandSRef : double, Flow_sutherlandTempRef : double, Flow_sutherlandViscRef : double,
                                                Flow_viscosityModel : SCHEMA.ViscosityModel,
                                                Grid_dXYZInverseSquare : double)
where
  reads(Fluid.{rho, temperature})
do
  var acc = -math.huge
  __demand(__openmp)
  for c in Fluid do
    var dynamicViscosity = GetDynamicViscosity(Fluid[c].temperature, Flow_constantVisc, Flow_powerlawTempRef, Flow_powerlawViscRef, Flow_sutherlandSRef, Flow_sutherlandTempRef, Flow_sutherlandViscRef, Flow_viscosityModel)
    var cv = (Flow_gasConstant/(Flow_gamma-1.0))
    var cp = (Flow_gamma*cv)
    var kappa = ((cp/Flow_prandtl)*dynamicViscosity)
    acc max= (((kappa/(cv*Fluid[c].rho))*Grid_dXYZInverseSquare)*4.0)
  end
  return acc
end

__demand(__leaf, __parallel, __cuda)
task Flow_InitializeTemporaries(Fluid : region(ispace(int3d), Fluid_columns))
where
  reads(Fluid.{rho, rhoEnergy, rhoVelocity}),
  writes(Fluid.{rhoEnergy_new, rhoEnergy_old, rhoVelocity_new, rhoVelocity_old, rho_new, rho_old})
do
  __demand(__openmp)
  for c in Fluid do
    Fluid[c].rho_old = Fluid[c].rho
    Fluid[c].rhoVelocity_old = Fluid[c].rhoVelocity
    Fluid[c].rhoEnergy_old = Fluid[c].rhoEnergy
    Fluid[c].rho_new = Fluid[c].rho
    Fluid[c].rhoVelocity_new = Fluid[c].rhoVelocity
    Fluid[c].rhoEnergy_new = Fluid[c].rhoEnergy
  end
end

__demand(__leaf, __parallel, __cuda)
task Particles_InitializeTemporaries(Particles : region(ispace(int1d), Particles_columns))
where
  reads(Particles.{position, velocity, temperature, __valid}),
  writes(Particles.{position_new, position_old, temperature_new, temperature_old, velocity_new, velocity_old})
do
  __demand(__openmp)
  for p in Particles do
    if Particles[p].__valid then
      Particles[p].position_old = Particles[p].position
      Particles[p].velocity_old = Particles[p].velocity
      Particles[p].temperature_old = Particles[p].temperature
      Particles[p].position_new = Particles[p].position
      Particles[p].velocity_new = Particles[p].velocity
      Particles[p].temperature_new = Particles[p].temperature
    end
  end
end

__demand(__leaf, __parallel, __cuda)
task Flow_InitializeTimeDerivatives(Fluid : region(ispace(int3d), Fluid_columns))
where
  writes(Fluid.{rho_t, rhoVelocity_t, rhoEnergy_t})
do
  __demand(__openmp)
  for c in Fluid do
    Fluid[c].rho_t = 0.0
    Fluid[c].rhoVelocity_t = array(0.0, 0.0, 0.0)
    Fluid[c].rhoEnergy_t = 0.0
  end
end

-- NOTE: It is safe to not pass the ghost regions to this task, because we
-- always group ghost cells with their neighboring interior cells.
__demand(__leaf, __cuda) -- MANUALLY PARALLELIZED
task Flow_UpdateGhostVelocityGradient(Fluid : region(ispace(int3d), Fluid_columns),
                                      config : Config,
                                      BC_xNegSign : double[3], BC_yNegSign : double[3], BC_zNegSign : double[3],
                                      BC_xPosSign : double[3], BC_yPosSign : double[3], BC_zPosSign : double[3],
                                      Grid_xBnum : int32, Grid_xCellWidth : double, Grid_xNum : int32,
                                      Grid_yBnum : int32, Grid_yCellWidth : double, Grid_yNum : int32,
                                      Grid_zBnum : int32, Grid_zCellWidth : double, Grid_zNum : int32)
where
  reads writes(Fluid.{velocityGradientX, velocityGradientY, velocityGradientZ})
do
  var BC_xBCLeft = config.BC.xBCLeft
  var BC_xBCRight = config.BC.xBCRight
  __demand(__openmp)
  for c in Fluid do
    var xNegGhost = is_xNegGhost(c, Grid_xBnum)
    var xPosGhost = is_xPosGhost(c, Grid_xBnum, Grid_xNum)
    var yNegGhost = is_yNegGhost(c, Grid_yBnum)
    var yPosGhost = is_yPosGhost(c, Grid_yBnum, Grid_yNum)
    var zNegGhost = is_zNegGhost(c, Grid_zBnum)
    var zPosGhost = is_zPosGhost(c, Grid_zBnum, Grid_zNum)
    if xNegGhost and BC_xBCLeft ~= SCHEMA.FlowBC_NSCBC_SubsonicInflow then
      Fluid[c].velocityGradientX = vv_mul(BC_xNegSign, Fluid[(c+{1, 0, 0})%Fluid.bounds].velocityGradientX)
      Fluid[c].velocityGradientY = vv_mul(BC_xNegSign, Fluid[(c+{1, 0, 0})%Fluid.bounds].velocityGradientY)
      Fluid[c].velocityGradientZ = vv_mul(BC_xNegSign, Fluid[(c+{1, 0, 0})%Fluid.bounds].velocityGradientZ)
    end
    if xPosGhost and BC_xBCRight ~= SCHEMA.FlowBC_NSCBC_SubsonicOutflow then
      Fluid[c].velocityGradientX = vv_mul(BC_xPosSign, Fluid[(c+{-1, 0, 0})%Fluid.bounds].velocityGradientX)
      Fluid[c].velocityGradientY = vv_mul(BC_xPosSign, Fluid[(c+{-1, 0, 0})%Fluid.bounds].velocityGradientY)
      Fluid[c].velocityGradientZ = vv_mul(BC_xPosSign, Fluid[(c+{-1, 0, 0})%Fluid.bounds].velocityGradientZ)
    end
    if yNegGhost then
      Fluid[c].velocityGradientX = vv_mul(BC_yNegSign, Fluid[(c+{0, 1, 0})%Fluid.bounds].velocityGradientX)
      Fluid[c].velocityGradientY = vv_mul(BC_yNegSign, Fluid[(c+{0, 1, 0})%Fluid.bounds].velocityGradientY)
      Fluid[c].velocityGradientZ = vv_mul(BC_yNegSign, Fluid[(c+{0, 1, 0})%Fluid.bounds].velocityGradientZ)
    end
    if yPosGhost then
      Fluid[c].velocityGradientX = vv_mul(BC_yPosSign, Fluid[(c+{0, -1, 0})%Fluid.bounds].velocityGradientX)
      Fluid[c].velocityGradientY = vv_mul(BC_yPosSign, Fluid[(c+{0, -1, 0})%Fluid.bounds].velocityGradientY)
      Fluid[c].velocityGradientZ = vv_mul(BC_yPosSign, Fluid[(c+{0, -1, 0})%Fluid.bounds].velocityGradientZ)
    end
    if zNegGhost then
      Fluid[c].velocityGradientX = vv_mul(BC_zNegSign, Fluid[(c+{0, 0, 1})%Fluid.bounds].velocityGradientX)
      Fluid[c].velocityGradientY = vv_mul(BC_zNegSign, Fluid[(c+{0, 0, 1})%Fluid.bounds].velocityGradientY)
      Fluid[c].velocityGradientZ = vv_mul(BC_zNegSign, Fluid[(c+{0, 0, 1})%Fluid.bounds].velocityGradientZ)
    end
    if zPosGhost then
      Fluid[c].velocityGradientX = vv_mul(BC_zPosSign, Fluid[(c+{0, 0, -1})%Fluid.bounds].velocityGradientX)
      Fluid[c].velocityGradientY = vv_mul(BC_zPosSign, Fluid[(c+{0, 0, -1})%Fluid.bounds].velocityGradientY)
      Fluid[c].velocityGradientZ = vv_mul(BC_zPosSign, Fluid[(c+{0, 0, -1})%Fluid.bounds].velocityGradientZ)
    end
  end
end

__demand(__leaf, __parallel, __cuda)
task Flow_GetFluxX(Fluid : region(ispace(int3d), Fluid_columns),
                   config : Config,
                   Flow_constantVisc : double,
                   Flow_gamma : double,
                   Flow_gasConstant : double,
                   Flow_powerlawTempRef : double, Flow_powerlawViscRef : double,
                   Flow_prandtl : double,
                   Flow_sutherlandSRef : double, Flow_sutherlandTempRef : double, Flow_sutherlandViscRef : double,
                   Flow_viscosityModel : SCHEMA.ViscosityModel,
                   Grid_xBnum : int32, Grid_xCellWidth : double, Grid_xNum : int32,
                   Grid_yBnum : int32, Grid_yCellWidth : double, Grid_yNum : int32,
                   Grid_zBnum : int32, Grid_zCellWidth : double, Grid_zNum : int32)
where
  reads(Fluid.{rho, pressure, velocity, rhoVelocity, rhoEnergy, temperature}),
  reads(Fluid.{velocityGradientY, velocityGradientZ}),
  writes(Fluid.{rhoEnergyFluxX, rhoFluxX, rhoVelocityFluxX})
do
  var BC_xBCLeft = config.BC.xBCLeft
  var BC_xBCRight = config.BC.xBCRight

  __demand(__openmp)
  for c in Fluid do
    var xNegGhost = is_xNegGhost(c, Grid_xBnum)
    var xPosGhost = is_xPosGhost(c, Grid_xBnum, Grid_xNum)
    var yNegGhost = is_yNegGhost(c, Grid_yBnum)
    var yPosGhost = is_yPosGhost(c, Grid_yBnum, Grid_yNum)
    var zNegGhost = is_zNegGhost(c, Grid_zBnum)
    var zPosGhost = is_zPosGhost(c, Grid_zBnum, Grid_zNum)
    var interior = in_interior(c, Grid_xBnum, Grid_xNum, Grid_yBnum, Grid_yNum, Grid_zBnum, Grid_zNum)
    var NSCBC_inflow_cell  = ((BC_xBCLeft == SCHEMA.FlowBC_NSCBC_SubsonicInflow)   and xNegGhost and not (yNegGhost or yPosGhost or zNegGhost or zPosGhost))
    var NSCBC_outflow_cell = ((BC_xBCRight == SCHEMA.FlowBC_NSCBC_SubsonicOutflow) and xPosGhost and not (yNegGhost or yPosGhost or zNegGhost or zPosGhost))

    var rho = Fluid[c].rho
    var pressure = Fluid[c].pressure
    var rhoVelocity = Fluid[c].rhoVelocity
    var rhoEnergy = Fluid[c].rhoEnergy
    var temperature = Fluid[c].temperature
    var velocity = Fluid[c].velocity
    var velocityGradientY = Fluid[c].velocityGradientY
    var velocityGradientZ = Fluid[c].velocityGradientZ
    var mu = GetDynamicViscosity(temperature,
                                 Flow_constantVisc,
                                 Flow_powerlawTempRef, Flow_powerlawViscRef,
                                 Flow_sutherlandSRef, Flow_sutherlandTempRef, Flow_sutherlandViscRef,
                                 Flow_viscosityModel)

    if interior or xNegGhost  then
      var stencil = (c+{1, 0, 0}) % Fluid.bounds
      var rho_stencil = Fluid[stencil].rho
      var pressure_stencil = Fluid[stencil].pressure
      var rhoVelocity_stencil = Fluid[stencil].rhoVelocity
      var rhoEnergy_stencil = Fluid[stencil].rhoEnergy
      var temperature_stencil = Fluid[stencil].temperature
      var velocity_stencil = Fluid[stencil].velocity
      var velocityGradientY_stencil = Fluid[stencil].velocityGradientY
      var velocityGradientZ_stencil = Fluid[stencil].velocityGradientZ
      var mu_stencil = GetDynamicViscosity(temperature_stencil,
                                           Flow_constantVisc,
                                           Flow_powerlawTempRef, Flow_powerlawViscRef,
                                           Flow_sutherlandSRef, Flow_sutherlandTempRef, Flow_sutherlandViscRef,
                                           Flow_viscosityModel)

      var muFace = 0.5 * (mu + mu_stencil)

      var velocityFace = vs_mul(vv_add(velocity, velocity_stencil), 0.5)
      var velocityX_YFace = 0.5 * (velocityGradientY[0] + velocityGradientY_stencil[0])
      var velocityX_ZFace = 0.5 * (velocityGradientZ[0] + velocityGradientZ_stencil[0])
      var velocityY_YFace = 0.5 * (velocityGradientY[1] + velocityGradientY_stencil[1])
      var velocityZ_ZFace = 0.5 * (velocityGradientZ[2] + velocityGradientZ_stencil[2])

      var velocityX_XFace   = (velocity_stencil[0] - velocity[0]) / Grid_xCellWidth
      var velocityY_XFace   = (velocity_stencil[1] - velocity[1]) / Grid_xCellWidth
      var velocityZ_XFace   = (velocity_stencil[2] - velocity[2]) / Grid_xCellWidth
      var temperature_XFace = (temperature_stencil - temperature) / Grid_xCellWidth

      var sigmaXX = muFace*(4.0*velocityX_XFace-2.0*velocityY_YFace-2.0*velocityZ_ZFace)/3.0
      var sigmaYX = muFace*(velocityY_XFace+velocityX_YFace)
      var sigmaZX = muFace*(velocityZ_XFace+velocityX_ZFace)

      var usigma = velocityFace[0]*sigmaXX + velocityFace[1]*sigmaYX + velocityFace[2]*sigmaZX
      var cp = Flow_gamma * Flow_gasConstant / (Flow_gamma-1.0)
      var heatFlux = (-(cp*muFace/Flow_prandtl))*temperature_XFace

      var rhoFluxX =
        0.25 * (rho + rho_stencil) * (velocity[0] + velocity_stencil[0])
      Fluid[c].rhoFluxX = rhoFluxX
      var rhoVelocityFluxX =
        vs_mul(vv_add(rhoVelocity, rhoVelocity_stencil),
               0.25 * (velocity[0] + velocity_stencil[0]))
      rhoVelocityFluxX[0] += 0.5 * (pressure + pressure_stencil)
      Fluid[c].rhoVelocityFluxX = vv_sub(rhoVelocityFluxX, array(sigmaXX,sigmaYX,sigmaZX))
      var rhoEnergyFluxX =
        0.25
        * (rhoEnergy + pressure +
           rhoEnergy_stencil + pressure_stencil)
        * (velocity[0] + velocity_stencil[0])
      Fluid[c].rhoEnergyFluxX = rhoEnergyFluxX - (usigma-heatFlux)
    end
  end
end

__demand(__leaf, __parallel, __cuda)
task Flow_GetFluxY(Fluid : region(ispace(int3d), Fluid_columns),
                   config : Config,
                   Flow_constantVisc : double,
                   Flow_gamma : double,
                   Flow_gasConstant : double,
                   Flow_powerlawTempRef : double, Flow_powerlawViscRef : double,
                   Flow_prandtl : double,
                   Flow_sutherlandSRef : double, Flow_sutherlandTempRef : double, Flow_sutherlandViscRef : double,
                   Flow_viscosityModel : SCHEMA.ViscosityModel,
                   Grid_xBnum : int32, Grid_xCellWidth : double, Grid_xNum : int32,
                   Grid_yBnum : int32, Grid_yCellWidth : double, Grid_yNum : int32,
                   Grid_zBnum : int32, Grid_zCellWidth : double, Grid_zNum : int32)
where
  reads(Fluid.{rho, pressure, velocity, rhoVelocity, rhoEnergy, temperature}),
  reads(Fluid.{velocityGradientX, velocityGradientZ}),
  writes(Fluid.{rhoEnergyFluxY, rhoFluxY, rhoVelocityFluxY})
do
  var BC_xBCLeft = config.BC.xBCLeft
  var BC_xBCRight = config.BC.xBCRight

  __demand(__openmp)
  for c in Fluid do
    var xNegGhost = is_xNegGhost(c, Grid_xBnum)
    var xPosGhost = is_xPosGhost(c, Grid_xBnum, Grid_xNum)
    var yNegGhost = is_yNegGhost(c, Grid_yBnum)
    var yPosGhost = is_yPosGhost(c, Grid_yBnum, Grid_yNum)
    var zNegGhost = is_zNegGhost(c, Grid_zBnum)
    var zPosGhost = is_zPosGhost(c, Grid_zBnum, Grid_zNum)
    var interior = in_interior(c, Grid_xBnum, Grid_xNum, Grid_yBnum, Grid_yNum, Grid_zBnum, Grid_zNum)
    var NSCBC_inflow_cell  = ((BC_xBCLeft == SCHEMA.FlowBC_NSCBC_SubsonicInflow)   and xNegGhost and not (yNegGhost or yPosGhost or zNegGhost or zPosGhost))
    var NSCBC_outflow_cell = ((BC_xBCRight == SCHEMA.FlowBC_NSCBC_SubsonicOutflow) and xPosGhost and not (yNegGhost or yPosGhost or zNegGhost or zPosGhost))

    var rho = Fluid[c].rho
    var pressure = Fluid[c].pressure
    var rhoVelocity = Fluid[c].rhoVelocity
    var rhoEnergy = Fluid[c].rhoEnergy
    var temperature = Fluid[c].temperature
    var velocity = Fluid[c].velocity
    var velocityGradientX = Fluid[c].velocityGradientX
    var velocityGradientZ = Fluid[c].velocityGradientZ
    var mu = GetDynamicViscosity(temperature,
                                 Flow_constantVisc,
                                 Flow_powerlawTempRef, Flow_powerlawViscRef,
                                 Flow_sutherlandSRef, Flow_sutherlandTempRef, Flow_sutherlandViscRef,
                                 Flow_viscosityModel)

    if interior or yNegGhost or NSCBC_inflow_cell or NSCBC_outflow_cell then
      var stencil = (c+{0, 1, 0}) % Fluid.bounds
      var rho_stencil = Fluid[stencil].rho
      var pressure_stencil = Fluid[stencil].pressure
      var rhoVelocity_stencil = Fluid[stencil].rhoVelocity
      var rhoEnergy_stencil = Fluid[stencil].rhoEnergy
      var temperature_stencil = Fluid[stencil].temperature
      var velocity_stencil = Fluid[stencil].velocity
      var velocityGradientX_stencil = Fluid[stencil].velocityGradientX
      var velocityGradientZ_stencil = Fluid[stencil].velocityGradientZ
      var mu_stencil = GetDynamicViscosity(temperature_stencil,
                                           Flow_constantVisc,
                                           Flow_powerlawTempRef, Flow_powerlawViscRef,
                                           Flow_sutherlandSRef, Flow_sutherlandTempRef, Flow_sutherlandViscRef,
                                           Flow_viscosityModel)

      var muFace = 0.5 * (mu + mu_stencil)

      var velocityFace = vs_mul(vv_add(velocity, velocity_stencil), 0.5)
      var velocityY_XFace = 0.5 * (velocityGradientX[1] + velocityGradientX_stencil[1])
      var velocityY_ZFace = 0.5 * (velocityGradientZ[1] + velocityGradientZ_stencil[1])
      var velocityX_XFace = 0.5 * (velocityGradientX[0] + velocityGradientX_stencil[0])
      var velocityZ_ZFace = 0.5 * (velocityGradientZ[2] + velocityGradientZ_stencil[2])

      var velocityX_YFace   = (velocity_stencil[0] - velocity[0]) / Grid_yCellWidth
      var velocityY_YFace   = (velocity_stencil[1] - velocity[1]) / Grid_yCellWidth
      var velocityZ_YFace   = (velocity_stencil[2] - velocity[2]) / Grid_yCellWidth
      var temperature_YFace = (temperature_stencil - temperature) / Grid_yCellWidth

      var sigmaXY = muFace*(velocityX_YFace+velocityY_XFace)
      var sigmaYY = muFace*(4.0*velocityY_YFace-2.0*velocityX_XFace-2.0*velocityZ_ZFace)/3.0
      var sigmaZY = muFace*(velocityZ_YFace+velocityY_ZFace)

      var usigma = velocityFace[0]*sigmaXY + velocityFace[1]*sigmaYY + velocityFace[2]*sigmaZY
      var cp = Flow_gamma * Flow_gasConstant / (Flow_gamma-1.0)
      var heatFlux = (-(cp*muFace/Flow_prandtl))*temperature_YFace

      var rhoFluxY =
        0.25 * (rho + rho_stencil) * (velocity[1] + velocity_stencil[1])
      Fluid[c].rhoFluxY = rhoFluxY
      var rhoVelocityFluxY =
        vs_mul(vv_add(rhoVelocity, rhoVelocity_stencil),
               0.25 * (velocity[1] + velocity_stencil[1]))
      rhoVelocityFluxY[1] += 0.5 * (pressure + pressure_stencil)
      Fluid[c].rhoVelocityFluxY = vv_sub(rhoVelocityFluxY, array(sigmaXY,sigmaYY,sigmaZY))
      var rhoEnergyFluxY =
        0.25
        * (rhoEnergy + pressure +
           rhoEnergy_stencil + pressure_stencil)
        * (velocity[1] + velocity_stencil[1])
      Fluid[c].rhoEnergyFluxY = rhoEnergyFluxY - (usigma-heatFlux)
    end
  end
end

__demand(__leaf, __parallel, __cuda)
task Flow_GetFluxZ(Fluid : region(ispace(int3d), Fluid_columns),
                   config : Config,
                   Flow_constantVisc : double,
                   Flow_gamma : double,
                   Flow_gasConstant : double,
                   Flow_powerlawTempRef : double, Flow_powerlawViscRef : double,
                   Flow_prandtl : double,
                   Flow_sutherlandSRef : double, Flow_sutherlandTempRef : double, Flow_sutherlandViscRef : double,
                   Flow_viscosityModel : SCHEMA.ViscosityModel,
                   Grid_xBnum : int32, Grid_xCellWidth : double, Grid_xNum : int32,
                   Grid_yBnum : int32, Grid_yCellWidth : double, Grid_yNum : int32,
                   Grid_zBnum : int32, Grid_zCellWidth : double, Grid_zNum : int32)
where
  reads(Fluid.{rho, pressure, velocity, rhoVelocity, rhoEnergy, temperature}),
  reads(Fluid.{velocityGradientX, velocityGradientY}),
  writes(Fluid.{rhoEnergyFluxZ, rhoFluxZ, rhoVelocityFluxZ})
do
  var BC_xBCLeft = config.BC.xBCLeft
  var BC_xBCRight = config.BC.xBCRight

  __demand(__openmp)
  for c in Fluid do
    var xNegGhost = is_xNegGhost(c, Grid_xBnum)
    var xPosGhost = is_xPosGhost(c, Grid_xBnum, Grid_xNum)
    var yNegGhost = is_yNegGhost(c, Grid_yBnum)
    var yPosGhost = is_yPosGhost(c, Grid_yBnum, Grid_yNum)
    var zNegGhost = is_zNegGhost(c, Grid_zBnum)
    var zPosGhost = is_zPosGhost(c, Grid_zBnum, Grid_zNum)
    var interior = in_interior(c, Grid_xBnum, Grid_xNum, Grid_yBnum, Grid_yNum, Grid_zBnum, Grid_zNum)
    var NSCBC_inflow_cell  = ((BC_xBCLeft == SCHEMA.FlowBC_NSCBC_SubsonicInflow)   and xNegGhost and not (yNegGhost or yPosGhost or zNegGhost or zPosGhost))
    var NSCBC_outflow_cell = ((BC_xBCRight == SCHEMA.FlowBC_NSCBC_SubsonicOutflow) and xPosGhost and not (yNegGhost or yPosGhost or zNegGhost or zPosGhost))

    var rho = Fluid[c].rho
    var pressure = Fluid[c].pressure
    var rhoVelocity = Fluid[c].rhoVelocity
    var rhoEnergy = Fluid[c].rhoEnergy
    var temperature = Fluid[c].temperature
    var velocity = Fluid[c].velocity
    var velocityGradientX = Fluid[c].velocityGradientX
    var velocityGradientY = Fluid[c].velocityGradientY
    var mu = GetDynamicViscosity(temperature,
                                 Flow_constantVisc,
                                 Flow_powerlawTempRef, Flow_powerlawViscRef,
                                 Flow_sutherlandSRef, Flow_sutherlandTempRef, Flow_sutherlandViscRef,
                                 Flow_viscosityModel)

    if interior or zNegGhost or NSCBC_inflow_cell or NSCBC_outflow_cell then
      var stencil = (c+{0, 0, 1}) % Fluid.bounds
      var rho_stencil = Fluid[stencil].rho
      var pressure_stencil = Fluid[stencil].pressure
      var rhoVelocity_stencil = Fluid[stencil].rhoVelocity
      var rhoEnergy_stencil = Fluid[stencil].rhoEnergy
      var temperature_stencil = Fluid[stencil].temperature
      var velocity_stencil = Fluid[stencil].velocity
      var velocityGradientX_stencil = Fluid[stencil].velocityGradientX
      var velocityGradientY_stencil = Fluid[stencil].velocityGradientY
      var mu_stencil = GetDynamicViscosity(temperature_stencil,
                                           Flow_constantVisc,
                                           Flow_powerlawTempRef, Flow_powerlawViscRef,
                                           Flow_sutherlandSRef, Flow_sutherlandTempRef, Flow_sutherlandViscRef,
                                           Flow_viscosityModel)

      var muFace = 0.5 * (mu + mu_stencil)

      var velocityFace = vs_mul(vv_add(velocity, velocity_stencil), 0.5)
      var velocityZ_XFace = 0.5 * (velocityGradientX[2] + velocityGradientX_stencil[2])
      var velocityZ_YFace = 0.5 * (velocityGradientY[2] + velocityGradientY_stencil[2])
      var velocityX_XFace = 0.5 * (velocityGradientX[0] + velocityGradientX_stencil[0])
      var velocityY_YFace = 0.5 * (velocityGradientY[1] + velocityGradientY_stencil[1])

      var velocityX_ZFace   = (velocity_stencil[0] - velocity[0]) / Grid_zCellWidth
      var velocityY_ZFace   = (velocity_stencil[1] - velocity[1]) / Grid_zCellWidth
      var velocityZ_ZFace   = (velocity_stencil[2] - velocity[2]) / Grid_zCellWidth
      var temperature_ZFace = (temperature_stencil - temperature) / Grid_zCellWidth

      var sigmaXZ = muFace*(velocityX_ZFace+velocityZ_XFace)
      var sigmaYZ = muFace*(velocityY_ZFace+velocityZ_YFace)
      var sigmaZZ = muFace*(4.0*velocityZ_ZFace-2.0*velocityX_XFace-2.0*velocityY_YFace)/3.0

      var usigma = velocityFace[0]*sigmaXZ + velocityFace[1]*sigmaYZ + velocityFace[2]*sigmaZZ
      var cp = Flow_gamma * Flow_gasConstant / (Flow_gamma-1.0)
      var heatFlux = (-(cp*muFace/Flow_prandtl))*temperature_ZFace

      var rhoFluxZ =
        0.25 * (rho + rho_stencil) * (velocity[2] + velocity_stencil[2])
      Fluid[c].rhoFluxZ = rhoFluxZ
      var rhoVelocityFluxZ =
        vs_mul(vv_add(rhoVelocity, rhoVelocity_stencil),
               0.25 * (velocity[2] + velocity_stencil[2]))
      rhoVelocityFluxZ[2] += 0.5 * (pressure + pressure_stencil)
      Fluid[c].rhoVelocityFluxZ = vv_sub(rhoVelocityFluxZ, array(sigmaXZ,sigmaYZ,sigmaZZ))
      var rhoEnergyFluxZ =
        0.25
        * (rhoEnergy + pressure +
           rhoEnergy_stencil + pressure_stencil)
        * (velocity[2] + velocity_stencil[2])
      Fluid[c].rhoEnergyFluxZ = rhoEnergyFluxZ - (usigma-heatFlux)
    end
  end
end

__demand(__leaf, __parallel, __cuda)
task Flow_UpdateUsingFluxX(Fluid : region(ispace(int3d), Fluid_columns),
                           config : Config,
                           Grid_xBnum : int32, Grid_xCellWidth : double, Grid_xNum : int32,
                           Grid_yBnum : int32, Grid_yCellWidth : double, Grid_yNum : int32,
                           Grid_zBnum : int32, Grid_zCellWidth : double, Grid_zNum : int32)
where
  reads(Fluid.{rhoFluxX, rhoVelocityFluxX, rhoEnergyFluxX}),
  reads writes(Fluid.{rho_t, rhoVelocity_t, rhoEnergy_t})
do
  var BC_xBCLeft = config.BC.xBCLeft
  var BC_xBCRight = config.BC.xBCRight
  __demand(__openmp)
  for c in Fluid do
    var xNegGhost = is_xNegGhost(c, Grid_xBnum)
    var xPosGhost = is_xPosGhost(c, Grid_xBnum, Grid_xNum)
    var yNegGhost = is_yNegGhost(c, Grid_yBnum)
    var yPosGhost = is_yPosGhost(c, Grid_yBnum, Grid_yNum)
    var zNegGhost = is_zNegGhost(c, Grid_zBnum)
    var zPosGhost = is_zPosGhost(c, Grid_zBnum, Grid_zNum)
    var interior = in_interior(c, Grid_xBnum, Grid_xNum, Grid_yBnum, Grid_yNum, Grid_zBnum, Grid_zNum)
    var NSCBC_inflow_cell  = ((BC_xBCLeft == SCHEMA.FlowBC_NSCBC_SubsonicInflow)   and xNegGhost and not (yNegGhost or yPosGhost or zNegGhost or zPosGhost))
    var NSCBC_outflow_cell = ((BC_xBCRight == SCHEMA.FlowBC_NSCBC_SubsonicOutflow) and xPosGhost and not (yNegGhost or yPosGhost or zNegGhost or zPosGhost))

    if interior then
      Fluid[c].rho_t += ((-(Fluid[c].rhoFluxX-Fluid[(c+{-1, 0, 0})%Fluid.bounds].rhoFluxX))/Grid_xCellWidth);
      [UTIL.emitArrayReduce(3, '+',
         rexpr Fluid[c].rhoVelocity_t end,
         rexpr vs_div(vs_mul(vv_sub(Fluid[c].rhoVelocityFluxX, Fluid[(c+{-1, 0, 0})%Fluid.bounds].rhoVelocityFluxX), double((-1))), Grid_xCellWidth) end)];
      Fluid[c].rhoEnergy_t += ((-(Fluid[c].rhoEnergyFluxX-Fluid[(c+{-1, 0, 0})%Fluid.bounds].rhoEnergyFluxX))/Grid_xCellWidth)
    end
  end
end

__demand(__leaf, __parallel, __cuda)
task Flow_UpdateUsingFluxY(Fluid : region(ispace(int3d), Fluid_columns),
                           config : Config,
                           Grid_xBnum : int32, Grid_xCellWidth : double, Grid_xNum : int32,
                           Grid_yBnum : int32, Grid_yCellWidth : double, Grid_yNum : int32,
                           Grid_zBnum : int32, Grid_zCellWidth : double, Grid_zNum : int32)
where
  reads(Fluid.{rhoFluxY, rhoVelocityFluxY, rhoEnergyFluxY}),
  reads writes(Fluid.{rho_t, rhoVelocity_t, rhoEnergy_t})
do
  var BC_xBCLeft = config.BC.xBCLeft
  var BC_xBCRight = config.BC.xBCRight
  __demand(__openmp)
  for c in Fluid do
    var xNegGhost = is_xNegGhost(c, Grid_xBnum)
    var xPosGhost = is_xPosGhost(c, Grid_xBnum, Grid_xNum)
    var yNegGhost = is_yNegGhost(c, Grid_yBnum)
    var yPosGhost = is_yPosGhost(c, Grid_yBnum, Grid_yNum)
    var zNegGhost = is_zNegGhost(c, Grid_zBnum)
    var zPosGhost = is_zPosGhost(c, Grid_zBnum, Grid_zNum)
    var interior = in_interior(c, Grid_xBnum, Grid_xNum, Grid_yBnum, Grid_yNum, Grid_zBnum, Grid_zNum)
    var NSCBC_inflow_cell  = ((BC_xBCLeft == SCHEMA.FlowBC_NSCBC_SubsonicInflow)   and xNegGhost and not (yNegGhost or yPosGhost or zNegGhost or zPosGhost))
    var NSCBC_outflow_cell = ((BC_xBCRight == SCHEMA.FlowBC_NSCBC_SubsonicOutflow) and xPosGhost and not (yNegGhost or yPosGhost or zNegGhost or zPosGhost))

    if interior or NSCBC_inflow_cell or NSCBC_outflow_cell then
      Fluid[c].rho_t += ((-(Fluid[c].rhoFluxY-Fluid[(c+{0, -1, 0})%Fluid.bounds].rhoFluxY))/Grid_yCellWidth);
      [UTIL.emitArrayReduce(3, '+',
         rexpr Fluid[c].rhoVelocity_t end,
         rexpr vs_div(vs_mul(vv_sub(Fluid[c].rhoVelocityFluxY, Fluid[(c+{0, -1, 0})%Fluid.bounds].rhoVelocityFluxY), double((-1))), Grid_yCellWidth) end)];
      Fluid[c].rhoEnergy_t += ((-(Fluid[c].rhoEnergyFluxY-Fluid[(c+{0, -1, 0})%Fluid.bounds].rhoEnergyFluxY))/Grid_yCellWidth)
    end
  end
end

__demand(__leaf, __parallel, __cuda)
task Flow_UpdateUsingFluxZ(Fluid : region(ispace(int3d), Fluid_columns),
                           config : Config,
                           Grid_xBnum : int32, Grid_xCellWidth : double, Grid_xNum : int32,
                           Grid_yBnum : int32, Grid_yCellWidth : double, Grid_yNum : int32,
                           Grid_zBnum : int32, Grid_zCellWidth : double, Grid_zNum : int32)
where
  reads(Fluid.{rhoFluxZ, rhoVelocityFluxZ, rhoEnergyFluxZ}),
  reads writes(Fluid.{rho_t, rhoVelocity_t, rhoEnergy_t})
do
  var BC_xBCLeft = config.BC.xBCLeft
  var BC_xBCRight = config.BC.xBCRight
  __demand(__openmp)
  for c in Fluid do
    var xNegGhost = is_xNegGhost(c, Grid_xBnum)
    var xPosGhost = is_xPosGhost(c, Grid_xBnum, Grid_xNum)
    var yNegGhost = is_yNegGhost(c, Grid_yBnum)
    var yPosGhost = is_yPosGhost(c, Grid_yBnum, Grid_yNum)
    var zNegGhost = is_zNegGhost(c, Grid_zBnum)
    var zPosGhost = is_zPosGhost(c, Grid_zBnum, Grid_zNum)
    var interior = in_interior(c, Grid_xBnum, Grid_xNum, Grid_yBnum, Grid_yNum, Grid_zBnum, Grid_zNum)
    var NSCBC_inflow_cell  = ((BC_xBCLeft == SCHEMA.FlowBC_NSCBC_SubsonicInflow)   and xNegGhost and not (yNegGhost or yPosGhost or zNegGhost or zPosGhost))
    var NSCBC_outflow_cell = ((BC_xBCRight == SCHEMA.FlowBC_NSCBC_SubsonicOutflow) and xPosGhost and not (yNegGhost or yPosGhost or zNegGhost or zPosGhost))

    if interior or NSCBC_inflow_cell or NSCBC_outflow_cell then
      Fluid[c].rho_t += ((-(Fluid[c].rhoFluxZ-Fluid[(c+{0, 0, -1})%Fluid.bounds].rhoFluxZ))/Grid_zCellWidth);
      [UTIL.emitArrayReduce(3, '+',
         rexpr Fluid[c].rhoVelocity_t end,
         rexpr vs_div(vs_mul(vv_sub(Fluid[c].rhoVelocityFluxZ, Fluid[(c+{0, 0, -1})%Fluid.bounds].rhoVelocityFluxZ), double((-1))), Grid_zCellWidth) end)];
      Fluid[c].rhoEnergy_t += ((-(Fluid[c].rhoEnergyFluxZ-Fluid[(c+{0, 0, -1})%Fluid.bounds].rhoEnergyFluxZ))/Grid_zCellWidth)
    end
  end
end

-- NOTE: It is safe to not pass the ghost regions to this task, because we
-- always group ghost cells with their neighboring interior cells.
__demand(__leaf, __cuda) -- MANUALLY PARALLELIZED
task Flow_UpdateUsingFluxGhostNSCBC(Fluid : region(ispace(int3d), Fluid_columns),
                                    config : Config,
                                    Flow_gamma : double, Flow_gasConstant : double,
                                    Flow_prandtl : double,
                                    Flow_maxMach : double,
                                    Flow_lengthScale : double,
                                    Flow_constantVisc : double,
                                    Flow_powerlawTempRef : double, Flow_powerlawViscRef : double,
                                    Flow_sutherlandSRef : double, Flow_sutherlandTempRef : double, Flow_sutherlandViscRef : double,
                                    Flow_viscosityModel : SCHEMA.ViscosityModel,
                                    BC_xPosP_inf : double,
                                    Grid_xBnum : int32, Grid_xCellWidth : double, Grid_xNum : int32,
                                    Grid_yBnum : int32, Grid_yCellWidth : double, Grid_yNum : int32,
                                    Grid_zBnum : int32, Grid_zCellWidth : double, Grid_zNum : int32)
where
  reads(Fluid.{rho, velocity, pressure, temperature, rhoVelocity, dudtBoundary, dTdtBoundary}),
  reads(Fluid.{velocityGradientX, velocityGradientY, velocityGradientZ}),
  reads writes(Fluid.{rho_t, rhoVelocity_t, rhoEnergy_t})
do
  var BC_xBCLeft = config.BC.xBCLeft
  var BC_xBCRight = config.BC.xBCRight
  __demand(__openmp)
  for c in Fluid do
    var xNegGhost = is_xNegGhost(c, Grid_xBnum)
    var xPosGhost = is_xPosGhost(c, Grid_xBnum, Grid_xNum)
    var yNegGhost = is_yNegGhost(c, Grid_yBnum)
    var yPosGhost = is_yPosGhost(c, Grid_yBnum, Grid_yNum)
    var zNegGhost = is_zNegGhost(c, Grid_zBnum)
    var zPosGhost = is_zPosGhost(c, Grid_zBnum, Grid_zNum)
    var ghost_cell = (xNegGhost or xPosGhost or
                      yNegGhost or yPosGhost or
                      zNegGhost or zPosGhost )
    var NSCBC_inflow_cell  = ((BC_xBCLeft == SCHEMA.FlowBC_NSCBC_SubsonicInflow)   and xNegGhost and not (yNegGhost or yPosGhost or zNegGhost or zPosGhost))
    var NSCBC_outflow_cell = ((BC_xBCRight == SCHEMA.FlowBC_NSCBC_SubsonicOutflow) and xPosGhost and not (yNegGhost or yPosGhost or zNegGhost or zPosGhost))

    if ghost_cell then
      if NSCBC_inflow_cell then
        -- Add in the x flux using NSCBC
        var c_bnd = int3d(c)
        var c_int = ((c+{1, 0, 0})%Fluid.bounds)

        -- compute amplitudes of waves leaving the domain
        var c_sound = GetSoundSpeed(Fluid[c_bnd].temperature, Flow_gamma, Flow_gasConstant)
        var lambda_1 = Fluid[c_bnd].velocity[0] - c_sound
        var dP_dx = (Fluid[c_int].pressure    - Fluid[c_bnd].pressure)    /  Grid_xCellWidth
        var du_dx = (Fluid[c_int].velocity[0] - Fluid[c_bnd].velocity[0]) /  Grid_xCellWidth
        var L1 = lambda_1*(dP_dx - Fluid[c_bnd].rho*c_sound*du_dx)

        -- compute amplitudes of waves entering the domain
        var L5 = L1 - 2*Fluid[c_bnd].rho*c_sound*Fluid[c_bnd].dudtBoundary
        var L2 = 0.5*(Flow_gamma - 1.0)*(L5+L1) + (Fluid[c_bnd].rho*c_sound*c_sound/Fluid[c_bnd].temperature)*Fluid[c_bnd].dTdtBoundary

        -- update RHS of transport equation for boundary cell
        var d1 = 1/(c_sound*c_sound)*(L2+0.5*(L1+L5))

        -- Set RHS to update the density in the ghost inflow cells
        Fluid[c_bnd].rho_t += - d1
      end

      if NSCBC_outflow_cell then
        -- Add in the x fluxes using NSCBC for outflow
        var c_bnd = int3d(c)
        var c_int = ((c+{-1, 0, 0})%Fluid.bounds)

        var sigma = 0.25 -- Specified constant
        var c_sound = GetSoundSpeed(Fluid[c_bnd].temperature, Flow_gamma, Flow_gasConstant)
        var K = sigma*(1.0-Flow_maxMach*Flow_maxMach)*c_sound/Flow_lengthScale

        var L1 = K*(Fluid[c_bnd].pressure - BC_xPosP_inf)

        var lambda_2 = Fluid[c_bnd].velocity[0]
        var lambda_3 = Fluid[c_bnd].velocity[0]
        var lambda_4 = Fluid[c_bnd].velocity[0]
        var lambda_5 = Fluid[c_bnd].velocity[0] + c_sound

        var drho_dx = (Fluid[c_bnd].rho - Fluid[c_int].rho) /  Grid_xCellWidth
        var dp_dx   = (Fluid[c_bnd].pressure    - Fluid[c_int].pressure   ) /  Grid_xCellWidth
        var du_dx   = (Fluid[c_bnd].velocity[0] - Fluid[c_int].velocity[0]) /  Grid_xCellWidth
        var dv_dx   = (Fluid[c_bnd].velocity[1] - Fluid[c_int].velocity[1]) /  Grid_xCellWidth
        var dw_dx   = (Fluid[c_bnd].velocity[2] - Fluid[c_int].velocity[2]) /  Grid_xCellWidth

        var L2 = lambda_2*(c_sound*c_sound*drho_dx - dp_dx)
        var L3 = lambda_3*(dv_dx)
        var L4 = lambda_4*(dw_dx)
        var L5 = lambda_5*(dp_dx + Fluid[c_bnd].rho*c_sound*du_dx)

        var d1 = 1.0/(c_sound*c_sound)*(L2 + 0.5*(L5 + L1))
        var d2 = 0.5*(L5 + L1)
        var d3 = 1.0/(2.0*Fluid[c_bnd].rho*c_sound)*(L5 - L1)
        var d4 = L3
        var d5 = L4

        var mu_pos = GetDynamicViscosity(Fluid[c_bnd].temperature,
                                        Flow_constantVisc,
                                        Flow_powerlawTempRef, Flow_powerlawViscRef,
                                        Flow_sutherlandSRef, Flow_sutherlandTempRef, Flow_sutherlandViscRef,
                                        Flow_viscosityModel)
        var tau11_pos = mu_pos*( Fluid[c_bnd].velocityGradientX[0] + Fluid[c_bnd].velocityGradientX[0] - (2.0/3.0)*(Fluid[c_bnd].velocityGradientX[0] + Fluid[c_bnd].velocityGradientY[1] + Fluid[c_bnd].velocityGradientZ[2]) )
        var tau21_pos = mu_pos*( Fluid[c_bnd].velocityGradientX[1] + Fluid[c_bnd].velocityGradientY[0] )
        var tau31_pos = mu_pos*( Fluid[c_bnd].velocityGradientX[2] + Fluid[c_bnd].velocityGradientZ[0] )

        var mu_neg = GetDynamicViscosity(Fluid[c_int].temperature,
                                        Flow_constantVisc,
                                        Flow_powerlawTempRef, Flow_powerlawViscRef,
                                        Flow_sutherlandSRef, Flow_sutherlandTempRef, Flow_sutherlandViscRef,
                                        Flow_viscosityModel)
        var tau11_neg = mu_neg*( Fluid[c_int].velocityGradientX[0] + Fluid[c_int].velocityGradientX[0] - (2.0/3.0)*(Fluid[c_int].velocityGradientX[0] + Fluid[c_int].velocityGradientY[1] + Fluid[c_int].velocityGradientZ[2]) )
        var tau21_neg = mu_neg*( Fluid[c_int].velocityGradientX[1] + Fluid[c_int].velocityGradientY[0] )
        var tau31_neg = mu_neg*( Fluid[c_int].velocityGradientX[2] + Fluid[c_int].velocityGradientZ[0] )

        -- Stuff for momentum equations
        var dtau11_dx = (tau11_pos - tau11_neg) / (Grid_xCellWidth)
        var dtau21_dx = (tau21_pos - tau21_neg) / (Grid_xCellWidth)
        var dtau31_dx = (tau31_pos - tau31_neg) / (Grid_xCellWidth)

        -- Stuff for energy equation
        var mu = GetDynamicViscosity(Fluid[c_bnd].temperature,
                                     Flow_constantVisc,
                                     Flow_powerlawTempRef, Flow_powerlawViscRef,
                                     Flow_sutherlandSRef, Flow_sutherlandTempRef, Flow_sutherlandViscRef,
                                     Flow_viscosityModel)
        var tau_12 =  mu*( Fluid[c_bnd].velocityGradientY[0] + Fluid[c_bnd].velocityGradientX[1] )
        var tau_13 =  mu*( Fluid[c_bnd].velocityGradientZ[0] + Fluid[c_bnd].velocityGradientX[2] )
        var energy_term_x = (Fluid[c_bnd].velocity[0]*tau11_pos - Fluid[c_int].velocity[0]*tau11_neg) / (Grid_xCellWidth) + Fluid[c_bnd].velocityGradientX[1]*tau_12 + Fluid[c_bnd].velocityGradientX[2]*tau_13

        -- Update the RHS of conservation equations with x fluxes
        Fluid[c_bnd].rho_t += - d1
        Fluid[c_bnd].rhoVelocity_t[0] += -Fluid[c_bnd].velocity[0]*d1 - Fluid[c_bnd].rho*d3 + dtau11_dx
        Fluid[c_bnd].rhoVelocity_t[1] += -Fluid[c_bnd].velocity[1]*d1 - Fluid[c_bnd].rho*d4 + dtau21_dx
        Fluid[c_bnd].rhoVelocity_t[2] += -Fluid[c_bnd].velocity[2]*d1 - Fluid[c_bnd].rho*d5 + dtau31_dx
        Fluid[c_bnd].rhoEnergy_t += -0.5*(Fluid[c_bnd].velocity[0]*Fluid[c_bnd].velocity[0] + Fluid[c_bnd].velocity[1]*Fluid[c_bnd].velocity[1] + Fluid[c_bnd].velocity[2]*Fluid[c_bnd].velocity[2])*d1 - d2/(Flow_gamma-1.0) - Fluid[c_bnd].rhoVelocity[0]*d3 - Fluid[c_bnd].rhoVelocity[1]*d4 - Fluid[c_bnd].rhoVelocity[2]*d5 + energy_term_x
      end
    end
  end
end

-- Update the time derivative values needed for subsonic inflow
__demand(__leaf, __parallel, __cuda)
task Flow_UpdateNSCBCGhostCellTimeDerivatives(Fluid : region(ispace(int3d), Fluid_columns),
                                              config : Config,
                                              Grid_xBnum : int32, Grid_xNum : int32,
                                              Grid_yBnum : int32, Grid_yNum : int32,
                                              Grid_zBnum : int32, Grid_zNum : int32,
                                              Integrator_deltaTime : double)
where
  reads(Fluid.{velocity, temperature}),
  writes(Fluid.{dudtBoundary, dTdtBoundary}),
  reads writes(Fluid.{velocity_old_NSCBC, temperature_old_NSCBC})
do
  var BC_xBCLeft = config.BC.xBCLeft
  var BC_xBCRight = config.BC.xBCRight
  __demand(__openmp)
  for c in Fluid do
    var xNegGhost = is_xNegGhost(c, Grid_xBnum)
    var xPosGhost = is_xPosGhost(c, Grid_xBnum, Grid_xNum)
    var yNegGhost = is_yNegGhost(c, Grid_yBnum)
    var yPosGhost = is_yPosGhost(c, Grid_yBnum, Grid_yNum)
    var zNegGhost = is_zNegGhost(c, Grid_zBnum)
    var zPosGhost = is_zPosGhost(c, Grid_zBnum, Grid_zNum)
    var ghost_cell = (xNegGhost or xPosGhost or
                      yNegGhost or yPosGhost or
                      zNegGhost or zPosGhost )
    var NSCBC_inflow_cell  = ((BC_xBCLeft == SCHEMA.FlowBC_NSCBC_SubsonicInflow)   and xNegGhost and not (yNegGhost or yPosGhost or zNegGhost or zPosGhost))
    var NSCBC_outflow_cell = ((BC_xBCRight == SCHEMA.FlowBC_NSCBC_SubsonicOutflow) and xPosGhost and not (yNegGhost or yPosGhost or zNegGhost or zPosGhost))

    if NSCBC_inflow_cell then
      Fluid[c].dudtBoundary = (Fluid[c].velocity[0] - Fluid[c].velocity_old_NSCBC[0]) / Integrator_deltaTime
      Fluid[c].dTdtBoundary = (Fluid[c].temperature - Fluid[c].temperature_old_NSCBC) / Integrator_deltaTime

      Fluid[c].velocity_old_NSCBC    = Fluid[c].velocity
      Fluid[c].temperature_old_NSCBC = Fluid[c].temperature
    end

  end
end

__demand(__leaf, __parallel, __cuda)
task Flow_AddBodyForces(Fluid : region(ispace(int3d), Fluid_columns),
                        config : Config,
                        Grid_xBnum : int32, Grid_xNum : int32,
                        Grid_yBnum : int32, Grid_yNum : int32,
                        Grid_zBnum : int32, Grid_zNum : int32)
where
  reads(Fluid.{rho, velocity}),
  reads writes(Fluid.{rhoEnergy_t, rhoVelocity_t})
do
  var BC_xBCLeft = config.BC.xBCLeft
  var BC_xBCRight = config.BC.xBCRight
  var Flow_bodyForce = config.Flow.bodyForce
  __demand(__openmp)
  for c in Fluid do
    var xNegGhost = is_xNegGhost(c, Grid_xBnum)
    var xPosGhost = is_xPosGhost(c, Grid_xBnum, Grid_xNum)
    var yNegGhost = is_yNegGhost(c, Grid_yBnum)
    var yPosGhost = is_yPosGhost(c, Grid_yBnum, Grid_yNum)
    var zNegGhost = is_zNegGhost(c, Grid_zBnum)
    var zPosGhost = is_zPosGhost(c, Grid_zBnum, Grid_zNum)
    var interior = in_interior(c, Grid_xBnum, Grid_xNum, Grid_yBnum, Grid_yNum, Grid_zBnum, Grid_zNum)
    var NSCBC_inflow_cell  = ((BC_xBCLeft == SCHEMA.FlowBC_NSCBC_SubsonicInflow)   and xNegGhost and not (yNegGhost or yPosGhost or zNegGhost or zPosGhost))
    var NSCBC_outflow_cell = ((BC_xBCRight == SCHEMA.FlowBC_NSCBC_SubsonicOutflow) and xPosGhost and not (yNegGhost or yPosGhost or zNegGhost or zPosGhost))

    if interior or NSCBC_inflow_cell or NSCBC_outflow_cell then
      [UTIL.emitArrayReduce(3, '+',
         rexpr Fluid[c].rhoVelocity_t end,
         rexpr vs_mul(Flow_bodyForce, Fluid[c].rho) end)];
      Fluid[c].rhoEnergy_t += (Fluid[c].rho*dot(Flow_bodyForce, Fluid[c].velocity))
    end
  end
end

__demand(__leaf, __parallel, __cuda)
task Flow_AddVelocity(Fluid : region(ispace(int3d), Fluid_columns),
                      velocity : double[3],
                      Grid_xBnum : int32, Grid_xNum : int32,
                      Grid_yBnum : int32, Grid_yNum : int32,
                      Grid_zBnum : int32, Grid_zNum : int32)
where
  reads writes(Fluid.velocity)
do
  __demand(__openmp)
  for c in Fluid do
    if in_interior(c, Grid_xBnum, Grid_xNum, Grid_yBnum, Grid_yNum, Grid_zBnum, Grid_zNum) then
      [UTIL.emitArrayReduce(3, '+',
         rexpr Fluid[c].velocity end,
         rexpr velocity end)];
    end
  end
end

__demand(__leaf, __parallel, __cuda)
task Flow_CalculateAveragePD(Fluid : region(ispace(int3d), Fluid_columns),
                             Grid_xBnum : int32, Grid_xNum : int32,
                             Grid_yBnum : int32, Grid_yNum : int32,
                             Grid_zBnum : int32, Grid_zNum : int32)
where
  reads(Fluid.{pressure, velocityGradientX, velocityGradientY, velocityGradientZ})
do
  var acc = 0.0
  __demand(__openmp)
  for c in Fluid do
    if in_interior(c, Grid_xBnum, Grid_xNum, Grid_yBnum, Grid_yNum, Grid_zBnum, Grid_zNum) then
      var divU = Fluid[c].velocityGradientX[0] + Fluid[c].velocityGradientY[1] + Fluid[c].velocityGradientZ[2]
      acc += divU * Fluid[c].pressure
    end
  end
  return acc
end

__demand(__leaf, __parallel, __cuda)
task Flow_ResetDissipation(Fluid : region(ispace(int3d), Fluid_columns))
where
  writes(Fluid.dissipation)
do
  __demand(__openmp)
  for c in Fluid do
    Fluid[c].dissipation = 0.0
  end
end

__demand(__leaf, __parallel, __cuda)
task Flow_ComputeDissipationX(Fluid : region(ispace(int3d), Fluid_columns),
                              Flow_constantVisc : double,
                              Flow_powerlawTempRef : double, Flow_powerlawViscRef : double,
                              Flow_sutherlandSRef : double, Flow_sutherlandTempRef : double, Flow_sutherlandViscRef : double,
                              Flow_viscosityModel : SCHEMA.ViscosityModel,
                              Grid_xBnum : int32, Grid_xNum : int32, Grid_xCellWidth : double,
                              Grid_yBnum : int32, Grid_yNum : int32,
                              Grid_zBnum : int32, Grid_zNum : int32)
where
  reads(Fluid.{velocity, temperature, velocityGradientY, velocityGradientZ}),
  writes(Fluid.dissipationFlux)
do
  __demand(__openmp)
  for c in Fluid do
    if (in_interior(c, Grid_xBnum, Grid_xNum, Grid_yBnum, Grid_yNum, Grid_zBnum, Grid_zNum) or (max(int32((uint64(Grid_xBnum)-int3d(c).x)), 0)==1)) then
      var muFace = (0.5*(GetDynamicViscosity(Fluid[c].temperature, Flow_constantVisc, Flow_powerlawTempRef, Flow_powerlawViscRef, Flow_sutherlandSRef, Flow_sutherlandTempRef, Flow_sutherlandViscRef, Flow_viscosityModel)+GetDynamicViscosity(Fluid[((c+{1, 0, 0})%Fluid.bounds)].temperature, Flow_constantVisc, Flow_powerlawTempRef, Flow_powerlawViscRef, Flow_sutherlandSRef, Flow_sutherlandTempRef, Flow_sutherlandViscRef, Flow_viscosityModel)))
      var velocityFace = array(0.0, 0.0, 0.0)
      var velocityX_YFace = 0.0
      var velocityX_ZFace = 0.0
      var velocityY_YFace = 0.0
      var velocityZ_ZFace = 0.0
      velocityFace = vs_mul(vv_add(Fluid[c].velocity, Fluid[((c+{1, 0, 0})%Fluid.bounds)].velocity), 0.5)
      velocityX_YFace = (0.5*(Fluid[c].velocityGradientY[0]+Fluid[((c+{1, 0, 0})%Fluid.bounds)].velocityGradientY[0]))
      velocityX_ZFace = (0.5*(Fluid[c].velocityGradientZ[0]+Fluid[((c+{1, 0, 0})%Fluid.bounds)].velocityGradientZ[0]))
      velocityY_YFace = (0.5*(Fluid[c].velocityGradientY[1]+Fluid[((c+{1, 0, 0})%Fluid.bounds)].velocityGradientY[1]))
      velocityZ_ZFace = (0.5*(Fluid[c].velocityGradientZ[2]+Fluid[((c+{1, 0, 0})%Fluid.bounds)].velocityGradientZ[2]))
      var velocityX_XFace = 0.0
      var velocityY_XFace = 0.0
      var velocityZ_XFace = 0.0
      var temperature_XFace = 0.0
      velocityX_XFace = (0.5*(Fluid[((c+{1, 0, 0})%Fluid.bounds)].velocity[0]-Fluid[c].velocity[0]))
      velocityY_XFace = (0.5*(Fluid[((c+{1, 0, 0})%Fluid.bounds)].velocity[1]-Fluid[c].velocity[1]))
      velocityZ_XFace = (0.5*(Fluid[((c+{1, 0, 0})%Fluid.bounds)].velocity[2]-Fluid[c].velocity[2]))
      temperature_XFace = (0.5*(Fluid[((c+{1, 0, 0})%Fluid.bounds)].temperature-Fluid[c].temperature))
      velocityX_XFace *= (1/(Grid_xCellWidth*0.5))
      velocityY_XFace *= (1/(Grid_xCellWidth*0.5))
      velocityZ_XFace *= (1/(Grid_xCellWidth*0.5))
      temperature_XFace *= (1/(Grid_xCellWidth*0.5))
      var sigmaXX = ((muFace*(((4.0*velocityX_XFace)-(2.0*velocityY_YFace))-(2.0*velocityZ_ZFace)))/3.0)
      var sigmaYX = (muFace*(velocityY_XFace+velocityX_YFace))
      var sigmaZX = (muFace*(velocityZ_XFace+velocityX_ZFace))
      var usigma = (((velocityFace[0]*sigmaXX)+(velocityFace[1]*sigmaYX))+(velocityFace[2]*sigmaZX))
      Fluid[c].dissipationFlux = usigma
    end
  end
end

-- CHANGE to reduces
__demand(__leaf, __parallel, __cuda)
task Flow_UpdateDissipationX(Fluid : region(ispace(int3d), Fluid_columns),
                             Grid_xBnum : int32, Grid_xNum : int32, Grid_xCellWidth : double,
                             Grid_yBnum : int32, Grid_yNum : int32,
                             Grid_zBnum : int32, Grid_zNum : int32)
where
  reads(Fluid.dissipationFlux),
  reads writes(Fluid.dissipation)
do
  __demand(__openmp)
  for c in Fluid do
    if in_interior(c, Grid_xBnum, Grid_xNum, Grid_yBnum, Grid_yNum, Grid_zBnum, Grid_zNum) then
      Fluid[c].dissipation += ((Fluid[c].dissipationFlux-Fluid[((c+{-1, 0, 0})%Fluid.bounds)].dissipationFlux)/Grid_xCellWidth)
    end
  end
end

__demand(__leaf, __parallel, __cuda)
task Flow_ComputeDissipationY(Fluid : region(ispace(int3d), Fluid_columns),
                              Flow_constantVisc : double,
                              Flow_powerlawTempRef : double, Flow_powerlawViscRef : double,
                              Flow_sutherlandSRef : double, Flow_sutherlandTempRef : double, Flow_sutherlandViscRef : double,
                              Flow_viscosityModel : SCHEMA.ViscosityModel,
                              Grid_xBnum : int32, Grid_xNum : int32,
                              Grid_yBnum : int32, Grid_yNum : int32, Grid_yCellWidth : double,
                              Grid_zBnum : int32, Grid_zNum : int32)
where
  reads(Fluid.{velocity, temperature, velocityGradientX, velocityGradientZ}),
  writes(Fluid.dissipationFlux)
do
  __demand(__openmp)
  for c in Fluid do
    if (in_interior(c, Grid_xBnum, Grid_xNum, Grid_yBnum, Grid_yNum, Grid_zBnum, Grid_zNum) or (max(int32((uint64(Grid_yBnum)-int3d(c).y)), 0)==1)) then
      var muFace = (0.5*(GetDynamicViscosity(Fluid[c].temperature, Flow_constantVisc, Flow_powerlawTempRef, Flow_powerlawViscRef, Flow_sutherlandSRef, Flow_sutherlandTempRef, Flow_sutherlandViscRef, Flow_viscosityModel)+GetDynamicViscosity(Fluid[((c+{0, 1, 0})%Fluid.bounds)].temperature, Flow_constantVisc, Flow_powerlawTempRef, Flow_powerlawViscRef, Flow_sutherlandSRef, Flow_sutherlandTempRef, Flow_sutherlandViscRef, Flow_viscosityModel)))
      var velocityFace = array(0.0, 0.0, 0.0)
      var velocityY_XFace = 0.0
      var velocityY_ZFace = 0.0
      var velocityX_XFace = 0.0
      var velocityZ_ZFace = 0.0
      velocityFace = vs_mul(vv_add(Fluid[c].velocity, Fluid[((c+{0, 1, 0})%Fluid.bounds)].velocity), 0.5)
      velocityY_XFace = (0.5*(Fluid[c].velocityGradientX[1]+Fluid[((c+{0, 1, 0})%Fluid.bounds)].velocityGradientX[1]))
      velocityY_ZFace = (0.5*(Fluid[c].velocityGradientZ[1]+Fluid[((c+{0, 1, 0})%Fluid.bounds)].velocityGradientZ[1]))
      velocityX_XFace = (0.5*(Fluid[c].velocityGradientX[0]+Fluid[((c+{0, 1, 0})%Fluid.bounds)].velocityGradientX[0]))
      velocityZ_ZFace = (0.5*(Fluid[c].velocityGradientZ[2]+Fluid[((c+{0, 1, 0})%Fluid.bounds)].velocityGradientZ[2]))
      var velocityX_YFace = 0.0
      var velocityY_YFace = 0.0
      var velocityZ_YFace = 0.0
      var temperature_YFace = 0.0
      velocityX_YFace = (0.5*(Fluid[((c+{0, 1, 0})%Fluid.bounds)].velocity[0]-Fluid[c].velocity[0]))
      velocityY_YFace = (0.5*(Fluid[((c+{0, 1, 0})%Fluid.bounds)].velocity[1]-Fluid[c].velocity[1]))
      velocityZ_YFace = (0.5*(Fluid[((c+{0, 1, 0})%Fluid.bounds)].velocity[2]-Fluid[c].velocity[2]))
      temperature_YFace = (0.5*(Fluid[((c+{0, 1, 0})%Fluid.bounds)].temperature-Fluid[c].temperature))
      velocityX_YFace *= (1/(Grid_yCellWidth*0.5))
      velocityY_YFace *= (1/(Grid_yCellWidth*0.5))
      velocityZ_YFace *= (1/(Grid_yCellWidth*0.5))
      temperature_YFace *= (1/(Grid_yCellWidth*0.5))
      var sigmaXY = (muFace*(velocityX_YFace+velocityY_XFace))
      var sigmaYY = ((muFace*(((4.0*velocityY_YFace)-(2.0*velocityX_XFace))-(2.0*velocityZ_ZFace)))/3.0)
      var sigmaZY = (muFace*(velocityZ_YFace+velocityY_ZFace))
      var usigma = (((velocityFace[0]*sigmaXY)+(velocityFace[1]*sigmaYY))+(velocityFace[2]*sigmaZY))
      Fluid[c].dissipationFlux = usigma
    end
  end
end

__demand(__leaf, __parallel, __cuda)
task Flow_UpdateDissipationY(Fluid : region(ispace(int3d), Fluid_columns),
                             Grid_xBnum : int32, Grid_xNum : int32,
                             Grid_yBnum : int32, Grid_yNum : int32, Grid_yCellWidth : double,
                             Grid_zBnum : int32, Grid_zNum : int32)
where
  reads(Fluid.dissipationFlux),
  reads writes(Fluid.dissipation)
do
  __demand(__openmp)
  for c in Fluid do
    if in_interior(c, Grid_xBnum, Grid_xNum, Grid_yBnum, Grid_yNum, Grid_zBnum, Grid_zNum) then
      Fluid[c].dissipation += ((Fluid[c].dissipationFlux-Fluid[((c+{0, -1, 0})%Fluid.bounds)].dissipationFlux)/Grid_yCellWidth)
    end
  end
end

__demand(__leaf, __parallel, __cuda)
task Flow_ComputeDissipationZ(Fluid : region(ispace(int3d), Fluid_columns),
                              Flow_constantVisc : double,
                              Flow_powerlawTempRef : double, Flow_powerlawViscRef : double,
                              Flow_sutherlandSRef : double, Flow_sutherlandTempRef : double, Flow_sutherlandViscRef : double,
                              Flow_viscosityModel : SCHEMA.ViscosityModel,
                              Grid_xBnum : int32, Grid_xNum : int32,
                              Grid_yBnum : int32, Grid_yNum : int32,
                              Grid_zBnum : int32, Grid_zNum : int32, Grid_zCellWidth : double)
where
  reads(Fluid.{velocity, temperature, velocityGradientX, velocityGradientY}),
  writes(Fluid.dissipationFlux)
do
  __demand(__openmp)
  for c in Fluid do
    if (in_interior(c, Grid_xBnum, Grid_xNum, Grid_yBnum, Grid_yNum, Grid_zBnum, Grid_zNum) or (max(int32((uint64(Grid_zBnum)-int3d(c).z)), 0)==1)) then
      var muFace = (0.5*(GetDynamicViscosity(Fluid[c].temperature, Flow_constantVisc, Flow_powerlawTempRef, Flow_powerlawViscRef, Flow_sutherlandSRef, Flow_sutherlandTempRef, Flow_sutherlandViscRef, Flow_viscosityModel)+GetDynamicViscosity(Fluid[((c+{0, 0, 1})%Fluid.bounds)].temperature, Flow_constantVisc, Flow_powerlawTempRef, Flow_powerlawViscRef, Flow_sutherlandSRef, Flow_sutherlandTempRef, Flow_sutherlandViscRef, Flow_viscosityModel)))
      var velocityFace = array(0.0, 0.0, 0.0)
      var velocityZ_XFace = 0.0
      var velocityZ_YFace = 0.0
      var velocityX_XFace = 0.0
      var velocityY_YFace = 0.0
      velocityFace = vs_mul(vv_add(Fluid[c].velocity, Fluid[((c+{0, 0, 1})%Fluid.bounds)].velocity), 0.5)
      velocityZ_XFace = (0.5*(Fluid[c].velocityGradientX[2]+Fluid[((c+{0, 0, 1})%Fluid.bounds)].velocityGradientX[2]))
      velocityZ_YFace = (0.5*(Fluid[c].velocityGradientY[2]+Fluid[((c+{0, 0, 1})%Fluid.bounds)].velocityGradientY[2]))
      velocityX_XFace = (0.5*(Fluid[c].velocityGradientX[0]+Fluid[((c+{0, 0, 1})%Fluid.bounds)].velocityGradientX[0]))
      velocityY_YFace = (0.5*(Fluid[c].velocityGradientY[1]+Fluid[((c+{0, 0, 1})%Fluid.bounds)].velocityGradientY[1]))
      var velocityX_ZFace = 0.0
      var velocityY_ZFace = 0.0
      var velocityZ_ZFace = 0.0
      var temperature_ZFace = 0.0
      velocityX_ZFace = (0.5*(Fluid[((c+{0, 0, 1})%Fluid.bounds)].velocity[0]-Fluid[c].velocity[0]))
      velocityY_ZFace = (0.5*(Fluid[((c+{0, 0, 1})%Fluid.bounds)].velocity[1]-Fluid[c].velocity[1]))
      velocityZ_ZFace = (0.5*(Fluid[((c+{0, 0, 1})%Fluid.bounds)].velocity[2]-Fluid[c].velocity[2]))
      temperature_ZFace = (0.5*(Fluid[((c+{0, 0, 1})%Fluid.bounds)].temperature-Fluid[c].temperature))
      velocityX_ZFace *= (1/(Grid_zCellWidth*0.5))
      velocityY_ZFace *= (1/(Grid_zCellWidth*0.5))
      velocityZ_ZFace *= (1/(Grid_zCellWidth*0.5))
      temperature_ZFace *= (1/(Grid_zCellWidth*0.5))
      var sigmaXZ = (muFace*(velocityX_ZFace+velocityZ_XFace))
      var sigmaYZ = (muFace*(velocityY_ZFace+velocityZ_YFace))
      var sigmaZZ = ((muFace*(((4.0*velocityZ_ZFace)-(2.0*velocityX_XFace))-(2.0*velocityY_YFace)))/3.0)
      var usigma = (((velocityFace[0]*sigmaXZ)+(velocityFace[1]*sigmaYZ))+(velocityFace[2]*sigmaZZ))
      Fluid[c].dissipationFlux = usigma
    end
  end
end

__demand(__leaf, __parallel, __cuda)
task Flow_UpdateDissipationZ(Fluid : region(ispace(int3d), Fluid_columns),
                             Grid_xBnum : int32, Grid_xNum : int32,
                             Grid_yBnum : int32, Grid_yNum : int32,
                             Grid_zBnum : int32, Grid_zNum : int32, Grid_zCellWidth : double)
where
  reads(Fluid.dissipationFlux),
  reads writes(Fluid.dissipation)
do
  __demand(__openmp)
  for c in Fluid do
    if in_interior(c, Grid_xBnum, Grid_xNum, Grid_yBnum, Grid_yNum, Grid_zBnum, Grid_zNum) then
      Fluid[c].dissipation += ((Fluid[c].dissipationFlux-Fluid[((c+{0, 0, -1})%Fluid.bounds)].dissipationFlux)/Grid_zCellWidth)
    end
  end
end

__demand(__leaf, __parallel, __cuda)
task Flow_CalculateAverageDissipation(Fluid : region(ispace(int3d), Fluid_columns),
                                      Grid_cellVolume : double,
                                      Grid_xBnum : int32, Grid_xNum : int32,
                                      Grid_yBnum : int32, Grid_yNum : int32,
                                      Grid_zBnum : int32, Grid_zNum : int32)
where
  reads(Fluid.dissipation)
do
  var acc = 0.0
  __demand(__openmp)
  for c in Fluid do
    if in_interior(c, Grid_xBnum, Grid_xNum, Grid_yBnum, Grid_yNum, Grid_zBnum, Grid_zNum) then
      acc += (Fluid[c].dissipation*Grid_cellVolume)
    end
  end
  return acc
end

__demand(__leaf, __parallel, __cuda)
task Flow_CalculateAverageK(Fluid : region(ispace(int3d), Fluid_columns),
                            Grid_cellVolume : double,
                            Grid_xBnum : int32, Grid_xNum : int32,
                            Grid_yBnum : int32, Grid_yNum : int32,
                            Grid_zBnum : int32, Grid_zNum : int32)
where
  reads(Fluid.{rho, velocity})
do
  var acc = 0.0
  __demand(__openmp)
  for c in Fluid do
    if in_interior(c, Grid_xBnum, Grid_xNum, Grid_yBnum, Grid_yNum, Grid_zBnum, Grid_zNum) then
      acc += (((0.5*Fluid[c].rho)*dot(Fluid[c].velocity, Fluid[c].velocity))*Grid_cellVolume)
    end
  end
  return acc
end

__demand(__leaf, __parallel, __cuda)
task Flow_AddTurbulentSource(Fluid : region(ispace(int3d), Fluid_columns),
                             Flow_averageDissipation : double,
                             Flow_averageK : double,
                             Flow_averagePD : double,
                             Grid_cellVolume : double,
                             Grid_xBnum : int32, Grid_xNum : int32,
                             Grid_yBnum : int32, Grid_yNum : int32,
                             Grid_zBnum : int32, Grid_zNum : int32,
                             config : Config)
where
  reads(Fluid.{rho, velocity}),
  reads writes(Fluid.{rhoVelocity_t, rhoEnergy_t})
do
  var W = Flow_averagePD + Flow_averageDissipation
  var G = config.Flow.turbForcing.u.HIT.G
  var t_o = config.Flow.turbForcing.u.HIT.t_o
  var K_o = config.Flow.turbForcing.u.HIT.K_o
  var A = (-W-G*(Flow_averageK-K_o)/t_o) / (2.0*Flow_averageK)
  var acc = 0.0
  __demand(__openmp)
  for c in Fluid do
    if in_interior(c, Grid_xBnum, Grid_xNum, Grid_yBnum, Grid_yNum, Grid_zBnum, Grid_zNum) then
      var force = vs_mul(Fluid[c].velocity, Fluid[c].rho*A);
      [UTIL.emitArrayReduce(3, '+',
         rexpr Fluid[c].rhoVelocity_t end,
         rexpr force end)];
      Fluid[c].rhoEnergy_t += dot(force, Fluid[c].velocity)
      acc += dot(force, Fluid[c].velocity) * Grid_cellVolume
    end
  end
  return acc
end

-- CHANGE to reduces+?
__demand(__leaf, __parallel, __cuda)
task Flow_AdjustTurbulentSource(Fluid : region(ispace(int3d), Fluid_columns),
                                Flow_averageFe : double,
                                Grid_xBnum : int32, Grid_xNum : int32,
                                Grid_yBnum : int32, Grid_yNum : int32,
                                Grid_zBnum : int32, Grid_zNum : int32)
where
  reads writes(Fluid.rhoEnergy_t)
do
  __demand(__openmp)
  for c in Fluid do
    if in_interior(c, Grid_xBnum, Grid_xNum, Grid_yBnum, Grid_yNum, Grid_zBnum, Grid_zNum) then
      Fluid[c].rhoEnergy_t += (-Flow_averageFe)
    end
  end
end

-------------------------------------------------------------------------------
-- PARTICLE MOVEMENT
-------------------------------------------------------------------------------

__demand(__leaf, __cuda) -- MANUALLY PARALLELIZED
task Particles_LocateInCells(Particles : region(ispace(int1d), Particles_columns),
                             Grid_xBnum : int32, Grid_xNum : int32, Grid_xOrigin : double, Grid_xWidth : double,
                             Grid_yBnum : int32, Grid_yNum : int32, Grid_yOrigin : double, Grid_yWidth : double,
                             Grid_zBnum : int32, Grid_zNum : int32, Grid_zOrigin : double, Grid_zWidth : double)
where
  reads(Particles.{position, __valid}),
  writes(Particles.cell)
do
  __demand(__openmp)
  for p in Particles do
    if Particles[p].__valid then
      Particles[p].cell = locate(Particles[p].position,
                                 Grid_xBnum, Grid_xNum, Grid_xOrigin, Grid_xWidth,
                                 Grid_yBnum, Grid_yNum, Grid_yOrigin, Grid_yWidth,
                                 Grid_zBnum, Grid_zNum, Grid_zOrigin, Grid_zWidth)
    end
  end
end

__demand(__inline)
task Fluid_elemColor(idx : int3d,
                     Grid_xBnum : int32, Grid_xNum : int32, NX : int32,
                     Grid_yBnum : int32, Grid_yNum : int32, NY : int32,
                     Grid_zBnum : int32, Grid_zNum : int32, NZ : int32)
  idx.x = min(max(idx.x, Grid_xBnum), Grid_xNum+Grid_xBnum-1)
  idx.y = min(max(idx.y, Grid_yBnum), Grid_yNum+Grid_yBnum-1)
  idx.z = min(max(idx.z, Grid_zBnum), Grid_zNum+Grid_zBnum-1)
  return int3d{(idx.x-Grid_xBnum)/(Grid_xNum/NX),
               (idx.y-Grid_yBnum)/(Grid_yNum/NY),
               (idx.z-Grid_zBnum)/(Grid_zNum/NZ)}
end

__demand(__leaf, __cuda) -- MANUALLY PARALLELIZED
task Particles_CheckPartitioning(color : int3d,
                                 Particles : region(ispace(int1d), Particles_columns),
                                 Grid_xBnum : int32, Grid_xNum : int32, NX : int32,
                                 Grid_yBnum : int32, Grid_yNum : int32, NY : int32,
                                 Grid_zBnum : int32, Grid_zNum : int32, NZ : int32)
where
  reads(Particles.{cell, __valid})
do
  var num_invalid = int64(0)
  __demand(__openmp)
  for p in Particles do
    if Particles[p].__valid and
       color ~= Fluid_elemColor(Particles[p].cell,
                                Grid_xBnum, Grid_xNum, NX,
                                Grid_yBnum, Grid_yNum, NY,
                                Grid_zBnum, Grid_zNum, NZ) then
      num_invalid += 1
    end
  end
  regentlib.assert(num_invalid == 0, 'Invalid particle partitioning')
end

local colorOffsets = terralib.newlist({
  rexpr int3d({ 0,  0,  1}) end,
  rexpr int3d({ 0,  0, -1}) end,
  rexpr int3d({ 0,  1,  0}) end,
  rexpr int3d({ 0,  1,  1}) end,
  rexpr int3d({ 0,  1, -1}) end,
  rexpr int3d({ 0, -1,  0}) end,
  rexpr int3d({ 0, -1,  1}) end,
  rexpr int3d({ 0, -1, -1}) end,
  rexpr int3d({ 1,  0,  0}) end,
  rexpr int3d({ 1,  0,  1}) end,
  rexpr int3d({ 1,  0, -1}) end,
  rexpr int3d({ 1,  1,  0}) end,
  rexpr int3d({ 1,  1,  1}) end,
  rexpr int3d({ 1,  1, -1}) end,
  rexpr int3d({ 1, -1,  0}) end,
  rexpr int3d({ 1, -1,  1}) end,
  rexpr int3d({ 1, -1, -1}) end,
  rexpr int3d({-1,  0,  0}) end,
  rexpr int3d({-1,  0,  1}) end,
  rexpr int3d({-1,  0, -1}) end,
  rexpr int3d({-1,  1,  0}) end,
  rexpr int3d({-1,  1,  1}) end,
  rexpr int3d({-1,  1, -1}) end,
  rexpr int3d({-1, -1,  0}) end,
  rexpr int3d({-1, -1,  1}) end,
  rexpr int3d({-1, -1, -1}) end,
})

local tradeQueues = UTIL.generate(26, function()
  return regentlib.newsymbol(region(ispace(int1d), TradeQueue_columns))
end)

__demand(__leaf, __cuda) -- MANUALLY PARALLELIZED
task TradeQueue_push(partColor : int3d,
                     Particles : region(ispace(int1d), Particles_columns),
                     [tradeQueues],
                     config : Config,
                     Grid_xBnum : int32, Grid_xNum : int32, NX : int32,
                     Grid_yBnum : int32, Grid_yNum : int32, NY : int32,
                     Grid_zBnum : int32, Grid_zNum : int32, NZ : int32)
where
  reads(Particles.[Particles_subStepConserved]),
  reads writes(Particles.{__valid, __xfer_dir, __xfer_slot}),
  [tradeQueues:map(function(queue)
     return Particles_subStepConserved:map(function(fld)
       return regentlib.privilege(regentlib.writes, queue, fld)
     end)
   end):flatten()]
do
  -- Fill in movement direction
  var toTransfer = int64(0)
  __demand(__openmp)
  for i in Particles do
    Particles[i].__xfer_dir = 0
    if Particles[i].__valid then
      var elemColor = Fluid_elemColor(Particles[i].cell,
                                      Grid_xBnum, Grid_xNum, NX,
                                      Grid_yBnum, Grid_yNum, NY,
                                      Grid_zBnum, Grid_zNum, NZ)
      if elemColor ~= partColor then
        toTransfer += 1;
        @ESCAPE for k = 1,26 do @EMIT
          if Particles[i].__xfer_dir == 0 and
             elemColor == (partColor + [colorOffsets[k]] + {NX,NY,NZ}) % {NX,NY,NZ} then
            Particles[i].__xfer_dir = k
            toTransfer += -1
          end
        @TIME end @EPACSE
      end
    end
  end
  [UTIL.emitAssert(
     rexpr toTransfer == 0 end,
     'Sample %d: %ld particle(s) moved past expected stencil',
     rexpr config.Mapping.sampleId end,
     rexpr toTransfer end)];
  var total_xfers = int64(0);
  -- For each movement direction...
  @ESCAPE for k = 1,26 do local queue = tradeQueues[k] @EMIT
    -- Clear the transfer queue
    __demand(__openmp)
    for j in queue do
      queue[j].__valid = false
    end
    -- Assign slots on the transfer queue for moving particles
    var transferred = int64(0)
    __demand(__openmp)
    for i in Particles do
      if Particles[i].__xfer_dir == k then
        Particles[i].__xfer_slot = 1
        transferred += 1
      else
        Particles[i].__xfer_slot = 0
      end
    end
    total_xfers += transferred
    __parallel_prefix(Particles.__xfer_slot, Particles.__xfer_slot, +, 1);
    -- Check that there's enough space in the transfer queue
    [UTIL.emitAssert(
       rexpr transferred <= int64(queue.bounds.hi - queue.bounds.lo + 1) end,
       'Sample %d: Ran out of space in transfer queue',
       rexpr config.Mapping.sampleId end)];
    -- Copy moving particles to the transfer queue
    __demand(__openmp)
    for i in Particles do
      if Particles[i].__xfer_dir == k then
        var j = Particles[i].__xfer_slot - 1 + queue.bounds.lo;
        @ESCAPE for _,fld in ipairs(Particles_subStepConserved) do @EMIT
          queue[j].[fld] = Particles[i].[fld]
        @TIME end @EPACSE
        Particles[i].__valid = false
      end
    end
  @TIME end @EPACSE
  return total_xfers
end

__demand(__leaf, __cuda) -- MANUALLY PARALLELIZED
task TradeQueue_pull(Particles : region(ispace(int1d), Particles_columns),
                     [tradeQueues],
                     config : Config)
where
  reads(Particles.__valid),
  writes(Particles.[Particles_subStepConserved]),
  reads writes(Particles.__xfer_slot),
  [tradeQueues:map(function(queue)
     return Particles_subStepConserved:map(function(fld)
       return regentlib.privilege(regentlib.reads, queue, fld)
     end)
   end):flatten()]
do
  -- Count number of particles coming in from each transfer queue
  var xfer_bounds : int64[27]
  xfer_bounds[0] = 0
  var total_xfers = int64(0);
  @ESCAPE for k = 1,26 do local queue = tradeQueues[k] @EMIT
    __demand(__openmp)
    for j in queue do
      if queue[j].__valid then
        total_xfers += 1
      end
    end
    xfer_bounds[k] = total_xfers
  @TIME end @EPACSE
  -- Number all empty slots on particles sub-region
  var avail_slots = int64(0)
  __demand(__openmp)
  for i in Particles do
    if Particles[i].__valid then
      Particles[i].__xfer_slot = 0
    else
      Particles[i].__xfer_slot = 1
      avail_slots += 1
    end
  end
  __parallel_prefix(Particles.__xfer_slot, Particles.__xfer_slot, +, 1);
  -- Check that there's enough space in the particles sub-region
  [UTIL.emitAssert(
     rexpr total_xfers <= avail_slots end,
     'Sample %d: Not enough space in sub-region for incoming particles',
     rexpr config.Mapping.sampleId end)];
  -- Copy moving particles from the transfer queues
  -- NOTE: This part assumes that transfer queues are filled contiguously.
  @ESCAPE for k = 1,26 do local queue = tradeQueues[k] @EMIT
    var lo = xfer_bounds[k-1]
    var hi = xfer_bounds[k]
    __demand(__openmp)
    for i in Particles do
      if not Particles[i].__valid then
        var j_off = Particles[i].__xfer_slot - 1
        if j_off >= lo and j_off < hi then
          var j = j_off - lo + queue.bounds.lo;
          @ESCAPE for _,fld in ipairs(Particles_subStepConserved) do @EMIT
            Particles[i].[fld] = queue[j].[fld]
          @TIME end @EPACSE
        end
      end
    end
  @TIME end @EPACSE
  return total_xfers
end

__demand(__inline)
task intersection(a : rect3d, b : SCHEMA.Volume)
  var res = rect3d{ lo = int3d{0,0,0}, hi = int3d{-1,-1,-1} }
  if  a.hi.x >= b.fromCell[0] and b.uptoCell[0] >= a.lo.x
  and a.hi.y >= b.fromCell[1] and b.uptoCell[1] >= a.lo.y
  and a.hi.z >= b.fromCell[2] and b.uptoCell[2] >= a.lo.z then
    res = rect3d{
      lo = int3d{max(a.lo.x,b.fromCell[0]), max(a.lo.y,b.fromCell[1]), max(a.lo.z,b.fromCell[2])},
      hi = int3d{min(a.hi.x,b.uptoCell[0]), min(a.hi.y,b.uptoCell[1]), min(a.hi.z,b.uptoCell[2])}}
  end
  return res
end

__demand(__inline)
task rectSize(a : rect3d)
  return (a.hi.x - a.lo.x + 1) * (a.hi.y - a.lo.y + 1) * (a.hi.z - a.lo.z + 1)
end

__demand(__inline)
task CopyQueue_partSize(fluidPartBounds : rect3d,
                        config : Config,
                        copySrc : SCHEMA.Volume)
  var totalCells = config.Grid.xNum * config.Grid.yNum * config.Grid.zNum
  var copiedCells = rectSize(intersection(fluidPartBounds, copySrc))
  return int64(ceil(
    copiedCells
    / [double](totalCells)
    * (config.Particles.maxNum / config.Particles.parcelSize)
    * config.Particles.maxSkew
  ))
end

__demand(__leaf) -- MANUALLY PARALLELIZED, NO CUDA, NO OPENMP
task CopyQueue_push(Particles : region(ispace(int1d), Particles_columns),
                    CopyQueue : region(ispace(int1d), CopyQueue_columns),
                    config : Config,
                    copySrc : SCHEMA.Volume,
                    copySrcOrigin : double[3], copyTgtOrigin : double[3],
                    Fluid0_cellWidth : double[3], Fluid1_cellWidth : double[3])
where
  reads(Particles.[Particles_primitives], Particles.cell),
  writes(CopyQueue.[Particles_primitives])
do
  var p2 = CopyQueue.bounds.lo
  for p1 in Particles do
    if Particles[p1].__valid then
      var cell = Particles[p1].cell
      if  copySrc.fromCell[0] <= cell.x and cell.x <= copySrc.uptoCell[0]
      and copySrc.fromCell[1] <= cell.y and cell.y <= copySrc.uptoCell[1]
      and copySrc.fromCell[2] <= cell.z and cell.z <= copySrc.uptoCell[2] then
        [UTIL.emitAssert(
           rexpr p2 <= CopyQueue.bounds.hi end,
           'Sample %d: Ran out of space in cross-section particles copy queue',
           rexpr config.Mapping.sampleId end)];
        CopyQueue[p2].position =
          vv_add(copyTgtOrigin, vv_mul(Fluid1_cellWidth,
            vv_div(vv_sub(Particles[p1].position, copySrcOrigin), Fluid0_cellWidth)))
        CopyQueue[p2].velocity = Particles[p1].velocity
        CopyQueue[p2].temperature = Particles[p1].temperature
        CopyQueue[p2].diameter = Particles[p1].diameter
        CopyQueue[p2].density = Particles[p1].density
        CopyQueue[p2].__valid = true
        p2 += 1
      end
    end
  end
end

-- NOTE: It is important that Particles are placed first in the arguments list,
-- to make sure the mapper will map this task according to the sample the
-- Particles belong to (the second in a 2-section simulation). The CopyQueue
-- technically belongs to the first section.
__demand(__leaf) -- MANUALLY PARALLELIZED, NO CUDA, NO OPENMP
task CopyQueue_pull(partColor : int3d,
                    Particles : region(ispace(int1d), Particles_columns),
                    CopyQueue : region(ispace(int1d), CopyQueue_columns),
                    config : Config,
                    Grid_xBnum : int32, Grid_yBnum : int32, Grid_zBnum : int32)
where
  reads(CopyQueue.[Particles_primitives], Particles.__valid),
  writes(Particles.[Particles_primitives], Particles.cell)
do
  var acc = int64(0)
  var addedVelocity = config.Particles.feeding.u.Incoming.addedVelocity
  var p1 = Particles.bounds.lo
  for p2 in CopyQueue do
    if CopyQueue[p2].__valid then
      var cell = locate(CopyQueue[p2].position,
                        Grid_xBnum, config.Grid.xNum, config.Grid.origin[0], config.Grid.xWidth,
                        Grid_yBnum, config.Grid.yNum, config.Grid.origin[1], config.Grid.yWidth,
                        Grid_zBnum, config.Grid.zNum, config.Grid.origin[2], config.Grid.zWidth)
      var elemColor = Fluid_elemColor(cell,
                                      Grid_xBnum, config.Grid.xNum, config.Mapping.tiles[0],
                                      Grid_yBnum, config.Grid.yNum, config.Mapping.tiles[1],
                                      Grid_zBnum, config.Grid.zNum, config.Mapping.tiles[2])
      if elemColor == partColor then
        while p1 <= Particles.bounds.hi and Particles[p1].__valid do
          p1 += 1
        end
        [UTIL.emitAssert(
           rexpr p1 <= Particles.bounds.hi end,
           'Sample %d: Ran out of space while copying particles from other section',
           rexpr config.Mapping.sampleId end)];
        Particles[p1].cell = cell
        Particles[p1].position = CopyQueue[p2].position
        Particles[p1].velocity = vv_add(CopyQueue[p2].velocity, addedVelocity)
        Particles[p1].temperature = CopyQueue[p2].temperature
        Particles[p1].diameter = CopyQueue[p2].diameter
        Particles[p1].density = CopyQueue[p2].density
        Particles[p1].__valid = true
        acc += 1
      end
    end
  end
  return acc
end

-------------------------------------------------------------------------------
-- OTHER ROUTINES
-------------------------------------------------------------------------------

__demand(__leaf, __parallel, __cuda)
task Particles_CalcDeltaTerms(Particles : region(ispace(int1d), Particles_columns),
                              Fluid : region(ispace(int3d), Fluid_columns),
                              Flow_constantVisc : double,
                              Flow_powerlawTempRef : double, Flow_powerlawViscRef : double,
                              Flow_sutherlandSRef : double, Flow_sutherlandTempRef : double, Flow_sutherlandViscRef : double,
                              Flow_viscosityModel : SCHEMA.ViscosityModel,
                              Grid_xCellWidth : double, Grid_xRealOrigin : double,
                              Grid_yCellWidth : double, Grid_yRealOrigin : double,
                              Grid_zCellWidth : double, Grid_zRealOrigin : double,
                              Particles_convectiveCoeff : double)
where
  reads(Fluid.{centerCoordinates, velocity, temperature}),
  reads(Particles.{cell, position, velocity, diameter, density, temperature, __valid}),
  writes(Particles.{deltaTemperatureTerm, deltaVelocityOverRelaxationTime})
do
  __demand(__openmp)
  for p in Particles do
    if Particles[p].__valid then
      var flowVelocity = InterpolateTriVelocity(Particles[p].cell,
                                                Particles[p].position,
                                                Fluid,
                                                Grid_xCellWidth, Grid_xRealOrigin,
                                                Grid_yCellWidth, Grid_yRealOrigin,
                                                Grid_zCellWidth, Grid_zRealOrigin)
      var flowTemperature = InterpolateTriTemp(Particles[p].cell,
                                               Particles[p].position,
                                               Fluid,
                                               Grid_xCellWidth, Grid_xRealOrigin,
                                               Grid_yCellWidth, Grid_yRealOrigin,
                                               Grid_zCellWidth, Grid_zRealOrigin)
      var flowDynamicViscosity = GetDynamicViscosity(flowTemperature,
                                                     Flow_constantVisc,
                                                     Flow_powerlawTempRef, Flow_powerlawViscRef,
                                                     Flow_sutherlandSRef, Flow_sutherlandTempRef, Flow_sutherlandViscRef,
                                                     Flow_viscosityModel)
      var relaxationTime = Particles[p].density * pow(Particles[p].diameter,2.0) / (18.0 * flowDynamicViscosity)
      Particles[p].deltaVelocityOverRelaxationTime = vs_div(vv_sub(flowVelocity, Particles[p].velocity), relaxationTime)
      Particles[p].deltaTemperatureTerm = PI * pow(Particles[p].diameter,2.0) * Particles_convectiveCoeff * (flowTemperature-Particles[p].temperature)
    end
  end
end

__demand(__parallel, __cuda)
task Particles_AddFlowCoupling(Particles : region(ispace(int1d), Particles_columns),
                               Particles_heatCapacity : double)
where
  reads(Particles.{diameter, density, deltaTemperatureTerm, deltaVelocityOverRelaxationTime, __valid}),
  writes(Particles.{velocity_t, temperature_t})
do
  __demand(__openmp)
  for p in Particles do
    if Particles[p].__valid then
      Particles[p].velocity_t = Particles[p].deltaVelocityOverRelaxationTime
      Particles[p].temperature_t = Particles[p].deltaTemperatureTerm/(PI*pow(Particles[p].diameter,3.0)/6.0*Particles[p].density*Particles_heatCapacity)
    end
  end
end

__demand(__leaf, __parallel, __cuda)
task Particles_AddBodyForces(Particles : region(ispace(int1d), Particles_columns),
                             Particles_bodyForce : double[3])
where
  reads(Particles.__valid),
  reads writes(Particles.velocity_t)
do
  __demand(__openmp)
  for p in Particles do
    if Particles[p].__valid then
      [UTIL.emitArrayReduce(3, '+',
         rexpr Particles[p].velocity_t end,
         rexpr Particles_bodyForce end)];
    end
  end
end

__demand(__leaf, __cuda) -- MANUALLY PARALLELIZED
task Radiation_AccumulateParticleValues(Particles : region(ispace(int1d), Particles_columns),
                                        Fluid : region(ispace(int3d), Fluid_columns),
                                        Radiation : region(ispace(int3d), Radiation_columns))
where
  reads(Fluid.to_Radiation),
  reads(Particles.{cell, diameter, temperature, __valid}),
  reads writes(Radiation.{acc_d2, acc_d2t4})
do
  __demand(__openmp)
  for p in Particles do
    if Particles[p].__valid then
      Radiation[Fluid[Particles[p].cell].to_Radiation].acc_d2 += pow(Particles[p].diameter, 2.0)
      Radiation[Fluid[Particles[p].cell].to_Radiation].acc_d2t4 += (pow(Particles[p].diameter, 2.0)*pow(Particles[p].temperature, 4.0))
    end
  end
end

__demand(__leaf, __parallel, __cuda)
task Radiation_UpdateFieldValues(Radiation : region(ispace(int3d), Radiation_columns),
                                 config : Config,
                                 Radiation_cellVolume : double,
                                 Radiation_qa : double,
                                 Radiation_qs : double)
where
  reads(Radiation.{acc_d2, acc_d2t4}),
  writes(Radiation.{Ib, sigma})
do
  var Particles_parcelSize = config.Particles.parcelSize
  __demand(__openmp)
  for c in Radiation do
    Radiation[c].sigma = Radiation[c].acc_d2*PI*Particles_parcelSize*(Radiation_qa+Radiation_qs)/(4.0*Radiation_cellVolume)
    if Radiation[c].acc_d2 == 0.0 then
      Radiation[c].Ib = 0.0
    else
      Radiation[c].Ib = (SB*Radiation[c].acc_d2t4)/(PI*Radiation[c].acc_d2)
    end
  end
end

__demand(__leaf, __cuda) -- MANUALLY PARALLELIZED
task Particles_AbsorbRadiationDOM(Particles : region(ispace(int1d), Particles_columns),
                                  Fluid : region(ispace(int3d), Fluid_columns),
                                  Radiation : region(ispace(int3d), Radiation_columns),
                                  Particles_heatCapacity : double,
                                  Radiation_qa : double)
where
  reads(Fluid.to_Radiation),
  reads(Radiation.G),
  reads(Particles.{cell, density, diameter, temperature, __valid}),
  reads writes(Particles.temperature_t)
do
  __demand(__openmp)
  for p in Particles do
    if Particles[p].__valid then
      var mass = PI*pow(Particles[p].diameter,3.0)/6.0*Particles[p].density
      var t4 = pow(Particles[p].temperature, 4.0)
      var alpha = PI*Radiation_qa*pow(Particles[p].diameter, 2.0)*(Radiation[Fluid[Particles[p].cell].to_Radiation].G-4.0*SB*t4)/4.0
      Particles[p].temperature_t += alpha/(mass*Particles_heatCapacity)
    end
  end
end

__demand(__leaf, __parallel, __cuda)
task Flow_AddParticlesCoupling(Particles : region(ispace(int1d), Particles_columns),
                               Fluid : region(ispace(int3d), Fluid_columns),
                               config : Config,
                               Grid_cellVolume : double)
where
  reads(Particles.{cell, diameter, density, deltaTemperatureTerm, deltaVelocityOverRelaxationTime, __valid}),
  reads writes(Fluid.{rhoVelocity_t, rhoEnergy_t})
do
  var Particles_parcelSize = config.Particles.parcelSize
  __demand(__openmp)
  for p in Particles do
    if Particles[p].__valid then
      var mass = PI*pow(Particles[p].diameter,3.0)/6.0*Particles[p].density;
      [UTIL.emitArrayReduce(3, '+',
         rexpr Fluid[Particles[p].cell].rhoVelocity_t end,
         rexpr vs_mul(Particles[p].deltaVelocityOverRelaxationTime, -mass*Particles_parcelSize/Grid_cellVolume) end)];
      Fluid[Particles[p].cell].rhoEnergy_t += -Particles_parcelSize*Particles[p].deltaTemperatureTerm/Grid_cellVolume
    end
  end
end

__demand(__leaf, __parallel, __cuda)
task Flow_UpdateVars(Fluid : region(ispace(int3d), Fluid_columns),
                     Integrator_deltaTime : double,
                     Integrator_stage : int32,
                     config : Config)
where
  reads(Fluid.{rho_old, rhoEnergy_old, rhoVelocity_old}),
  reads(Fluid.{rho_t, rhoEnergy_t, rhoVelocity_t}),
  writes(Fluid.{rho, rhoEnergy, rhoVelocity}),
  reads writes(Fluid.{rho_new, rhoEnergy_new, rhoVelocity_new})
do
  var dt = Integrator_deltaTime;
  @ESCAPE for ORDER = RK_MIN_ORDER,RK_MAX_ORDER do @EMIT
    if config.Integrator.rkOrder == ORDER then
      @ESCAPE for STAGE = 1,ORDER do @EMIT
        if Integrator_stage == STAGE then
          __demand(__openmp)
          for c in Fluid do
            -- Accumulate intermediate values into final values
            Fluid[c].rho_new +=
              Fluid[c].rho_t * [RK_B[ORDER][STAGE]] * dt;
            [UTIL.emitArrayReduce(3, '+',
               rexpr Fluid[c].rhoVelocity_new end,
               rexpr vs_mul(Fluid[c].rhoVelocity_t, [RK_B[ORDER][STAGE]] * dt) end)];
            Fluid[c].rhoEnergy_new +=
              Fluid[c].rhoEnergy_t * [RK_B[ORDER][STAGE]] * dt;
            @ESCAPE if STAGE == ORDER then @EMIT
              -- Set final values
              Fluid[c].rho = Fluid[c].rho_new
              Fluid[c].rhoVelocity = Fluid[c].rhoVelocity_new
              Fluid[c].rhoEnergy = Fluid[c].rhoEnergy_new
            @TIME else @EMIT
              -- Set values for next substep
              Fluid[c].rho = Fluid[c].rho_old +
                Fluid[c].rho_t * [RK_C[ORDER][STAGE]] * dt
              Fluid[c].rhoVelocity = vv_add(Fluid[c].rhoVelocity_old,
                vs_mul(Fluid[c].rhoVelocity_t, [RK_C[ORDER][STAGE]] * dt))
              Fluid[c].rhoEnergy = Fluid[c].rhoEnergy_old +
                Fluid[c].rhoEnergy_t * [RK_C[ORDER][STAGE]] * dt
            @TIME end @EPACSE
          end
        end
      @TIME end @EPACSE
    end
  @TIME end @EPACSE
end

__demand(__leaf, __parallel, __cuda)
task Particles_UpdateVars(Particles : region(ispace(int1d), Particles_columns),
                          Particles_deltaTime : double,
                          Integrator_stage : int32,
                          config : Config)
where
  reads(Particles.{position_old, velocity_old, temperature_old}),
  reads(Particles.{velocity, velocity_t, temperature_t}),
  reads(Particles.__valid),
  writes(Particles.{position, temperature, velocity}),
  reads writes(Particles.{position_new, temperature_new, velocity_new})
do
  var dt = Particles_deltaTime;
  @ESCAPE for ORDER = RK_MIN_ORDER,RK_MAX_ORDER do @EMIT
    if config.Integrator.rkOrder == ORDER then
      @ESCAPE for STAGE = 1,ORDER do @EMIT
        if Integrator_stage == STAGE then
          __demand(__openmp)
          for p in Particles do
            if Particles[p].__valid then
              -- Accumulate intermediate values into final values
              [UTIL.emitArrayReduce(3, '+',
                 rexpr Particles[p].position_new end,
                 rexpr vs_mul(Particles[p].velocity, [RK_B[ORDER][STAGE]] * dt) end)];
              [UTIL.emitArrayReduce(3, '+',
                 rexpr Particles[p].velocity_new end,
                 rexpr vs_mul(Particles[p].velocity_t, [RK_B[ORDER][STAGE]] * dt) end)];
              Particles[p].temperature_new +=
                Particles[p].temperature_t * [RK_B[ORDER][STAGE]] * dt;
              @ESCAPE if STAGE == ORDER then @EMIT
                -- Set final values
                Particles[p].position = Particles[p].position_new
                Particles[p].velocity = Particles[p].velocity_new
                Particles[p].temperature = Particles[p].temperature_new
              @TIME else @EMIT
                -- Set values for next substep
                Particles[p].position = vv_add(Particles[p].position_old,
                  vs_mul(Particles[p].velocity, [RK_C[ORDER][STAGE]] * dt))
                Particles[p].velocity = vv_add(Particles[p].velocity_old,
                  vs_mul(Particles[p].velocity_t, [RK_C[ORDER][STAGE]] * dt))
                Particles[p].temperature = Particles[p].temperature_old +
                  Particles[p].temperature_t * [RK_C[ORDER][STAGE]] * dt
              @TIME end @EPACSE
            end
          end
        end
      @TIME end @EPACSE
    end
  @TIME end @EPACSE
end

__demand(__leaf) -- MANUALLY PARALLELIZED, NO CUDA, NO OPENMP
task Particles_HandleCollisions(Particles : region(ispace(int1d), Particles_columns),
                                config : Config,
                                Particles_deltaTime : double,
                                Particles_restitutionCoeff : double )
-- This is an adaption of collisionPrt routine of the Soleil-MPI version
-- TODO: search box implementation
where
  reads(Particles.{position_old, diameter, density, __valid}),
  reads writes(Particles.{position, velocity})
do
  var Particles_parcelSize = config.Particles.parcelSize
  for p1 in Particles do
    if Particles[p1].__valid then
      for p2 in Particles do
        if Particles[p2].__valid and p1 < p2 then

          -- Relative position of particles
          var x = Particles[p2].position[0] - Particles[p1].position[0]
          var y = Particles[p2].position[1] - Particles[p1].position[1]
          var z = Particles[p2].position[2] - Particles[p1].position[2]

          -- Old relative position of particles
          var xold = Particles[p2].position_old[0] - Particles[p1].position_old[0]
          var yold = Particles[p2].position_old[1] - Particles[p1].position_old[1]
          var zold = Particles[p2].position_old[2] - Particles[p1].position_old[2]


          -- Relative velocity
          var ux = (x-xold)/Particles_deltaTime
          var uy = (y-yold)/Particles_deltaTime
          var uz = (z-zold)/Particles_deltaTime

          -- Relevant scalar products
          var x_scal_u = xold*ux + yold*uy + zold*uz
          var x_scal_x = xold*xold + yold*yold + zold*zold
          var u_scal_u = ux*ux + uy*uy + uz*uz

          -- Critical distance
          var dcrit = 0.5 * sqrt(Particles_parcelSize) * ( Particles[p1].diameter + Particles[p2].diameter )

          -- Checking if particles are getting away from each other
          if x_scal_u<0.0 then

            -- Checking if particles are in a collision path
            var det = x_scal_u*x_scal_u - u_scal_u*(x_scal_x - dcrit*dcrit)
            if det>0.0 then

              -- Checking if collision occurs in this time step
              var timecol = ( -x_scal_u - sqrt(det) ) / u_scal_u
              if (timecol>0.0 and timecol<Particles_deltaTime) then

                -- We do have a collision


                -- Mass ratio of particles
                var mr = (Particles[p2].density * Particles[p2].diameter * Particles[p2].diameter * Particles[p2].diameter)
                mr = mr/ (Particles[p1].density * Particles[p1].diameter * Particles[p1].diameter * Particles[p1].diameter)

                -- Change of velocity and particle location after impact
                -- Note: for now particle restitution coeff is the same for all particles ?
                var du = ( 1.0 + min( Particles_restitutionCoeff, Particles_restitutionCoeff ) ) / (1.0 + mr)*x_scal_u/x_scal_x
                var dx = du * ( Particles_deltaTime - timecol )

                -- Update velocities

                Particles[p1].velocity[0] = Particles[p1].velocity[0] + du*xold*mr
                Particles[p1].velocity[1] = Particles[p1].velocity[1] + du*yold*mr
                Particles[p1].velocity[2] = Particles[p1].velocity[2] + du*zold*mr

                Particles[p2].velocity[0] = Particles[p2].velocity[0] - du*xold
                Particles[p2].velocity[1] = Particles[p2].velocity[1] - du*yold
                Particles[p2].velocity[2] = Particles[p2].velocity[2] - du*zold

                -- Update positions
                Particles[p1].position[0] = Particles[p1].position[0] + dx*xold*mr
                Particles[p1].position[1] = Particles[p1].position[1] + dx*yold*mr
                Particles[p1].position[2] = Particles[p1].position[2] + dx*zold*mr

                Particles[p2].position[0] = Particles[p2].position[0] - dx*xold
                Particles[p2].position[1] = Particles[p2].position[1] - dx*yold
                Particles[p2].position[2] = Particles[p2].position[2] - dx*zold

              end

            end
          end

        end
      end
    end
  end
end

__demand(__leaf, __parallel, __cuda)
task Particles_UpdateAuxiliary(Particles : region(ispace(int1d), Particles_columns),
                               BC_xBCParticles : SCHEMA.ParticlesBC,
                               BC_yBCParticles : SCHEMA.ParticlesBC,
                               BC_zBCParticles : SCHEMA.ParticlesBC,
                               Grid_xOrigin : double, Grid_xWidth : double,
                               Grid_yOrigin : double, Grid_yWidth : double,
                               Grid_zOrigin : double, Grid_zWidth : double,
                               Particles_restitutionCoeff : double)
where
  reads(Particles.__valid),
  reads writes(Particles.{position, velocity, velocity_t})
do
  __demand(__openmp)
  for p in Particles do
    if Particles[p].__valid then
      if (Particles[p].position[0]<Grid_xOrigin) then
        if BC_xBCParticles == SCHEMA.ParticlesBC_Periodic then
          Particles[p].position[0] += Grid_xWidth
        elseif BC_xBCParticles == SCHEMA.ParticlesBC_Bounce then
          Particles[p].position[0] = Grid_xOrigin
          var impulse = ((-(1.0+Particles_restitutionCoeff))*Particles[p].velocity[0])
          if (impulse<=0.0) then
            Particles[p].velocity[0] += impulse
          end
          Particles[p].velocity_t[0] max= 0.0
        else -- BC_xBCParticles == SCHEMA.ParticlesBC_Disappear
          -- Do nothing, let out-of-bounds particles get deleted
        end
      end
      if (Particles[p].position[0]>(Grid_xOrigin+Grid_xWidth)) then
        if BC_xBCParticles == SCHEMA.ParticlesBC_Periodic then
          Particles[p].position[0] += -Grid_xWidth
        elseif BC_xBCParticles == SCHEMA.ParticlesBC_Bounce then
          Particles[p].position[0] = (Grid_xOrigin+Grid_xWidth)
          var impulse = ((-(1.0+Particles_restitutionCoeff))*Particles[p].velocity[0])
          if (impulse>=0.0) then
            Particles[p].velocity[0] += impulse
          end
          Particles[p].velocity_t[0] min= 0.0
        else -- BC_xBCParticles == SCHEMA.ParticlesBC_Disappear
          -- Do nothing, let out-of-bounds particles get deleted
        end
      end
      if (Particles[p].position[1]<Grid_yOrigin) then
        if BC_yBCParticles == SCHEMA.ParticlesBC_Periodic then
          Particles[p].position[1] += Grid_yWidth
        elseif BC_yBCParticles == SCHEMA.ParticlesBC_Bounce then
          Particles[p].position[1] = Grid_yOrigin
          var impulse = ((-(1.0+Particles_restitutionCoeff))*Particles[p].velocity[1])
          if (impulse<=0.0) then
            Particles[p].velocity[1] += impulse
          end
          Particles[p].velocity_t[1] max= 0.0
        else -- BC_yBCParticles == SCHEMA.ParticlesBC_Disappear
          -- Do nothing, let out-of-bounds particles get deleted
        end
      end
      if (Particles[p].position[1]>(Grid_yOrigin+Grid_yWidth)) then
        if BC_yBCParticles == SCHEMA.ParticlesBC_Periodic then
          Particles[p].position[1] += -Grid_yWidth
        elseif BC_yBCParticles == SCHEMA.ParticlesBC_Bounce then
          Particles[p].position[1] = (Grid_yOrigin+Grid_yWidth)
          var impulse = ((-(1.0+Particles_restitutionCoeff))*Particles[p].velocity[1])
          if (impulse>=0.0) then
            Particles[p].velocity[1] += impulse
          end
          Particles[p].velocity_t[1] min= 0.0
        else -- BC_yBCParticles == SCHEMA.ParticlesBC_Disappear
          -- Do nothing, let out-of-bounds particles get deleted
        end
      end
      if (Particles[p].position[2]<Grid_zOrigin) then
        if BC_zBCParticles == SCHEMA.ParticlesBC_Periodic then
          Particles[p].position[2] += Grid_zWidth
        elseif BC_zBCParticles == SCHEMA.ParticlesBC_Bounce then
          Particles[p].position[2] = Grid_zOrigin
          var impulse = ((-(1.0+Particles_restitutionCoeff))*Particles[p].velocity[2])
          if (impulse<=0.0) then
            Particles[p].velocity[2] += impulse
          end
          Particles[p].velocity_t[2] max= 0.0
        else -- BC_zBCParticles == SCHEMA.ParticlesBC_Disappear
          -- Do nothing, let out-of-bounds particles get deleted
        end
      end
      if (Particles[p].position[2]>(Grid_zOrigin+Grid_zWidth)) then
        if BC_zBCParticles == SCHEMA.ParticlesBC_Periodic then
          Particles[p].position[2] += -Grid_zWidth
        elseif BC_zBCParticles == SCHEMA.ParticlesBC_Bounce then
          Particles[p].position[2] = (Grid_zOrigin+Grid_zWidth)
          var impulse = ((-(1.0+Particles_restitutionCoeff))*Particles[p].velocity[2])
          if (impulse>=0.0) then
            Particles[p].velocity[2] += impulse
          end
          Particles[p].velocity_t[2] min= 0.0
        else -- BC_zBCParticles == SCHEMA.ParticlesBC_Disappear
          -- Do nothing, let out-of-bounds particles get deleted
        end
      end
    end
  end
end

__demand(__leaf, __cuda) -- MANUALLY PARALLELIZED
task Particles_DeleteEscapingParticles(Particles : region(ispace(int1d), Particles_columns),
                                       Grid_xBnum : int32, Grid_xNum : int32, Grid_xOrigin : double, Grid_xWidth : double,
                                       Grid_yBnum : int32, Grid_yNum : int32, Grid_yOrigin : double, Grid_yWidth : double,
                                       Grid_zBnum : int32, Grid_zNum : int32, Grid_zOrigin : double, Grid_zWidth : double)
where
  reads(Particles.position),
  reads writes(Particles.__valid)
do
  var Grid_xCellWidth = (Grid_xWidth/Grid_xNum)
  var Grid_yCellWidth = (Grid_yWidth/Grid_yNum)
  var Grid_zCellWidth = (Grid_zWidth/Grid_zNum)
  var acc = int64(0)
  __demand(__openmp)
  for p in Particles do
    if Particles[p].__valid then
      var pos = Particles[p].position
      if pos[0] < Grid_xOrigin - Grid_xBnum * Grid_xCellWidth
      or pos[1] < Grid_yOrigin - Grid_yBnum * Grid_yCellWidth
      or pos[2] < Grid_zOrigin - Grid_zBnum * Grid_zCellWidth
      or pos[0] > Grid_xOrigin + Grid_xWidth + Grid_xBnum * Grid_xCellWidth
      or pos[1] > Grid_yOrigin + Grid_yWidth + Grid_yBnum * Grid_yCellWidth
      or pos[2] > Grid_zOrigin + Grid_zWidth + Grid_zBnum * Grid_zCellWidth then
        Particles[p].__valid = false
        acc += (-1)
      end
    end
  end
  return acc
end

-------------------------------------------------------------------------------
-- MAIN SIMULATION
-------------------------------------------------------------------------------

local function mkInstance() local INSTANCE = {}

  local DOM_INST = DOM.mkInstance()

  -----------------------------------------------------------------------------
  -- Symbols shared between quotes
  -----------------------------------------------------------------------------

  local DEBUG_COPYING = regentlib.newsymbol()
  local startTime = regentlib.newsymbol()
  local Grid = {
    xCellWidth = regentlib.newsymbol(),
    yCellWidth = regentlib.newsymbol(),
    zCellWidth = regentlib.newsymbol(),
    cellVolume = regentlib.newsymbol(),
    volume = regentlib.newsymbol(),
    xBnum = regentlib.newsymbol(),
    yBnum = regentlib.newsymbol(),
    zBnum = regentlib.newsymbol(),
    xRealOrigin = regentlib.newsymbol(),
    yRealOrigin = regentlib.newsymbol(),
    zRealOrigin = regentlib.newsymbol(),
  }
  local BC = {
    xPosSign = regentlib.newsymbol(double[3]),
    xNegSign = regentlib.newsymbol(double[3]),
    xPosVelocity = regentlib.newsymbol(double[3]),
    xNegVelocity = regentlib.newsymbol(double[3]),
    xPosTemperature = regentlib.newsymbol(double),
    xNegTemperature = regentlib.newsymbol(double),
    yPosSign = regentlib.newsymbol(double[3]),
    yNegSign = regentlib.newsymbol(double[3]),
    yPosVelocity = regentlib.newsymbol(double[3]),
    yNegVelocity = regentlib.newsymbol(double[3]),
    yPosTemperature = regentlib.newsymbol(double),
    yNegTemperature = regentlib.newsymbol(double),
    zPosSign = regentlib.newsymbol(double[3]),
    zNegSign = regentlib.newsymbol(double[3]),
    zPosVelocity = regentlib.newsymbol(double[3]),
    zNegVelocity = regentlib.newsymbol(double[3]),
    zPosTemperature = regentlib.newsymbol(double),
    zNegTemperature = regentlib.newsymbol(double),
    xBCParticles = regentlib.newsymbol(SCHEMA.ParticlesBC),
    yBCParticles = regentlib.newsymbol(SCHEMA.ParticlesBC),
    zBCParticles = regentlib.newsymbol(SCHEMA.ParticlesBC),
  }
  local NX = regentlib.newsymbol()
  local NY = regentlib.newsymbol()
  local NZ = regentlib.newsymbol()
  local numTiles = regentlib.newsymbol()

  local Integrator_deltaTime = regentlib.newsymbol()
  local Integrator_simTime = regentlib.newsymbol()
  local Integrator_timeStep = regentlib.newsymbol()
  local Integrator_exitCond = regentlib.newsymbol()
  local Particles_number = regentlib.newsymbol()

  local Flow_averagePressure = regentlib.newsymbol()
  local Flow_averageTemperature = regentlib.newsymbol()
  local Flow_averageKineticEnergy = regentlib.newsymbol()
  local Particles_averageTemperature = regentlib.newsymbol()

  local Fluid = regentlib.newsymbol()
  local Fluid_copy = regentlib.newsymbol()
  local Particles = regentlib.newsymbol()
  local Particles_copy = regentlib.newsymbol()
  local TradeQueue = UTIL.generate(26, regentlib.newsymbol)
  local Radiation = regentlib.newsymbol()
  local tiles = regentlib.newsymbol()
  local p_Fluid = regentlib.newsymbol()
  local p_Fluid_copy = regentlib.newsymbol()
  local p_Particles = regentlib.newsymbol()
  local p_Particles_copy = regentlib.newsymbol()
  local p_TradeQueue_bySrc = UTIL.generate(26, regentlib.newsymbol)
  local p_TradeQueue_byDst = UTIL.generate(26, regentlib.newsymbol)
  local p_Radiation = regentlib.newsymbol()

  -----------------------------------------------------------------------------
  -- Exported symbols
  -----------------------------------------------------------------------------

  INSTANCE.DEBUG_COPYING = DEBUG_COPYING
  INSTANCE.Grid = Grid
  INSTANCE.Integrator_deltaTime = Integrator_deltaTime
  INSTANCE.Integrator_simTime = Integrator_simTime
  INSTANCE.Integrator_timeStep = Integrator_timeStep
  INSTANCE.Integrator_exitCond = Integrator_exitCond
  INSTANCE.Flow_averagePressure = Flow_averagePressure
  INSTANCE.Fluid = Fluid
  INSTANCE.Fluid_copy = Fluid_copy
  INSTANCE.Particles = Particles
  INSTANCE.Particles_copy = Particles_copy
  INSTANCE.Radiation = Radiation
  INSTANCE.tiles = tiles
  INSTANCE.p_Fluid = p_Fluid
  INSTANCE.p_Fluid_copy = p_Fluid_copy
  INSTANCE.p_Particles = p_Particles
  INSTANCE.p_Particles_copy = p_Particles_copy
  INSTANCE.p_Radiation = p_Radiation

  -----------------------------------------------------------------------------
  -- Symbol declaration & initialization
  -----------------------------------------------------------------------------

  function INSTANCE.DeclSymbols(config) return rquote

    ---------------------------------------------------------------------------
    -- Environment options
    ---------------------------------------------------------------------------

    var [DEBUG_COPYING] = false
    if C.getenv('DEBUG_COPYING') ~= [&int8](0) and
       C.strcmp(C.getenv('DEBUG_COPYING'), '1') == 0 then
      DEBUG_COPYING = true
    end

    ---------------------------------------------------------------------------
    -- Preparation
    ---------------------------------------------------------------------------

    -- Start timer
    var [startTime] = C.legion_get_current_time_in_micros() / 1000;

    -- Write console header
    Console_WriteHeader(0, config)

    -- Write probe file headers
    var probeId = 0
    while probeId < config.IO.probes.length do
      Probe_WriteHeader(0, config, probeId)
      probeId += 1
    end

    ---------------------------------------------------------------------------
    -- Declare & initialize state variables
    ---------------------------------------------------------------------------

    -- Cell step size (TODO: Change when we go to non-uniform meshes)
    var [Grid.xCellWidth] = config.Grid.xWidth / config.Grid.xNum
    var [Grid.yCellWidth] = config.Grid.yWidth / config.Grid.yNum
    var [Grid.zCellWidth] = config.Grid.zWidth / config.Grid.zNum
    var [Grid.cellVolume] = Grid.xCellWidth * Grid.yCellWidth * Grid.zCellWidth
    var [Grid.volume] = [int64](config.Grid.xNum) * config.Grid.yNum * config.Grid.zNum * Grid.cellVolume

    var [BC.xPosSign]
    var [BC.xNegSign]
    var [BC.xPosVelocity]
    var [BC.xNegVelocity]
    var [BC.xPosTemperature]
    var [BC.xNegTemperature]

    var [BC.yPosSign]
    var [BC.yNegSign]
    var [BC.yPosVelocity]
    var [BC.yNegVelocity]
    var [BC.yPosTemperature]
    var [BC.yNegTemperature]

    var [BC.zPosSign]
    var [BC.zNegSign]
    var [BC.zPosVelocity]
    var [BC.zNegVelocity]
    var [BC.zPosTemperature]
    var [BC.zNegTemperature]

    var [BC.xBCParticles]
    var [BC.yBCParticles]
    var [BC.zBCParticles]

    -- Determine number of ghost cells in each direction
    -- 0 ghost cells if periodic and 1 otherwise
    var [Grid.xBnum] = 1
    var [Grid.yBnum] = 1
    var [Grid.zBnum] = 1
    if config.BC.xBCLeft == SCHEMA.FlowBC_Periodic then Grid.xBnum = 0 end
    if config.BC.yBCLeft == SCHEMA.FlowBC_Periodic then Grid.yBnum = 0 end
    if config.BC.zBCLeft == SCHEMA.FlowBC_Periodic then Grid.zBnum = 0 end

    -- Compute real origin, accounting for ghost cells
    var [Grid.xRealOrigin] = (config.Grid.origin[0]-(Grid.xCellWidth*Grid.xBnum))
    var [Grid.yRealOrigin] = (config.Grid.origin[1]-(Grid.yCellWidth*Grid.yBnum))
    var [Grid.zRealOrigin] = (config.Grid.origin[2]-(Grid.zCellWidth*Grid.zBnum))

    var [NX] = config.Mapping.tiles[0]
    var [NY] = config.Mapping.tiles[1]
    var [NZ] = config.Mapping.tiles[2]
    var [numTiles] = NX * NY * NZ

    var [Integrator_exitCond] = true
    var [Integrator_simTime] = config.Integrator.startTime
    var [Integrator_timeStep] = config.Integrator.startIter
    var [Integrator_deltaTime] = config.Integrator.fixedDeltaTime
    regentlib.assert(
      config.Integrator.rkOrder >= RK_MIN_ORDER and
      config.Integrator.rkOrder <= RK_MAX_ORDER,
      'Unsupported RK integration scheme')

    var [Particles_number] = int64(0)

    var [Flow_averagePressure] = 0.0
    var [Flow_averageTemperature] = 0.0
    var [Flow_averageKineticEnergy] = 0.0
    var [Particles_averageTemperature] = 0.0

    if config.Radiation.type == SCHEMA.RadiationModel_DOM then
      regentlib.assert(config.Grid.xNum >= config.Radiation.u.DOM.xNum and
                       config.Grid.yNum >= config.Radiation.u.DOM.yNum and
                       config.Grid.zNum >= config.Radiation.u.DOM.zNum,
                       'Radiation grid cannnot be finer than fluid grid')
      regentlib.assert(config.Grid.xNum % config.Radiation.u.DOM.xNum == 0 and
                       config.Grid.yNum % config.Radiation.u.DOM.yNum == 0 and
                       config.Grid.zNum % config.Radiation.u.DOM.zNum == 0,
                       'Inexact radiation grid coarsening factor')
    end

    -- Set up flow BC's in x direction
    if ((config.BC.xBCLeft == SCHEMA.FlowBC_Periodic) and (config.BC.xBCRight == SCHEMA.FlowBC_Periodic)) then
      BC.xBCParticles = SCHEMA.ParticlesBC_Periodic
    elseif ((config.BC.xBCLeft == SCHEMA.FlowBC_NSCBC_SubsonicInflow) and (config.BC.xBCRight == SCHEMA.FlowBC_NSCBC_SubsonicOutflow)) then
      if config.BC.xBCLeftHeat.type == SCHEMA.TempProfile_Constant then
        -- Do nothing
      elseif config.BC.xBCLeftHeat.type == SCHEMA.TempProfile_Parabola then
        regentlib.assert(false, 'Parabola heat model not supported')
      elseif config.BC.xBCLeftHeat.type == SCHEMA.TempProfile_Incoming then
        -- Do nothing
      else regentlib.assert(false, 'Unhandled case in switch') end
      BC.xBCParticles = SCHEMA.ParticlesBC_Disappear
    else
      if (config.BC.xBCLeft == SCHEMA.FlowBC_Symmetry) then
        BC.xNegSign = array(-1.0, 1.0, 1.0)
        BC.xNegVelocity = array(0.0, 0.0, 0.0)
        BC.xNegTemperature = -1.0
        BC.xBCParticles = SCHEMA.ParticlesBC_Bounce
      elseif (config.BC.xBCLeft == SCHEMA.FlowBC_AdiabaticWall) then
        BC.xNegSign = array(-1.0, -1.0, -1.0)
        BC.xNegVelocity = vs_mul(config.BC.xBCLeftVel, 2.0)
        BC.xNegTemperature = -1.0
        BC.xBCParticles = SCHEMA.ParticlesBC_Bounce
      elseif (config.BC.xBCLeft == SCHEMA.FlowBC_IsothermalWall) then
        BC.xNegSign = array(-1.0, -1.0, -1.0)
        BC.xNegVelocity = vs_mul(config.BC.xBCLeftVel, 2.0)
        if config.BC.xBCLeftHeat.type == SCHEMA.TempProfile_Constant then
          BC.xNegTemperature = config.BC.xBCLeftHeat.u.Constant.temperature
        else
          regentlib.assert(false, 'Only constant heat model supported')
        end
        BC.xBCParticles = SCHEMA.ParticlesBC_Bounce
      else
        regentlib.assert(false, "Boundary conditions in xBCLeft not implemented")
      end

      if (config.BC.xBCRight == SCHEMA.FlowBC_Symmetry) then
        BC.xPosSign = array(-1.0, 1.0, 1.0)
        BC.xPosVelocity = array(0.0, 0.0, 0.0)
        BC.xPosTemperature = -1.0
        BC.xBCParticles = SCHEMA.ParticlesBC_Bounce
      elseif (config.BC.xBCRight == SCHEMA.FlowBC_AdiabaticWall) then
        BC.xPosSign = array(-1.0, -1.0, -1.0)
        BC.xPosVelocity = vs_mul(config.BC.xBCRightVel, 2.0)
        BC.xPosTemperature = -1.0
        BC.xBCParticles = SCHEMA.ParticlesBC_Bounce
      elseif (config.BC.xBCRight == SCHEMA.FlowBC_IsothermalWall) then
        BC.xPosSign = array(-1.0, -1.0, -1.0)
        BC.xPosVelocity = vs_mul(config.BC.xBCRightVel, 2.0)
        if config.BC.xBCRightHeat.type == SCHEMA.TempProfile_Constant then
          BC.xPosTemperature = config.BC.xBCRightHeat.u.Constant.temperature
        else
          regentlib.assert(false, 'Only constant heat model supported')
        end
        BC.xBCParticles = SCHEMA.ParticlesBC_Bounce
      else
        regentlib.assert(false, "Boundary conditions in xBCRight not implemented")
      end
    end

    -- Set up flow BC's in y direction
    if ((config.BC.yBCLeft == SCHEMA.FlowBC_Periodic) and (config.BC.yBCRight == SCHEMA.FlowBC_Periodic)) then
      BC.yBCParticles = SCHEMA.ParticlesBC_Periodic
    else
      if (config.BC.yBCLeft == SCHEMA.FlowBC_Symmetry) then
        BC.yNegSign = array(1.0, -1.0, 1.0)
        BC.yNegVelocity = array(0.0, 0.0, 0.0)
        BC.yNegTemperature = -1.0
        BC.yBCParticles = SCHEMA.ParticlesBC_Bounce
      elseif (config.BC.yBCLeft == SCHEMA.FlowBC_AdiabaticWall) then
        BC.yNegSign = array(-1.0, -1.0, -1.0)
        BC.yNegVelocity = vs_mul(config.BC.yBCLeftVel, 2.0)
        BC.yNegTemperature = -1.0
        BC.yBCParticles = SCHEMA.ParticlesBC_Bounce
      elseif (config.BC.yBCLeft == SCHEMA.FlowBC_IsothermalWall) then
        BC.yNegSign = array(-1.0, -1.0, -1.0)
        BC.yNegVelocity = vs_mul(config.BC.yBCLeftVel, 2.0)
        if config.BC.yBCLeftHeat.type == SCHEMA.TempProfile_Constant then
          BC.yNegTemperature = config.BC.yBCLeftHeat.u.Constant.temperature
        else
          regentlib.assert(false, 'Only constant heat model supported')
        end
        BC.yBCParticles = SCHEMA.ParticlesBC_Bounce
      elseif (config.BC.yBCLeft == SCHEMA.FlowBC_NonUniformTemperatureWall) then
        BC.yNegSign = array(-1.0, -1.0, -1.0)
        BC.yNegVelocity = vs_mul(config.BC.yBCLeftVel, 2.0)
        if not (config.BC.yBCLeftHeat.type == SCHEMA.TempProfile_Parabola) then
          regentlib.assert(false, 'Only parabola heat model supported')
        end
        BC.yBCParticles = SCHEMA.ParticlesBC_Bounce
      else
        regentlib.assert(false, "Boundary conditions in y not implemented")
      end

      if (config.BC.yBCRight == SCHEMA.FlowBC_Symmetry) then
        BC.yPosSign = array(1.0, -1.0, 1.0)
        BC.yPosVelocity = array(0.0, 0.0, 0.0)
        BC.yPosTemperature = -1.0
        BC.yBCParticles = SCHEMA.ParticlesBC_Bounce
      elseif (config.BC.yBCRight == SCHEMA.FlowBC_AdiabaticWall) then
        BC.yPosSign = array(-1.0, -1.0, -1.0)
        BC.yPosVelocity = vs_mul(config.BC.yBCRightVel, 2.0)
        BC.yPosTemperature = -1.0
        BC.yBCParticles = SCHEMA.ParticlesBC_Bounce
      elseif (config.BC.yBCRight == SCHEMA.FlowBC_IsothermalWall) then
        BC.yPosSign = array(-1.0, -1.0, -1.0)
        BC.yPosVelocity = vs_mul(config.BC.yBCRightVel, 2.0)
        if config.BC.yBCRightHeat.type == SCHEMA.TempProfile_Constant then
          BC.yPosTemperature = config.BC.yBCRightHeat.u.Constant.temperature
        else
          regentlib.assert(false, 'Only constant heat model supported')
        end
        BC.yBCParticles = SCHEMA.ParticlesBC_Bounce
      elseif (config.BC.yBCRight == SCHEMA.FlowBC_NonUniformTemperatureWall) then
        BC.yPosSign = array(-1.0, -1.0, -1.0)
        BC.yPosVelocity = vs_mul(config.BC.yBCRightVel, 2.0)
        if not (config.BC.yBCRightHeat.type == SCHEMA.TempProfile_Parabola) then
          regentlib.assert(false, 'Only parabola heat model supported')
        end
        BC.yBCParticles = SCHEMA.ParticlesBC_Bounce
      else
        regentlib.assert(false, "Boundary conditions in y not implemented")
      end
    end

    -- Set up flow BC's in z direction
    if ((config.BC.zBCLeft == SCHEMA.FlowBC_Periodic) and (config.BC.zBCRight == SCHEMA.FlowBC_Periodic)) then
      BC.zBCParticles = SCHEMA.ParticlesBC_Periodic
    else
      if (config.BC.zBCLeft == SCHEMA.FlowBC_Symmetry) then
        BC.zNegSign = array(1.0, 1.0, -1.0)
        BC.zNegVelocity = array(0.0, 0.0, 0.0)
        BC.zNegTemperature = -1.0
        BC.zBCParticles = SCHEMA.ParticlesBC_Bounce
      elseif (config.BC.zBCLeft == SCHEMA.FlowBC_AdiabaticWall) then
        BC.zNegSign = array(-1.0, -1.0, -1.0)
        BC.zNegVelocity = vs_mul(config.BC.zBCLeftVel, 2.0)
        BC.zNegTemperature = -1.0
        BC.zBCParticles = SCHEMA.ParticlesBC_Bounce
      elseif (config.BC.zBCLeft == SCHEMA.FlowBC_IsothermalWall) then
        BC.zNegSign = array(-1.0, -1.0, -1.0)
        BC.zNegVelocity = vs_mul(config.BC.zBCLeftVel, 2.0)
        if config.BC.zBCLeftHeat.type == SCHEMA.TempProfile_Constant then
          BC.zNegTemperature = config.BC.zBCLeftHeat.u.Constant.temperature
        else
          regentlib.assert(false, 'Only constant heat model supported')
        end
        BC.zBCParticles = SCHEMA.ParticlesBC_Bounce
      elseif (config.BC.zBCLeft == SCHEMA.FlowBC_NonUniformTemperatureWall) then
        BC.zNegSign = array(-1.0, -1.0, -1.0)
        BC.zNegVelocity = vs_mul(config.BC.zBCLeftVel, 2.0)
        if not (config.BC.zBCLeftHeat.type == SCHEMA.TempProfile_Parabola) then
          regentlib.assert(false, 'Only parabola heat model supported')
        end
        BC.zBCParticles = SCHEMA.ParticlesBC_Bounce
      else
        regentlib.assert(false, "Boundary conditions in zBCLeft not implemented")
      end

      if (config.BC.zBCRight == SCHEMA.FlowBC_Symmetry) then
        BC.zPosSign = array(1.0, 1.0, -1.0)
        BC.zPosVelocity = array(0.0, 0.0, 0.0)
        BC.zPosTemperature = -1.0
        BC.zBCParticles = SCHEMA.ParticlesBC_Bounce
      elseif (config.BC.zBCRight == SCHEMA.FlowBC_AdiabaticWall) then
        BC.zPosSign = array(-1.0, -1.0, -1.0)
        BC.zPosVelocity = vs_mul(config.BC.zBCRightVel, 2.0)
        BC.zPosTemperature = -1.0
        BC.zBCParticles = SCHEMA.ParticlesBC_Bounce
      elseif (config.BC.zBCRight == SCHEMA.FlowBC_IsothermalWall) then
        BC.zPosSign = array(-1.0, -1.0, -1.0)
        BC.zPosVelocity = vs_mul(config.BC.zBCRightVel, 2.0)
        if config.BC.zBCRightHeat.type == SCHEMA.TempProfile_Constant then
          BC.zPosTemperature = config.BC.zBCRightHeat.u.Constant.temperature
        else
          regentlib.assert(false, 'Only constant heat model supported')
        end
        BC.zBCParticles = SCHEMA.ParticlesBC_Bounce
      elseif (config.BC.zBCRight == SCHEMA.FlowBC_NonUniformTemperatureWall) then
        BC.zPosSign = array(-1.0, -1.0, -1.0)
        BC.zPosVelocity = vs_mul(config.BC.zBCRightVel, 2.0)
        if not (config.BC.zBCRightHeat.type == SCHEMA.TempProfile_Parabola) then
          regentlib.assert(false, 'Only parabola heat model supported')
        end
        BC.zBCParticles = SCHEMA.ParticlesBC_Bounce
      else
        regentlib.assert(false, "Boundary conditions in zBCRight not implemented")
      end
    end

    -- Check if boundary conditions in each direction are either both periodic or both non-periodic
    if (not (((config.BC.xBCLeft == SCHEMA.FlowBC_Periodic) and (config.BC.xBCRight == SCHEMA.FlowBC_Periodic)) or ((not (config.BC.xBCLeft == SCHEMA.FlowBC_Periodic)) and (not (config.BC.xBCRight == SCHEMA.FlowBC_Periodic))))) then
      regentlib.assert(false, "Boundary conditions in x should match for periodicity")
    end
    if (not (((config.BC.yBCLeft == SCHEMA.FlowBC_Periodic) and (config.BC.yBCRight == SCHEMA.FlowBC_Periodic)) or ((not (config.BC.yBCLeft == SCHEMA.FlowBC_Periodic)) and (not (config.BC.yBCRight == SCHEMA.FlowBC_Periodic))))) then
      regentlib.assert(false, "Boundary conditions in y should match for periodicity")
    end
    if (not (((config.BC.zBCLeft == SCHEMA.FlowBC_Periodic) and (config.BC.zBCRight == SCHEMA.FlowBC_Periodic)) or ((not (config.BC.zBCLeft == SCHEMA.FlowBC_Periodic)) and (not (config.BC.zBCRight == SCHEMA.FlowBC_Periodic))))) then
      regentlib.assert(false, "Boundary conditions in z should match for periodicity")
    end

    ---------------------------------------------------------------------------
    -- Create Regions and Partitions
    ---------------------------------------------------------------------------

    var sampleId = config.Mapping.sampleId

    -- Create Fluid Regions
    var is_Fluid = ispace(int3d, {x = config.Grid.xNum + 2*Grid.xBnum,
                                  y = config.Grid.yNum + 2*Grid.yBnum,
                                  z = config.Grid.zNum + 2*Grid.zBnum})
    var [Fluid] = region(is_Fluid, Fluid_columns);
    [UTIL.emitRegionTagAttach(Fluid, MAPPER.SAMPLE_ID_TAG, sampleId, int)];
    var [Fluid_copy] = region(is_Fluid, Fluid_columns);
    [UTIL.emitRegionTagAttach(Fluid_copy, MAPPER.SAMPLE_ID_TAG, sampleId, int)];

    -- Create Particles Regions
    regentlib.assert((config.Particles.maxNum / config.Particles.parcelSize) % numTiles == 0,
                     'Uneven partitioning of particles')
    var maxParticlesPerTile = config.Particles.maxNum / config.Particles.parcelSize / numTiles
    if numTiles > 1 then
      maxParticlesPerTile =
        int64(ceil(maxParticlesPerTile * config.Particles.maxSkew))
    end
    var is_Particles = ispace(int1d, maxParticlesPerTile * numTiles)
    var [Particles] = region(is_Particles, Particles_columns);
    [UTIL.emitRegionTagAttach(Particles, MAPPER.SAMPLE_ID_TAG, sampleId, int)];
    var [Particles_copy] = region(is_Particles, Particles_columns);
    [UTIL.emitRegionTagAttach(Particles_copy, MAPPER.SAMPLE_ID_TAG, sampleId, int)];
    @ESCAPE for k = 1,26 do @EMIT
      -- Make tradequeues smaller for diagonal movement
      var off = [colorOffsets[k]]
      var num_dirs = off.x*off.x + off.y*off.y + off.z*off.z
      var escapeRatio = 1.0
      for i = 0, num_dirs do
        escapeRatio *= config.Particles.escapeRatioPerDir
      end
      var is_TradeQueue = ispace(int1d, int64(ceil(escapeRatio * maxParticlesPerTile) * numTiles))
      var [TradeQueue[k]] = region(is_TradeQueue, TradeQueue_columns);
      [UTIL.emitRegionTagAttach(TradeQueue[k], MAPPER.SAMPLE_ID_TAG, sampleId, int)];
    @TIME end @EPACSE

    -- Create Radiation Regions
    var rad_x = NX
    var rad_y = NY
    var rad_z = NZ
    if config.Radiation.type == SCHEMA.RadiationModel_DOM then
      rad_x = config.Radiation.u.DOM.xNum
      rad_y = config.Radiation.u.DOM.yNum
      rad_z = config.Radiation.u.DOM.zNum
    end
    var is_Radiation = ispace(int3d, {x = rad_x, y = rad_y, z = rad_z})
    var [Radiation] = region(is_Radiation, Radiation_columns);
    [UTIL.emitRegionTagAttach(Radiation, MAPPER.SAMPLE_ID_TAG, sampleId, int)];

    -- Partitioning domain
    var [tiles] = ispace(int3d, {NX,NY,NZ})

    -- Fluid Partitioning
    var [p_Fluid] =
      [UTIL.mkPartitionByTile(int3d, int3d, Fluid_columns)]
      (Fluid, tiles, int3d{Grid.xBnum,Grid.yBnum,Grid.zBnum}, int3d{0,0,0})
    var [p_Fluid_copy] =
      [UTIL.mkPartitionByTile(int3d, int3d, Fluid_columns)]
      (Fluid_copy, tiles, int3d{Grid.xBnum,Grid.yBnum,Grid.zBnum}, int3d{0,0,0})

    -- Particles Partitioning
    var [p_Particles] =
      [UTIL.mkPartitionByTile(int1d, int3d, Particles_columns)]
      (Particles, tiles, 0, int3d{0,0,0})
    var [p_Particles_copy] =
      [UTIL.mkPartitionByTile(int1d, int3d, Particles_columns)]
      (Particles_copy, tiles, 0, int3d{0,0,0});
    @ESCAPE for k = 1,26 do @EMIT
      var [p_TradeQueue_bySrc[k]] =
        [UTIL.mkPartitionByTile(int1d, int3d, TradeQueue_columns)]
        ([TradeQueue[k]], tiles, 0, int3d{0,0,0});
      var [p_TradeQueue_byDst[k]] =
        [UTIL.mkPartitionByTile(int1d, int3d, TradeQueue_columns)]
        ([TradeQueue[k]], tiles, 0, [colorOffsets[k]]);
    @TIME end @EPACSE

    -- Radiation Partitioning
    var [p_Radiation] =
      [UTIL.mkPartitionByTile(int3d, int3d, Radiation_columns)]
      (Radiation, tiles, int3d{0,0,0}, int3d{0,0,0});

    ---------------------------------------------------------------------------
    -- DOM code declarations
    ---------------------------------------------------------------------------

    [DOM_INST.DeclSymbols(config, tiles)];

  end end -- DeclSymbols

  -----------------------------------------------------------------------------
  -- Region initialization
  -----------------------------------------------------------------------------

  local function SyncConservedPrimitive(config) return rquote

    -- Use the interior conserved values (and BC settings) to update primitives everywhere
    Flow_UpdateAuxiliaryVelocity(Fluid,
                                 config,
                                 config.Flow.constantVisc,
                                 config.Flow.powerlawTempRef, config.Flow.powerlawViscRef,
                                 config.Flow.sutherlandSRef, config.Flow.sutherlandTempRef, config.Flow.sutherlandViscRef,
                                 config.Flow.viscosityModel,
                                 Grid.xBnum, config.Grid.xNum,
                                 Grid.yBnum, config.Grid.yNum,
                                 Grid.zBnum, config.Grid.zNum)
    for c in tiles do
      Flow_UpdateGhostVelocity(p_Fluid[c],
                               config,
                               BC.xNegVelocity, BC.xPosVelocity, BC.xNegSign, BC.xPosSign,
                               BC.yNegVelocity, BC.yPosVelocity, BC.yNegSign, BC.yPosSign,
                               BC.zNegVelocity, BC.zPosVelocity, BC.zNegSign, BC.zPosSign,
                               Grid.xBnum, config.Grid.xNum,
                               Grid.yBnum, config.Grid.yNum,
                               Grid.zBnum, config.Grid.zNum)
    end
    Flow_UpdateAuxiliaryThermodynamics(Fluid,
                                       config,
                                       config.Flow.gamma,
                                       config.Flow.gasConstant,
                                       Grid.xBnum, config.Grid.xNum,
                                       Grid.yBnum, config.Grid.yNum,
                                       Grid.zBnum, config.Grid.zNum)
    for c in tiles do
      Flow_UpdateGhostThermodynamics(p_Fluid[c],
                                     config,
                                     config.Flow.gamma,
                                     config.Flow.gasConstant,
                                     BC.xNegTemperature, BC.xPosTemperature,
                                     BC.yNegTemperature, BC.yPosTemperature,
                                     BC.zNegTemperature, BC.zPosTemperature,
                                     Grid.xBnum, config.Grid.xNum,
                                     Grid.yBnum, config.Grid.yNum,
                                     Grid.zBnum, config.Grid.zNum)
    end

    -- Compute the conserved values in the ghost cells
    Flow_UpdateGhostConserved(Fluid,
                              config,
                              Grid.xBnum, config.Grid.xNum,
                              Grid.yBnum, config.Grid.yNum,
                              Grid.zBnum, config.Grid.zNum)

  end end -- SyncConservedPrimitive

  function INSTANCE.InitRegions(config) return rquote

    -- initialize base region contents (dummy values & connectivity info)
    if config.Particles.maxNum > 0 then
      Particles_initValidField(Particles)
    end
    if config.Radiation.type == SCHEMA.RadiationModel_DOM then
      Flow_SetCoarseningField(Fluid,
                              Grid.xBnum, config.Grid.xNum,
                              Grid.yBnum, config.Grid.yNum,
                              Grid.zBnum, config.Grid.zNum,
                              config.Radiation.u.DOM.xNum,
                              config.Radiation.u.DOM.yNum,
                              config.Radiation.u.DOM.zNum)
    end
    Flow_InitializeCell(Fluid)
    Flow_InitializeCenterCoordinates(Fluid,
                                     Grid.xBnum, config.Grid.xNum, config.Grid.origin[0], config.Grid.xWidth,
                                     Grid.yBnum, config.Grid.yNum, config.Grid.origin[1], config.Grid.yWidth,
                                     Grid.zBnum, config.Grid.zNum, config.Grid.origin[2], config.Grid.zWidth)

    -- initialize fluid proper
    if config.Flow.initCase == SCHEMA.FlowInitCase_Uniform then
      Flow_InitializeUniform(Fluid, config.Flow.initParams)
    elseif config.Flow.initCase == SCHEMA.FlowInitCase_Random then
      for c in tiles do
        Flow_InitializeRandom(p_Fluid[c], config.Flow.initParams)
      end
    elseif config.Flow.initCase == SCHEMA.FlowInitCase_TaylorGreen2DVortex then
      Flow_InitializeTaylorGreen2D(Fluid,
                                   config.Flow.initParams,
                                   Grid.xBnum, config.Grid.xNum, config.Grid.origin[0], config.Grid.xWidth,
                                   Grid.yBnum, config.Grid.yNum, config.Grid.origin[1], config.Grid.yWidth,
                                   Grid.zBnum, config.Grid.zNum, config.Grid.origin[2], config.Grid.zWidth)
    elseif config.Flow.initCase == SCHEMA.FlowInitCase_TaylorGreen3DVortex then
      Flow_InitializeTaylorGreen3D(Fluid,
                                   config.Flow.initParams,
                                   Grid.xBnum, config.Grid.xNum, config.Grid.origin[0], config.Grid.xWidth,
                                   Grid.yBnum, config.Grid.yNum, config.Grid.origin[1], config.Grid.yWidth,
                                   Grid.zBnum, config.Grid.zNum, config.Grid.origin[2], config.Grid.zWidth)
    elseif config.Flow.initCase == SCHEMA.FlowInitCase_Perturbed then
      for c in tiles do
        Flow_InitializePerturbed(p_Fluid[c], config.Flow.initParams)
      end
    elseif config.Flow.initCase == SCHEMA.FlowInitCase_Restart then
      HDF_FLUID.load(0, tiles, config.Flow.restartDir, Fluid, Fluid_copy, p_Fluid, p_Fluid_copy)
    else regentlib.assert(false, 'Unhandled case in switch') end

    -- initialize ghost cells to their specified values in NSCBC case
    if ((config.BC.xBCLeft == SCHEMA.FlowBC_NSCBC_SubsonicInflow) and (config.BC.xBCRight == SCHEMA.FlowBC_NSCBC_SubsonicOutflow)) then
      for c in tiles do
        Flow_InitializeGhostNSCBC(p_Fluid[c],
                                  config,
                                  config.Flow.gasConstant,
                                  config.Flow.constantVisc,
                                  config.Flow.powerlawTempRef, config.Flow.powerlawViscRef,
                                  config.Flow.sutherlandSRef, config.Flow.sutherlandTempRef, config.Flow.sutherlandViscRef,
                                  config.Flow.viscosityModel,
                                  Grid.xBnum, config.Grid.xNum,
                                  Grid.yBnum, config.Grid.yNum,
                                  Grid.zBnum, config.Grid.zNum)
      end
    end

    -- update all cells based on initialized primitive values
    Flow_UpdateConservedFromPrimitive(Fluid,
                                      config.Flow.gamma,
                                      config.Flow.gasConstant,
                                      Grid.xBnum, config.Grid.xNum,
                                      Grid.yBnum, config.Grid.yNum,
                                      Grid.zBnum, config.Grid.zNum)
    if ((config.BC.xBCLeft == SCHEMA.FlowBC_NSCBC_SubsonicInflow) and (config.BC.xBCRight == SCHEMA.FlowBC_NSCBC_SubsonicOutflow)) then
      Flow_UpdateConservedFromPrimitiveGhostNSCBC(Fluid,
                                                  config,
                                                  config.Flow.gamma, config.Flow.gasConstant,
                                                  Grid.xBnum, config.Grid.xNum,
                                                  Grid.yBnum, config.Grid.yNum,
                                                  Grid.zBnum, config.Grid.zNum)
    end
    [SyncConservedPrimitive(config)];

    -- Initialize particles
    if config.Particles.maxNum > 0 then
      if config.Particles.initCase == SCHEMA.ParticlesInitCase_Random then
        regentlib.assert(numTiles == 1, 'Random particle initialization will only work on 1 tile')
        regentlib.assert((config.Particles.initNum / config.Particles.parcelSize) % numTiles == 0,
                         'Uneven partitioning of particles')
        regentlib.assert(config.Particles.initNum <= config.Particles.maxNum,
                         'Not enough space for initial number of particles')
        for c in tiles do
          Particles_InitializeRandom(c,
                                     p_Particles[c],
                                     p_Fluid[c],
                                     config,
                                     Grid.xBnum, Grid.yBnum, Grid.zBnum)
        end
      elseif config.Particles.initCase == SCHEMA.ParticlesInitCase_Restart then
        HDF_PARTICLES.load(0, tiles, config.Particles.restartDir, Particles, Particles_copy, p_Particles, p_Particles_copy)
        for c in tiles do
          Particles_LocateInCells(p_Particles[c],
                                  Grid.xBnum, config.Grid.xNum, config.Grid.origin[0], config.Grid.xWidth,
                                  Grid.yBnum, config.Grid.yNum, config.Grid.origin[1], config.Grid.yWidth,
                                  Grid.zBnum, config.Grid.zNum, config.Grid.origin[2], config.Grid.zWidth)
        end
      elseif config.Particles.initCase == SCHEMA.ParticlesInitCase_Uniform then
        regentlib.assert((config.Particles.initNum / config.Particles.parcelSize) % numTiles == 0,
                         'Uneven partitioning of particles')
        regentlib.assert(config.Particles.initNum <= config.Particles.maxNum,
                         'Not enough space for initial number of particles')
        for c in tiles do
          Particles_InitializeUniform(p_Particles[c],
                                      p_Fluid[c],
                                      config,
                                      Grid.xBnum, Grid.yBnum, Grid.zBnum)
        end
      else regentlib.assert(false, 'Unhandled case in switch') end
      for c in tiles do
        Particles_CheckPartitioning(c,
                                    p_Particles[c],
                                    Grid.xBnum, config.Grid.xNum, NX,
                                    Grid.yBnum, config.Grid.yNum, NY,
                                    Grid.zBnum, config.Grid.zNum, NZ)
      end
      Particles_number += Particles_CalculateNumber(Particles)
    end

    -- Initialize radiation
    if config.Radiation.type == SCHEMA.RadiationModel_OFF then
      -- Do nothing
    elseif config.Radiation.type == SCHEMA.RadiationModel_Algebraic then
      -- Do nothing
    elseif config.Radiation.type == SCHEMA.RadiationModel_DOM then
      [DOM_INST.InitRegions(config, tiles, p_Radiation)];
    else regentlib.assert(false, 'Unhandled case in switch') end

  end end -- InitRegions

  -----------------------------------------------------------------------------
  -- Main time-step loop header
  -----------------------------------------------------------------------------

  function INSTANCE.MainLoopHeader(config) return rquote

    -- Calculate exit condition
    Integrator_exitCond =
      Integrator_timeStep >= config.Integrator.maxIter

    -- Determine time step size
    if config.Integrator.cfl > 0.0 then
      var Integrator_maxConvectiveSpectralRadius = 0.0
      var Integrator_maxViscousSpectralRadius = 0.0
      var Integrator_maxHeatConductionSpectralRadius = 0.0
      var Grid_dXYZInverseSquare =
        1.0/Grid.xCellWidth/Grid.xCellWidth +
        1.0/Grid.yCellWidth/Grid.yCellWidth +
        1.0/Grid.zCellWidth/Grid.zCellWidth
      Integrator_maxConvectiveSpectralRadius max=
        Flow_CalculateConvectiveSpectralRadius(Fluid,
                                               config.Flow.gamma,
                                               config.Flow.gasConstant,
                                               Grid_dXYZInverseSquare,
                                               Grid.xCellWidth, Grid.yCellWidth, Grid.zCellWidth)
      Integrator_maxViscousSpectralRadius max=
        Flow_CalculateViscousSpectralRadius(Fluid,
                                            config.Flow.constantVisc,
                                            config.Flow.powerlawTempRef, config.Flow.powerlawViscRef,
                                            config.Flow.sutherlandSRef, config.Flow.sutherlandTempRef, config.Flow.sutherlandViscRef,
                                            config.Flow.viscosityModel,
                                            Grid_dXYZInverseSquare)
      Integrator_maxHeatConductionSpectralRadius max=
        Flow_CalculateHeatConductionSpectralRadius(Fluid,
                                                   config.Flow.constantVisc,
                                                   config.Flow.gamma, config.Flow.gasConstant,
                                                   config.Flow.powerlawTempRef, config.Flow.powerlawViscRef,
                                                   config.Flow.prandtl,
                                                   config.Flow.sutherlandSRef, config.Flow.sutherlandTempRef, config.Flow.sutherlandViscRef,
                                                   config.Flow.viscosityModel,
                                                   Grid_dXYZInverseSquare)
      Integrator_deltaTime = (config.Integrator.cfl/max(Integrator_maxConvectiveSpectralRadius, max(Integrator_maxViscousSpectralRadius, Integrator_maxHeatConductionSpectralRadius)))
    end

  end end -- MainLoopHeader

  -----------------------------------------------------------------------------
  -- Per-time-step I/O
  -----------------------------------------------------------------------------

  function INSTANCE.DumpHDF(config, nameFmt, ...) local args = terralib.newlist{...} return rquote

    var dirname = [&int8](C.malloc(256))
    C.snprintf(dirname, 256, ['%s/fluid_'..nameFmt], config.Mapping.outDir, [args])
    var _1 = IO_CreateDir(0, dirname)
    _1 = HDF_FLUID.dump(_1, tiles, dirname, Fluid, Fluid_copy, p_Fluid, p_Fluid_copy)
    _1 = HDF_FLUID.write.timeStep(_1, tiles, dirname, Fluid, p_Fluid, Integrator_timeStep)
    _1 = HDF_FLUID.write.simTime(_1, tiles, dirname, Fluid, p_Fluid, Integrator_simTime)
    C.snprintf(dirname, 256, ['%s/particles_'..nameFmt], config.Mapping.outDir, [args])
    var _2 = IO_CreateDir(0, dirname)
    _2 = HDF_PARTICLES.dump(_2, tiles, dirname, Particles, Particles_copy, p_Particles, p_Particles_copy)
    _2 = HDF_PARTICLES.write.timeStep(_2, tiles, dirname, Particles, p_Particles, Integrator_timeStep)
    _2 = HDF_PARTICLES.write.simTime(_2, tiles, dirname, Particles, p_Particles, Integrator_simTime)
    C.free(dirname)

  end end -- DumpHDF

  function INSTANCE.PerformIO(config) return rquote

    -- Write to console
    Flow_averagePressure = 0.0
    Flow_averageTemperature = 0.0
    Flow_averageKineticEnergy = 0.0
    Particles_averageTemperature = 0.0
    Flow_averagePressure += Flow_CalculateAveragePressure(Fluid,
                                                          Grid.cellVolume,
                                                          Grid.xBnum, config.Grid.xNum,
                                                          Grid.yBnum, config.Grid.yNum,
                                                          Grid.zBnum, config.Grid.zNum)
    Flow_averageTemperature += Flow_CalculateAverageTemperature(Fluid,
                                                                Grid.cellVolume,
                                                                Grid.xBnum, config.Grid.xNum,
                                                                Grid.yBnum, config.Grid.yNum,
                                                                Grid.zBnum, config.Grid.zNum)
    Flow_averageKineticEnergy += Flow_CalculateAverageKineticEnergy(Fluid,
                                                                    Grid.cellVolume,
                                                                    Grid.xBnum, config.Grid.xNum,
                                                                    Grid.yBnum, config.Grid.yNum,
                                                                    Grid.zBnum, config.Grid.zNum)
    if config.Particles.maxNum > 0 then
      Particles_averageTemperature += Particles_IntegrateQuantities(Particles)
    end
    Flow_averagePressure = Flow_averagePressure / Grid.volume
    Flow_averageTemperature = Flow_averageTemperature / Grid.volume
    Flow_averageKineticEnergy = Flow_averageKineticEnergy / Grid.volume
    Particles_averageTemperature = Particles_averageTemperature / Particles_number
    Console_Write(config,
                  Integrator_timeStep,
                  Integrator_simTime,
                  startTime,
                  Integrator_deltaTime,
                  Flow_averagePressure,
                  Flow_averageTemperature,
                  Flow_averageKineticEnergy,
                  Particles_number,
                  Particles_averageTemperature)

    -- Write probe files
    for i = 0,config.IO.probes.length do
      var probe = config.IO.probes.values[i]
      var totalCells =
        (probe.uptoCell[0] - probe.fromCell[0] + 1) *
        (probe.uptoCell[1] - probe.fromCell[1] + 1) *
        (probe.uptoCell[2] - probe.fromCell[2] + 1)
      var avgFluidT = 0.0
      avgFluidT += Probe_AvgFluidT(Fluid, probe, totalCells)
      var totalParticles = int64(0)
      var avgParticleT = 0.0
      var avgCellOfParticleT = 0.0
      if config.Particles.maxNum > 0 then
        totalParticles += Probe_CountParticles(Particles, probe)
        avgParticleT += Probe_AvgParticleT(Particles, probe, totalParticles)
        avgCellOfParticleT += Probe_AvgCellOfParticleT(Fluid, Particles, probe, totalParticles)
      end
      Probe_Write(0, config, i, Integrator_timeStep, avgFluidT, avgParticleT, avgCellOfParticleT)
    end

    -- Dump restart files
    if config.IO.wrtRestart then
      if Integrator_exitCond or Integrator_timeStep % config.IO.restartEveryTimeSteps == 0 then
        [INSTANCE.DumpHDF(config, 'iter%010d', Integrator_timeStep)];
      end
    end

  end end -- PerformIO

  -----------------------------------------------------------------------------
  -- Main time-step loop body
  -----------------------------------------------------------------------------

  function INSTANCE.MainLoopBody(config, incoming, CopyQueue) return rquote

    -- Process incoming values from other section
    if incoming then
      if DEBUG_COPYING then
        [INSTANCE.DumpHDF(config, 'precopy%010d', Integrator_timeStep)];
      end
      -- Feed fluid
      [SyncConservedPrimitive(config)];
      -- Feed particles
      if config.Particles.maxNum > 0 then
        if config.Particles.feeding.type == SCHEMA.FeedModel_OFF then
          -- Do nothing
        elseif config.Particles.feeding.type == SCHEMA.FeedModel_Incoming then
          for c in tiles do
            Particles_number +=
              CopyQueue_pull(c,
                             p_Particles[c],
                             CopyQueue,
                             config,
                             Grid.xBnum, Grid.yBnum, Grid.zBnum)
          end
        else regentlib.assert(false, 'Unhandled case in switch') end
      end
      if DEBUG_COPYING then
        [INSTANCE.DumpHDF(config, 'postcopy%010d', Integrator_timeStep)];
      end
    end

    -- Set iteration-specific fields that persist across RK sub-steps
    Flow_InitializeTemporaries(Fluid)
    if config.Particles.maxNum > 0 and Integrator_timeStep % config.Particles.staggerFactor == 0 then
      Particles_InitializeTemporaries(Particles)
    end

    -- RK sub-time-stepping loop
    var Integrator_time_old = Integrator_simTime
    for Integrator_stage = 1,config.Integrator.rkOrder+1 do

      -- Compute velocity gradients
      Flow_ComputeVelocityGradient(Fluid,
                                   config,
                                   Grid.xBnum, Grid.xCellWidth, config.Grid.xNum,
                                   Grid.yBnum, Grid.yCellWidth, config.Grid.yNum,
                                   Grid.zBnum, Grid.zCellWidth, config.Grid.zNum)
      for c in tiles do
        Flow_UpdateGhostVelocityGradient(p_Fluid[c],
                                         config,
                                         BC.xNegSign, BC.yNegSign, BC.zNegSign,
                                         BC.xPosSign, BC.yPosSign, BC.zPosSign,
                                         Grid.xBnum, Grid.xCellWidth, config.Grid.xNum,
                                         Grid.yBnum, Grid.yCellWidth, config.Grid.yNum,
                                         Grid.zBnum, Grid.zCellWidth, config.Grid.zNum)
      end

      -- Compute fluxes
      Flow_GetFluxX(Fluid,
                    config,
                    config.Flow.constantVisc,
                    config.Flow.gamma, config.Flow.gasConstant,
                    config.Flow.powerlawTempRef, config.Flow.powerlawViscRef,
                    config.Flow.prandtl,
                    config.Flow.sutherlandSRef, config.Flow.sutherlandTempRef, config.Flow.sutherlandViscRef,
                    config.Flow.viscosityModel,
                    Grid.xBnum, Grid.xCellWidth, config.Grid.xNum,
                    Grid.yBnum, Grid.yCellWidth, config.Grid.yNum,
                    Grid.zBnum, Grid.zCellWidth, config.Grid.zNum)
      Flow_GetFluxY(Fluid,
                    config,
                    config.Flow.constantVisc,
                    config.Flow.gamma, config.Flow.gasConstant,
                    config.Flow.powerlawTempRef, config.Flow.powerlawViscRef,
                    config.Flow.prandtl,
                    config.Flow.sutherlandSRef, config.Flow.sutherlandTempRef, config.Flow.sutherlandViscRef,
                    config.Flow.viscosityModel,
                    Grid.xBnum, Grid.xCellWidth, config.Grid.xNum,
                    Grid.yBnum, Grid.yCellWidth, config.Grid.yNum,
                    Grid.zBnum, Grid.zCellWidth, config.Grid.zNum)
      Flow_GetFluxZ(Fluid,
                    config,
                    config.Flow.constantVisc,
                    config.Flow.gamma, config.Flow.gasConstant,
                    config.Flow.powerlawTempRef, config.Flow.powerlawViscRef,
                    config.Flow.prandtl,
                    config.Flow.sutherlandSRef, config.Flow.sutherlandTempRef, config.Flow.sutherlandViscRef,
                    config.Flow.viscosityModel,
                    Grid.xBnum, Grid.xCellWidth, config.Grid.xNum,
                    Grid.yBnum, Grid.yCellWidth, config.Grid.yNum,
                    Grid.zBnum, Grid.zCellWidth, config.Grid.zNum)

      -- Initialize conserved derivatives to 0
      Flow_InitializeTimeDerivatives(Fluid)

      -- Add body forces
      Flow_AddBodyForces(Fluid,
                         config,
                         Grid.xBnum, config.Grid.xNum,
                         Grid.yBnum, config.Grid.yNum,
                         Grid.zBnum, config.Grid.zNum)

      -- Add turbulent forcing
      if config.Flow.turbForcing.type == SCHEMA.TurbForcingModel_HIT then
        Flow_AddVelocity(Fluid,
                         vs_mul(config.Flow.turbForcing.u.HIT.meanVelocity, -1.0),
                         Grid.xBnum, config.Grid.xNum,
                         Grid.yBnum, config.Grid.yNum,
                         Grid.zBnum, config.Grid.zNum)
        var Flow_averageDissipation = 0.0
        var Flow_averageFe = 0.0
        var Flow_averageK = 0.0
        var Flow_averagePD = 0.0
        Flow_averagePD += Flow_CalculateAveragePD(Fluid,
                                                  Grid.xBnum, config.Grid.xNum,
                                                  Grid.yBnum, config.Grid.yNum,
                                                  Grid.zBnum, config.Grid.zNum)
        Flow_averagePD /= config.Grid.xNum * config.Grid.yNum * config.Grid.zNum
        Flow_ResetDissipation(Fluid)
        Flow_ComputeDissipationX(Fluid,
                                 config.Flow.constantVisc,
                                 config.Flow.powerlawTempRef, config.Flow.powerlawViscRef,
                                 config.Flow.sutherlandSRef, config.Flow.sutherlandTempRef, config.Flow.sutherlandViscRef,
                                 config.Flow.viscosityModel,
                                 Grid.xBnum, config.Grid.xNum, Grid.xCellWidth,
                                 Grid.yBnum, config.Grid.yNum,
                                 Grid.zBnum, config.Grid.zNum)
        Flow_UpdateDissipationX(Fluid,
                                Grid.xBnum, config.Grid.xNum, Grid.xCellWidth,
                                Grid.yBnum, config.Grid.yNum,
                                Grid.zBnum, config.Grid.zNum)
        Flow_ComputeDissipationY(Fluid,
                                 config.Flow.constantVisc,
                                 config.Flow.powerlawTempRef, config.Flow.powerlawViscRef,
                                 config.Flow.sutherlandSRef, config.Flow.sutherlandTempRef, config.Flow.sutherlandViscRef,
                                 config.Flow.viscosityModel,
                                 Grid.xBnum, config.Grid.xNum,
                                 Grid.yBnum, config.Grid.yNum, Grid.yCellWidth,
                                 Grid.zBnum, config.Grid.zNum)
        Flow_UpdateDissipationY(Fluid,
                                Grid.xBnum, config.Grid.xNum,
                                Grid.yBnum, config.Grid.yNum, Grid.yCellWidth,
                                Grid.zBnum, config.Grid.zNum)
        Flow_ComputeDissipationZ(Fluid,
                                 config.Flow.constantVisc,
                                 config.Flow.powerlawTempRef, config.Flow.powerlawViscRef,
                                 config.Flow.sutherlandSRef, config.Flow.sutherlandTempRef, config.Flow.sutherlandViscRef,
                                 config.Flow.viscosityModel,
                                 Grid.xBnum, config.Grid.xNum,
                                 Grid.yBnum, config.Grid.yNum,
                                 Grid.zBnum, config.Grid.zNum, Grid.zCellWidth)
        Flow_UpdateDissipationZ(Fluid,
                                Grid.xBnum, config.Grid.xNum,
                                Grid.yBnum, config.Grid.yNum,
                                Grid.zBnum, config.Grid.zNum, Grid.zCellWidth)
        Flow_averageDissipation += Flow_CalculateAverageDissipation(Fluid,
                                                                    Grid.cellVolume,
                                                                    Grid.xBnum, config.Grid.xNum,
                                                                    Grid.yBnum, config.Grid.yNum,
                                                                    Grid.zBnum, config.Grid.zNum)
        Flow_averageDissipation /= config.Grid.xNum*config.Grid.yNum*config.Grid.zNum*Grid.cellVolume
        Flow_averageK += Flow_CalculateAverageK(Fluid,
                                                Grid.cellVolume,
                                                Grid.xBnum, config.Grid.xNum,
                                                Grid.yBnum, config.Grid.yNum,
                                                Grid.zBnum, config.Grid.zNum)
        Flow_averageK /= config.Grid.xNum*config.Grid.yNum*config.Grid.zNum*Grid.cellVolume
        Flow_averageFe += Flow_AddTurbulentSource(Fluid,
                                                  Flow_averageDissipation,
                                                  Flow_averageK,
                                                  Flow_averagePD,
                                                  Grid.cellVolume,
                                                  Grid.xBnum, config.Grid.xNum,
                                                  Grid.yBnum, config.Grid.yNum,
                                                  Grid.zBnum, config.Grid.zNum,
                                                  config)
        Flow_averageFe /= config.Grid.xNum*config.Grid.yNum*config.Grid.zNum*Grid.cellVolume
        Flow_AdjustTurbulentSource(Fluid,
                                   Flow_averageFe,
                                   Grid.xBnum, config.Grid.xNum,
                                   Grid.yBnum, config.Grid.yNum,
                                   Grid.zBnum, config.Grid.zNum)
        Flow_AddVelocity(Fluid,
                         config.Flow.turbForcing.u.HIT.meanVelocity,
                         Grid.xBnum, config.Grid.xNum,
                         Grid.yBnum, config.Grid.yNum,
                         Grid.zBnum, config.Grid.zNum)
      end

      -- Particles & radiation solve
      if config.Particles.maxNum > 0 and (Integrator_timeStep % config.Particles.staggerFactor == 0 or Integrator_timeStep == config.Integrator.startIter) then
        Particles_CalcDeltaTerms(Particles,
                                 Fluid,
                                 config.Flow.constantVisc,
                                 config.Flow.powerlawTempRef, config.Flow.powerlawViscRef,
                                 config.Flow.sutherlandSRef, config.Flow.sutherlandTempRef, config.Flow.sutherlandViscRef,
                                 config.Flow.viscosityModel,
                                 Grid.xCellWidth, Grid.xRealOrigin,
                                 Grid.yCellWidth, Grid.yRealOrigin,
                                 Grid.zCellWidth, Grid.zRealOrigin,
                                 config.Particles.convectiveCoeff)

      end
      if config.Particles.maxNum > 0 and Integrator_timeStep % config.Particles.staggerFactor == 0 then
        -- Add fluid forces to particles
        Particles_AddFlowCoupling(Particles, config.Particles.heatCapacity)
        Particles_AddBodyForces(Particles, config.Particles.bodyForce)
        -- Add radiation
        if config.Radiation.type == SCHEMA.RadiationModel_OFF then
          -- Do nothing
        elseif config.Radiation.type == SCHEMA.RadiationModel_Algebraic then
          Particles_AbsorbRadiationAlgebraic(Particles, config)
        elseif config.Radiation.type == SCHEMA.RadiationModel_DOM then
          fill(Radiation.acc_d2, 0.0)
          fill(Radiation.acc_d2t4, 0.0)
          for c in tiles do
            Radiation_AccumulateParticleValues(p_Particles[c], p_Fluid[c], p_Radiation[c])
          end
          var Radiation_xCellWidth = (config.Grid.xWidth/config.Radiation.u.DOM.xNum)
          var Radiation_yCellWidth = (config.Grid.yWidth/config.Radiation.u.DOM.yNum)
          var Radiation_zCellWidth = (config.Grid.zWidth/config.Radiation.u.DOM.zNum)
          var Radiation_cellVolume = Radiation_xCellWidth * Radiation_yCellWidth * Radiation_zCellWidth
          Radiation_UpdateFieldValues(Radiation,
                                      config,
                                      Radiation_cellVolume,
                                      config.Radiation.u.DOM.qa,
                                      config.Radiation.u.DOM.qs);
          [DOM_INST.ComputeRadiationField(config, tiles, p_Radiation)];
          for c in tiles do
            Particles_AbsorbRadiationDOM(p_Particles[c],
                                         p_Fluid[c],
                                         p_Radiation[c],
                                         config.Particles.heatCapacity,
                                         config.Radiation.u.DOM.qa)
          end
        else regentlib.assert(false, 'Unhandled case in switch') end
      end

      -- Add particle forces to fluid
      if config.Particles.maxNum > 0 then
        Flow_AddParticlesCoupling(Particles, Fluid, config, Grid.cellVolume)
      end

      -- Use fluxes to update conserved value derivatives
      Flow_UpdateUsingFluxZ(Fluid,
                            config,
                            Grid.xBnum, Grid.xCellWidth, config.Grid.xNum,
                            Grid.yBnum, Grid.yCellWidth, config.Grid.yNum,
                            Grid.zBnum, Grid.zCellWidth, config.Grid.zNum)
      Flow_UpdateUsingFluxY(Fluid,
                            config,
                            Grid.xBnum, Grid.xCellWidth, config.Grid.xNum,
                            Grid.yBnum, Grid.yCellWidth, config.Grid.yNum,
                            Grid.zBnum, Grid.zCellWidth, config.Grid.zNum)
      Flow_UpdateUsingFluxX(Fluid,
                            config,
                            Grid.xBnum, Grid.xCellWidth, config.Grid.xNum,
                            Grid.yBnum, Grid.yCellWidth, config.Grid.yNum,
                            Grid.zBnum, Grid.zCellWidth, config.Grid.zNum)
      if ((config.BC.xBCLeft == SCHEMA.FlowBC_NSCBC_SubsonicInflow) and (config.BC.xBCRight == SCHEMA.FlowBC_NSCBC_SubsonicOutflow)) then
        var Flow_maxMach = -math.huge
        Flow_maxMach max= Flow_CalculateMaxMachNumber(Fluid,
                                                      config,
                                                      config.Flow.gamma, config.Flow.gasConstant,
                                                      Grid.xBnum, config.Grid.xNum,
                                                      Grid.yBnum, config.Grid.yNum,
                                                      Grid.zBnum, config.Grid.zNum)
        var Flow_lengthScale = config.Grid.xWidth
        for c in tiles do
          Flow_UpdateUsingFluxGhostNSCBC(p_Fluid[c],
                                         config,
                                         config.Flow.gamma, config.Flow.gasConstant,
                                         config.Flow.prandtl,
                                         Flow_maxMach,
                                         Flow_lengthScale,
                                         config.Flow.constantVisc,
                                         config.Flow.powerlawTempRef, config.Flow.powerlawViscRef,
                                         config.Flow.sutherlandSRef, config.Flow.sutherlandTempRef, config.Flow.sutherlandViscRef,
                                         config.Flow.viscosityModel,
                                         config.BC.xBCRightP_inf,
                                         Grid.xBnum, Grid.xCellWidth, config.Grid.xNum,
                                         Grid.yBnum, Grid.yCellWidth, config.Grid.yNum,
                                         Grid.zBnum, Grid.zCellWidth, config.Grid.zNum)
        end
      end

      -- Time step
      Flow_UpdateVars(Fluid, Integrator_deltaTime, Integrator_stage, config)
      if config.Particles.maxNum > 0 and Integrator_timeStep % config.Particles.staggerFactor == 0 then
        Particles_UpdateVars(Particles,
                             Integrator_deltaTime * config.Particles.staggerFactor,
                             Integrator_stage,
                             config)
      end

<<<<<<< HEAD
      -- Impose desired mean velocity
      if config.Flow.turbForcing.type == SCHEMA.TurbForcingModel_HIT then
        var Flow_averageVelocityX = 0.0
        var Flow_averageVelocityY = 0.0
        var Flow_averageVelocityZ = 0.0
        Flow_averageVelocityX += Flow_CalculateAverageVelocityX(Fluid,
                                                                Grid.cellVolume,
                                                                Grid.xBnum, config.Grid.xNum,
                                                                Grid.yBnum, config.Grid.yNum,
                                                                Grid.zBnum, config.Grid.zNum)
        Flow_averageVelocityY += Flow_CalculateAverageVelocityY(Fluid,
                                                                Grid.cellVolume,
                                                                Grid.xBnum, config.Grid.xNum,
                                                                Grid.yBnum, config.Grid.yNum,
                                                                Grid.zBnum, config.Grid.zNum)
        Flow_averageVelocityZ += Flow_CalculateAverageVelocityZ(Fluid,
                                                                Grid.cellVolume,
                                                                Grid.xBnum, config.Grid.xNum,
                                                                Grid.yBnum, config.Grid.yNum,
                                                                Grid.zBnum, config.Grid.zNum)
        Flow_averageVelocityX /= Grid.volume
        Flow_averageVelocityY /= Grid.volume
        Flow_averageVelocityZ /= Grid.volume
        Flow_AdjustAverageVelocity(Fluid,
                                   config,
                                   Flow_averageVelocityX,
                                   Flow_averageVelocityY,
                                   Flow_averageVelocityZ,
                                   Grid.xBnum, config.Grid.xNum,
                                   Grid.yBnum, config.Grid.yNum,
                                   Grid.zBnum, config.Grid.zNum)
      end

      -- Use the new conserved values to update primitive values
      Flow_UpdateAuxiliaryVelocity(Fluid,
                                   config,
                                   config.Flow.constantVisc,
                                   config.Flow.powerlawTempRef, config.Flow.powerlawViscRef,
                                   config.Flow.sutherlandSRef, config.Flow.sutherlandTempRef, config.Flow.sutherlandViscRef,
                                   config.Flow.viscosityModel,
                                   Grid.xBnum, config.Grid.xNum,
                                   Grid.yBnum, config.Grid.yNum,
                                   Grid.zBnum, config.Grid.zNum)
      for c in tiles do
        Flow_UpdateGhostVelocity(p_Fluid[c],
                                 config,
                                 BC.xNegVelocity, BC.xPosVelocity, BC.xNegSign, BC.xPosSign,
                                 BC.yNegVelocity, BC.yPosVelocity, BC.yNegSign, BC.yPosSign,
                                 BC.zNegVelocity, BC.zPosVelocity, BC.zNegSign, BC.zPosSign,
                                 Grid.xBnum, config.Grid.xNum,
                                 Grid.yBnum, config.Grid.yNum,
                                 Grid.zBnum, config.Grid.zNum)
      end
      Flow_UpdateAuxiliaryThermodynamics(Fluid,
                                         config,
                                         config.Flow.gamma,
                                         config.Flow.gasConstant,
                                         Grid.xBnum, config.Grid.xNum,
                                         Grid.yBnum, config.Grid.yNum,
                                         Grid.zBnum, config.Grid.zNum)
      for c in tiles do
        Flow_UpdateGhostThermodynamics(p_Fluid[c],
                                       config,
                                       config.Flow.gamma,
                                       config.Flow.gasConstant,
                                       BC.xNegTemperature, BC.xPosTemperature,
                                       BC.yNegTemperature, BC.yPosTemperature,
                                       BC.zNegTemperature, BC.zPosTemperature,
                                       Grid.xBnum, config.Grid.xNum,
                                       Grid.yBnum, config.Grid.yNum,
                                       Grid.zBnum, config.Grid.zNum)
      end

      -- Compute the conserved values in the ghost cells
      for c in tiles do
        Flow_UpdateGhostConserved(p_Fluid[c],
                                  config,
                                  BC.xNegTemperature, BC.xNegVelocity, BC.xPosTemperature, BC.xPosVelocity, BC.xNegSign, BC.xPosSign,
                                  BC.yNegTemperature, BC.yNegVelocity, BC.yPosTemperature, BC.yPosVelocity, BC.yNegSign, BC.yPosSign,
                                  BC.zNegTemperature, BC.zNegVelocity, BC.zPosTemperature, BC.zPosVelocity, BC.zNegSign, BC.zPosSign,
                                  config.Flow.gamma, config.Flow.gasConstant,
                                  config.Flow.constantVisc,
                                  config.Flow.powerlawTempRef, config.Flow.powerlawViscRef,
                                  config.Flow.sutherlandSRef, config.Flow.sutherlandTempRef, config.Flow.sutherlandViscRef,
                                  config.Flow.viscosityModel,
                                  Grid.xBnum, config.Grid.xNum,
                                  Grid.yBnum, config.Grid.yNum,
                                  Grid.zBnum, config.Grid.zNum)
      end
=======
      -- Update all cell values (conserved & primitive) based on updated interior conserved
      [SyncConservedPrimitive(config)];
>>>>>>> f9a8db0a

      -- Particle movement post-processing
      if config.Particles.maxNum > 0 and Integrator_timeStep % config.Particles.staggerFactor == 0 then
        -- Handle particle collisions
        -- TODO: Collisions across tiles are not handled.
        if config.Particles.collisions and Integrator_stage == config.Integrator.rkOrder then
          for c in tiles do
            Particles_HandleCollisions(p_Particles[c],
                                       config,
                                       Integrator_deltaTime * config.Particles.staggerFactor,
                                       config.Particles.restitutionCoeff)
          end
        end
        -- Handle particle boundary conditions
        Particles_UpdateAuxiliary(Particles,
                                  BC.xBCParticles,
                                  BC.yBCParticles,
                                  BC.zBCParticles,
                                  config.Grid.origin[0], config.Grid.xWidth,
                                  config.Grid.origin[1], config.Grid.yWidth,
                                  config.Grid.origin[2], config.Grid.zWidth,
                                  config.Particles.restitutionCoeff)
        for c in tiles do
          Particles_number +=
            Particles_DeleteEscapingParticles(p_Particles[c],
                                              Grid.xBnum, config.Grid.xNum, config.Grid.origin[0], config.Grid.xWidth,
                                              Grid.yBnum, config.Grid.yNum, config.Grid.origin[1], config.Grid.yWidth,
                                              Grid.zBnum, config.Grid.zNum, config.Grid.origin[2], config.Grid.zWidth)
        end
        -- Move particles to new partitions
        for c in tiles do
          Particles_LocateInCells(p_Particles[c],
                                  Grid.xBnum, config.Grid.xNum, config.Grid.origin[0], config.Grid.xWidth,
                                  Grid.yBnum, config.Grid.yNum, config.Grid.origin[1], config.Grid.yWidth,
                                  Grid.zBnum, config.Grid.zNum, config.Grid.origin[2], config.Grid.zWidth)
        end
        if numTiles > 1 then
          var totalPushed = int64(0)
          for c in tiles do
            totalPushed +=
              TradeQueue_push(c,
                              p_Particles[c],
                              [UTIL.range(1,26):map(function(k) return rexpr
                                 [p_TradeQueue_bySrc[k]][c]
                               end end)],
                              config,
                              Grid.xBnum, config.Grid.xNum, NX,
                              Grid.yBnum, config.Grid.yNum, NY,
                              Grid.zBnum, config.Grid.zNum, NZ)
          end
          var totalPulled = int64(0)
          for c in tiles do
            totalPulled +=
              TradeQueue_pull(p_Particles[c],
                              [UTIL.range(1,26):map(function(k) return rexpr
                                 [p_TradeQueue_byDst[k]][c]
                               end end)],
                              config)
          end
          regentlib.assert(totalPushed == totalPulled, 'Internal error in particle trading')
        end
      end

      -- Advance the time for the next sub-step
      @ESCAPE for ORDER = RK_MIN_ORDER,RK_MAX_ORDER do @EMIT
        if config.Integrator.rkOrder == ORDER then
          @ESCAPE for STAGE = 1,ORDER do @EMIT
            if Integrator_stage == STAGE then
              @ESCAPE if STAGE == ORDER then @EMIT
                Integrator_simTime = Integrator_time_old + Integrator_deltaTime
              @TIME else @EMIT
                Integrator_simTime = Integrator_time_old + [RK_B[ORDER][STAGE]] * Integrator_deltaTime
              @TIME end @EPACSE
            end
          @TIME end @EPACSE
        end
      @TIME end @EPACSE

    end -- RK sub-time-stepping

    -- Update time derivatives at boundary for NSCBC
    if config.BC.xBCLeft == SCHEMA.FlowBC_NSCBC_SubsonicInflow and config.BC.xBCRight == SCHEMA.FlowBC_NSCBC_SubsonicOutflow then
      Flow_UpdateNSCBCGhostCellTimeDerivatives(Fluid,
                                               config,
                                               Grid.xBnum, config.Grid.xNum,
                                               Grid.yBnum, config.Grid.yNum,
                                               Grid.zBnum, config.Grid.zNum,
                                               Integrator_deltaTime)
    end

    if incoming then
      if DEBUG_COPYING then
        [INSTANCE.DumpHDF(config, 'postiter%010d', Integrator_timeStep)];
      end
    end

    Integrator_timeStep += 1

  end end -- MainLoopBody

  -----------------------------------------------------------------------------
  -- Cleanup code
  -----------------------------------------------------------------------------

  function INSTANCE.Cleanup(config) return rquote

    -- Wait for everything above to finish
    __fence(__execution, __block)

  end end -- Cleanup

return INSTANCE end -- mkInstance

-------------------------------------------------------------------------------
-- TOP-LEVEL INTERFACE
-------------------------------------------------------------------------------

local function parallelizeFor(sim, stmts)
  return rquote
    __parallelize_with
      sim.p_Fluid, sim.p_Particles, sim.p_Radiation, sim.tiles,
      image(sim.Fluid, sim.p_Particles, [sim.Particles].cell) <= sim.p_Fluid
    do [stmts] end
  end
end

local SIM = mkInstance()

__forbid(__optimize) __demand(__inner, __replicable)
task workSingle(config : Config)
  [SIM.DeclSymbols(config)];
  var is_FakeCopyQueue = ispace(int1d, 0)
  var FakeCopyQueue = region(is_FakeCopyQueue, CopyQueue_columns);
  [UTIL.emitRegionTagAttach(FakeCopyQueue, MAPPER.SAMPLE_ID_TAG, -1, int)];
  [parallelizeFor(SIM, rquote
    [SIM.InitRegions(config)];
    while true do
      [SIM.MainLoopHeader(config)];
      [SIM.PerformIO(config)];
      if SIM.Integrator_exitCond then
        break
      end
      [SIM.MainLoopBody(config, rexpr false end, FakeCopyQueue)];
    end
  end)];
  [SIM.Cleanup(config)];
end

local SIM0 = mkInstance()
local SIM1 = mkInstance()

__forbid(__optimize) __demand(__inner, __replicable)
task workDual(mc : MultiConfig)
  -- Declare symbols
  [SIM0.DeclSymbols(rexpr mc.configs[0] end)];
  [SIM1.DeclSymbols(rexpr mc.configs[1] end)];
  var is_FakeCopyQueue = ispace(int1d, 0)
  var FakeCopyQueue = region(is_FakeCopyQueue, CopyQueue_columns);
  [UTIL.emitRegionTagAttach(FakeCopyQueue, MAPPER.SAMPLE_ID_TAG, -1, int)];
  var copySrcOrigin = array(
    SIM0.Grid.xRealOrigin + mc.copySrc.fromCell[0] * SIM0.Grid.xCellWidth,
    SIM0.Grid.yRealOrigin + mc.copySrc.fromCell[1] * SIM0.Grid.yCellWidth,
    SIM0.Grid.zRealOrigin + mc.copySrc.fromCell[2] * SIM0.Grid.zCellWidth)
  var copyTgtOrigin = array(
    SIM1.Grid.xRealOrigin + mc.copyTgt.fromCell[0] * SIM1.Grid.xCellWidth,
    SIM1.Grid.yRealOrigin + mc.copyTgt.fromCell[1] * SIM1.Grid.yCellWidth,
    SIM1.Grid.zRealOrigin + mc.copyTgt.fromCell[2] * SIM1.Grid.zCellWidth)
  var Fluid0_cellWidth = array(SIM0.Grid.xCellWidth, SIM0.Grid.yCellWidth, SIM0.Grid.zCellWidth)
  var Fluid1_cellWidth = array(SIM1.Grid.xCellWidth, SIM1.Grid.yCellWidth, SIM1.Grid.zCellWidth)
  var CopyQueue_size = int64(0)
  var coloring_CopyQueue = C.legion_domain_point_coloring_create()
  for c in SIM0.tiles do
    var partSize = CopyQueue_partSize(SIM0.p_Fluid[c].bounds,
                                      mc.configs[0],
                                      mc.copySrc)
    C.legion_domain_point_coloring_color_domain(
      coloring_CopyQueue, c, rect1d{CopyQueue_size,CopyQueue_size+partSize-1})
    CopyQueue_size += partSize
  end
  var is_CopyQueue = ispace(int1d, CopyQueue_size)
  var CopyQueue = region(is_CopyQueue, CopyQueue_columns);
  [UTIL.emitRegionTagAttach(CopyQueue, MAPPER.SAMPLE_ID_TAG, rexpr mc.configs[0].Mapping.sampleId end, int)];
  var p_CopyQueue = partition(disjoint, CopyQueue, coloring_CopyQueue, SIM0.tiles)
  C.legion_domain_point_coloring_destroy(coloring_CopyQueue)
  -- Check 2-section configuration
  regentlib.assert(
    SIM0.Integrator_simTime == SIM1.Integrator_simTime and
    SIM0.Integrator_timeStep == SIM1.Integrator_timeStep,
    'Coupled sections disagree on starting time')
  regentlib.assert(
    -- copySrc is a valid volume
    0 <= mc.copySrc.fromCell[0] and
    0 <= mc.copySrc.fromCell[1] and
    0 <= mc.copySrc.fromCell[2] and
    mc.copySrc.fromCell[0] <= mc.copySrc.uptoCell[0] and
    mc.copySrc.fromCell[1] <= mc.copySrc.uptoCell[1] and
    mc.copySrc.fromCell[2] <= mc.copySrc.uptoCell[2] and
    mc.copySrc.uptoCell[0] < mc.configs[0].Grid.xNum + 2 * SIM0.Grid.xBnum and
    mc.copySrc.uptoCell[1] < mc.configs[0].Grid.yNum + 2 * SIM0.Grid.yBnum and
    mc.copySrc.uptoCell[2] < mc.configs[0].Grid.zNum + 2 * SIM0.Grid.zBnum and
    -- copyTgt is a valid volume
    0 <= mc.copyTgt.fromCell[0] and
    0 <= mc.copyTgt.fromCell[1] and
    0 <= mc.copyTgt.fromCell[2] and
    mc.copyTgt.fromCell[0] <= mc.copyTgt.uptoCell[0] and
    mc.copyTgt.fromCell[1] <= mc.copyTgt.uptoCell[1] and
    mc.copyTgt.fromCell[2] <= mc.copyTgt.uptoCell[2] and
    mc.copyTgt.uptoCell[0] < mc.configs[1].Grid.xNum + 2 * SIM1.Grid.xBnum and
    mc.copyTgt.uptoCell[1] < mc.configs[1].Grid.yNum + 2 * SIM1.Grid.yBnum and
    mc.copySrc.uptoCell[2] < mc.configs[1].Grid.zNum + 2 * SIM1.Grid.zBnum and
    -- volumes have the same size
    mc.copySrc.uptoCell[0] - mc.copySrc.fromCell[0] ==
    mc.copyTgt.uptoCell[0] - mc.copyTgt.fromCell[0] and
    mc.copySrc.uptoCell[1] - mc.copySrc.fromCell[1] ==
    mc.copyTgt.uptoCell[1] - mc.copyTgt.fromCell[1] and
    mc.copySrc.uptoCell[2] - mc.copySrc.fromCell[2] ==
    mc.copyTgt.uptoCell[2] - mc.copyTgt.fromCell[2],
    'Invalid volume copy configuration');
  -- Initialize regions & partitions
  [parallelizeFor(SIM0, SIM0.InitRegions(rexpr mc.configs[0] end))];
  [parallelizeFor(SIM1, SIM1.InitRegions(rexpr mc.configs[1] end))];
  var srcOrigin = int3d{mc.copySrc.fromCell[0], mc.copySrc.fromCell[1], mc.copySrc.fromCell[2]}
  var tgtOrigin = int3d{mc.copyTgt.fromCell[0], mc.copyTgt.fromCell[1], mc.copyTgt.fromCell[2]}
  var srcColoring = C.legion_domain_point_coloring_create()
  for c in SIM1.tiles do
    var tgtRect = intersection(SIM1.p_Fluid[c].bounds, mc.copyTgt)
    if rectSize(tgtRect) > 0 then
      var srcRect = rect3d{lo = tgtRect.lo - tgtOrigin + srcOrigin,
                           hi = tgtRect.hi - tgtOrigin + srcOrigin}
      C.legion_domain_point_coloring_color_domain(srcColoring, c, srcRect)
    end
  end
  var p_Fluid0_src = partition(disjoint, SIM0.Fluid, srcColoring, SIM1.tiles)
  C.legion_domain_point_coloring_destroy(srcColoring)
  var tgtColoring = C.legion_domain_point_coloring_create()
  C.legion_domain_point_coloring_color_domain(tgtColoring, int1d(0),
    rect3d{lo = int3d{mc.copyTgt.fromCell[0], mc.copyTgt.fromCell[1], mc.copyTgt.fromCell[2]},
           hi = int3d{mc.copyTgt.uptoCell[0], mc.copyTgt.uptoCell[1], mc.copyTgt.uptoCell[2]}})
  var p_Fluid1_isCopied = partition(disjoint, SIM1.Fluid, tgtColoring, ispace(int1d,1))
  C.legion_domain_point_coloring_destroy(tgtColoring)
  var p_Fluid1_tgt = cross_product(SIM1.p_Fluid, p_Fluid1_isCopied)
  -- Main simulation loop
  while true do
    var Integrator_timeStep = SIM0.Integrator_timeStep;
    -- Perform preliminary actions before each timestep
    [parallelizeFor(SIM0, SIM0.MainLoopHeader(rexpr mc.configs[0] end))];
    [parallelizeFor(SIM1, SIM1.MainLoopHeader(rexpr mc.configs[1] end))];
    -- Make sure both simulations are using the same timestep
    SIM0.Integrator_deltaTime = min(SIM0.Integrator_deltaTime, SIM1.Integrator_deltaTime)
    SIM1.Integrator_deltaTime = min(SIM0.Integrator_deltaTime, SIM1.Integrator_deltaTime);
    [parallelizeFor(SIM0, SIM0.PerformIO(rexpr mc.configs[0] end))];
    [parallelizeFor(SIM1, SIM1.PerformIO(rexpr mc.configs[1] end))];
    if SIM0.Integrator_exitCond or SIM1.Integrator_exitCond then
      break
    end
    -- Run one iteration of first section
    [parallelizeFor(SIM0, SIM0.MainLoopBody(rexpr mc.configs[0] end, rexpr false end, FakeCopyQueue))];
    -- Copy fluid & particles to second section
    var incoming = Integrator_timeStep % mc.copyEveryTimeSteps == 0
    if incoming then
      if SIM0.DEBUG_COPYING then
        [SIM0.DumpHDF(rexpr mc.configs[0] end, 'copysrc%010d', Integrator_timeStep)];
      end
      for c in SIM1.tiles do
        var src = p_Fluid0_src[c]
        var tgt = p_Fluid1_tgt[c][0]
        copy(src.temperature, tgt.temperature_inc)
        copy(src.velocity, tgt.velocity_inc)
      end
<<<<<<< HEAD
      if CopyQueue_size > 0 and C.finite(SIM1.Flow_averagePressure) == 1 then
=======
      if CopyQueue_size > 0 then
        fill(CopyQueue.__valid, false)
>>>>>>> f9a8db0a
        fill(CopyQueue.position, array(-1.0, -1.0, -1.0))
        fill(CopyQueue.velocity, array(-1.0, -1.0, -1.0))
        fill(CopyQueue.temperature, -1.0)
        fill(CopyQueue.diameter, -1.0)
        fill(CopyQueue.density, -1.0)
        for c in SIM0.tiles do
          CopyQueue_push(SIM0.p_Particles[c],
                         p_CopyQueue[c],
                         mc.configs[0],
                         mc.copySrc,
                         copySrcOrigin, copyTgtOrigin,
                         Fluid0_cellWidth, Fluid1_cellWidth)
        end
      end
    end
    -- Run one iteration of second section
    [parallelizeFor(SIM1, SIM1.MainLoopBody(rexpr mc.configs[1] end, incoming, CopyQueue))];
  end
  -- Cleanups
  [SIM0.Cleanup(rexpr mc.configs[0] end)];
  [SIM1.Cleanup(rexpr mc.configs[1] end)];
end

__demand(__inline)
task initSingle(config : &Config, launched : int, outDirBase : &int8)
  config.Mapping.sampleId = launched
  C.snprintf([&int8](config.Mapping.outDir), 256, "%s/sample%d", outDirBase, launched)
  UTIL.createDir(config.Mapping.outDir)
end

__demand(__inline)
task initDual(mc : &MultiConfig, launched : int, outDirBase : &int8)
  initSingle([&Config](mc.configs), launched, outDirBase)
  initSingle([&Config](mc.configs) + 1, launched + 1, outDirBase)
  -- Check 2-section configuration
  regentlib.assert(
    mc.configs[0].Particles.staggerFactor <= mc.copyEveryTimeSteps and
    mc.configs[1].Particles.staggerFactor <= mc.copyEveryTimeSteps and
    mc.copyEveryTimeSteps % mc.configs[0].Particles.staggerFactor == 0 and
    mc.copyEveryTimeSteps % mc.configs[1].Particles.staggerFactor == 0,
    'Invalid stagger factor configuration')
end

__forbid(__optimize) __demand(__inner)
task main()
  var args = regentlib.c.legion_runtime_get_input_args()
  var outDirBase = '.'
  for i = 1, args.argc do
    if C.strcmp(args.argv[i], '-o') == 0 and i < args.argc-1 then
      outDirBase = args.argv[i+1]
    end
  end
  var launched = 0
  for i = 1, args.argc do
    if C.strcmp(args.argv[i], '-i') == 0 and i < args.argc-1 then
      var config : Config[1]
      SCHEMA.parse_Config([&Config](config), args.argv[i+1])
      initSingle([&Config](config), launched, outDirBase)
      launched += 1
      workSingle(config[0])
    elseif C.strcmp(args.argv[i], '-m') == 0 and i < args.argc-1 then
      var mc : MultiConfig[1]
      SCHEMA.parse_MultiConfig([&MultiConfig](mc), args.argv[i+1])
      initDual([&MultiConfig](mc), launched, outDirBase)
      launched += 2
      workDual(mc[0])
    end
  end
  if launched < 1 then
    var stderr = C.fdopen(2, 'w')
    C.fprintf(stderr, "No testcases supplied.\n")
    C.fflush(stderr)
    C.exit(1)
  end
end

-------------------------------------------------------------------------------
-- COMPILATION CALL
-------------------------------------------------------------------------------

regentlib.saveobj(main, "soleil.o", "object", MAPPER.register_mappers)<|MERGE_RESOLUTION|>--- conflicted
+++ resolved
@@ -5276,7 +5276,6 @@
                              config)
       end
 
-<<<<<<< HEAD
       -- Impose desired mean velocity
       if config.Flow.turbForcing.type == SCHEMA.TurbForcingModel_HIT then
         var Flow_averageVelocityX = 0.0
@@ -5310,66 +5309,8 @@
                                    Grid.zBnum, config.Grid.zNum)
       end
 
-      -- Use the new conserved values to update primitive values
-      Flow_UpdateAuxiliaryVelocity(Fluid,
-                                   config,
-                                   config.Flow.constantVisc,
-                                   config.Flow.powerlawTempRef, config.Flow.powerlawViscRef,
-                                   config.Flow.sutherlandSRef, config.Flow.sutherlandTempRef, config.Flow.sutherlandViscRef,
-                                   config.Flow.viscosityModel,
-                                   Grid.xBnum, config.Grid.xNum,
-                                   Grid.yBnum, config.Grid.yNum,
-                                   Grid.zBnum, config.Grid.zNum)
-      for c in tiles do
-        Flow_UpdateGhostVelocity(p_Fluid[c],
-                                 config,
-                                 BC.xNegVelocity, BC.xPosVelocity, BC.xNegSign, BC.xPosSign,
-                                 BC.yNegVelocity, BC.yPosVelocity, BC.yNegSign, BC.yPosSign,
-                                 BC.zNegVelocity, BC.zPosVelocity, BC.zNegSign, BC.zPosSign,
-                                 Grid.xBnum, config.Grid.xNum,
-                                 Grid.yBnum, config.Grid.yNum,
-                                 Grid.zBnum, config.Grid.zNum)
-      end
-      Flow_UpdateAuxiliaryThermodynamics(Fluid,
-                                         config,
-                                         config.Flow.gamma,
-                                         config.Flow.gasConstant,
-                                         Grid.xBnum, config.Grid.xNum,
-                                         Grid.yBnum, config.Grid.yNum,
-                                         Grid.zBnum, config.Grid.zNum)
-      for c in tiles do
-        Flow_UpdateGhostThermodynamics(p_Fluid[c],
-                                       config,
-                                       config.Flow.gamma,
-                                       config.Flow.gasConstant,
-                                       BC.xNegTemperature, BC.xPosTemperature,
-                                       BC.yNegTemperature, BC.yPosTemperature,
-                                       BC.zNegTemperature, BC.zPosTemperature,
-                                       Grid.xBnum, config.Grid.xNum,
-                                       Grid.yBnum, config.Grid.yNum,
-                                       Grid.zBnum, config.Grid.zNum)
-      end
-
-      -- Compute the conserved values in the ghost cells
-      for c in tiles do
-        Flow_UpdateGhostConserved(p_Fluid[c],
-                                  config,
-                                  BC.xNegTemperature, BC.xNegVelocity, BC.xPosTemperature, BC.xPosVelocity, BC.xNegSign, BC.xPosSign,
-                                  BC.yNegTemperature, BC.yNegVelocity, BC.yPosTemperature, BC.yPosVelocity, BC.yNegSign, BC.yPosSign,
-                                  BC.zNegTemperature, BC.zNegVelocity, BC.zPosTemperature, BC.zPosVelocity, BC.zNegSign, BC.zPosSign,
-                                  config.Flow.gamma, config.Flow.gasConstant,
-                                  config.Flow.constantVisc,
-                                  config.Flow.powerlawTempRef, config.Flow.powerlawViscRef,
-                                  config.Flow.sutherlandSRef, config.Flow.sutherlandTempRef, config.Flow.sutherlandViscRef,
-                                  config.Flow.viscosityModel,
-                                  Grid.xBnum, config.Grid.xNum,
-                                  Grid.yBnum, config.Grid.yNum,
-                                  Grid.zBnum, config.Grid.zNum)
-      end
-=======
       -- Update all cell values (conserved & primitive) based on updated interior conserved
       [SyncConservedPrimitive(config)];
->>>>>>> f9a8db0a
 
       -- Particle movement post-processing
       if config.Particles.maxNum > 0 and Integrator_timeStep % config.Particles.staggerFactor == 0 then
@@ -5639,17 +5580,13 @@
         copy(src.temperature, tgt.temperature_inc)
         copy(src.velocity, tgt.velocity_inc)
       end
-<<<<<<< HEAD
+      fill(CopyQueue.__valid, false)
+      fill(CopyQueue.position, array(-1.0, -1.0, -1.0))
+      fill(CopyQueue.velocity, array(-1.0, -1.0, -1.0))
+      fill(CopyQueue.temperature, -1.0)
+      fill(CopyQueue.diameter, -1.0)
+      fill(CopyQueue.density, -1.0)
       if CopyQueue_size > 0 and C.finite(SIM1.Flow_averagePressure) == 1 then
-=======
-      if CopyQueue_size > 0 then
-        fill(CopyQueue.__valid, false)
->>>>>>> f9a8db0a
-        fill(CopyQueue.position, array(-1.0, -1.0, -1.0))
-        fill(CopyQueue.velocity, array(-1.0, -1.0, -1.0))
-        fill(CopyQueue.temperature, -1.0)
-        fill(CopyQueue.diameter, -1.0)
-        fill(CopyQueue.density, -1.0)
         for c in SIM0.tiles do
           CopyQueue_push(SIM0.p_Particles[c],
                          p_CopyQueue[c],
