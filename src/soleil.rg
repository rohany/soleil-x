--- conflicted
+++ resolved
@@ -5128,22 +5128,13 @@
   var BC_zNegVelocity = array(double(0.1), double(0.1), double(0.1))
   var BC_zPosTemperature = 0.0
   var BC_zNegTemperature = 0.0
-<<<<<<< HEAD
+
   var BC_xBCParticlesPeriodic = false
   var BC_yBCParticlesPeriodic = false
   var BC_zBCParticlesPeriodic = false
-=======
-
-  var BC_xBCLeftParticles  = int32(-1)
-  var BC_xBCRightParticles = int32(-1)
-  var BC_yBCLeftParticles  = int32(-1)
-  var BC_yBCRightParticles = int32(-1)
-  var BC_zBCLeftParticles  = int32(-1)
-  var BC_zBCRightParticles = int32(-1)
 
   -- Determine number of ghost cells in each direction
   -- 0 ghost cells if periodic and 1 otherwise
->>>>>>> 5c24a68e
   var Grid_xBnum = 1
   var Grid_yBnum = 1
   var Grid_zBnum = 1
@@ -6099,21 +6090,15 @@
     BC_xNegVelocity = array((2*config.BC.xBCLeftVel[0]), (2*config.BC.xBCLeftVel[1]), (2*config.BC.xBCLeftVel[2]))
     BC_xPosTemperature = config.BC.xBCRightTemp
     BC_xNegTemperature = config.BC.xBCLeftTemp
-<<<<<<< HEAD
     BC_xBCParticlesPeriodic = false
-=======
-    BC_xBCLeftParticles = 1
-    BC_xBCRightParticles = 1
   elseif ((config.BC.xBCLeft == SCHEMA.FlowBC_NSCBC_SubsonicInflow) and (config.BC.xBCRight == SCHEMA.FlowBC_NSCBC_SubsonicOutflow)) then
-      BC_xSign = array(0.0, 0.0, 0.0)
-      BC_xPosVelocity = array(config.BC.xBCRightVel[0], config.BC.xBCRightVel[1], config.BC.xBCRightVel[2])
-      BC_xNegVelocity = array(config.BC.xBCLeftVel[0],  config.BC.xBCLeftVel[1],  config.BC.xBCLeftVel[2] )
-      BC_xPosTemperature = config.BC.xBCRightTemp
-      BC_xNegTemperature = config.BC.xBCLeftTemp
-      BC_xPosP_inf = config.BC.xBCRightP_inf
-      BC_xBCLeftParticles = 1
-      BC_xBCRightParticles = 1
->>>>>>> 5c24a68e
+    BC_xSign = array(0.0, 0.0, 0.0)
+    BC_xPosVelocity = array(config.BC.xBCRightVel[0], config.BC.xBCRightVel[1], config.BC.xBCRightVel[2])
+    BC_xNegVelocity = array(config.BC.xBCLeftVel[0],  config.BC.xBCLeftVel[1],  config.BC.xBCLeftVel[2] )
+    BC_xPosTemperature = config.BC.xBCRightTemp
+    BC_xNegTemperature = config.BC.xBCLeftTemp
+    BC_xPosP_inf = config.BC.xBCRightP_inf
+    BC_xBCParticlesPeriodic = false
   else
     regentlib.assert(false, "Boundary conditions in x not implemented")
   end
@@ -6601,21 +6586,6 @@
 
         -- Now the new conserved variables values are used so update everything else
         Flow_UpdateAuxiliaryVelocity(Fluid, Grid_xBnum, Grid_xNum, Grid_yBnum, Grid_yNum, Grid_zBnum, Grid_zNum)
-<<<<<<< HEAD
-        Flow_UpdateGhostConservedStep1(Fluid, BC_xNegTemperature, BC_xNegVelocity, BC_xPosTemperature, BC_xPosVelocity, BC_xSign, BC_yNegTemperature, BC_yNegVelocity, BC_yPosTemperature, BC_yPosVelocity, BC_ySign, BC_zNegTemperature, BC_zNegVelocity, BC_zPosTemperature, BC_zPosVelocity, BC_zSign, Flow_gamma, Flow_gasConstant, Grid_xBnum, Grid_xNum, Grid_yBnum, Grid_yNum, Grid_zBnum, Grid_zNum)
-        Flow_UpdateGhostConservedStep2(Fluid, Grid_xBnum, Grid_xNum, Grid_yBnum, Grid_yNum, Grid_zBnum, Grid_zNum)
-        Flow_UpdateGhostVelocityStep1(Fluid, BC_xNegVelocity, BC_xPosVelocity, BC_xSign, BC_yNegVelocity, BC_yPosVelocity, BC_ySign, BC_zNegVelocity, BC_zPosVelocity, BC_zSign, Grid_xBnum, Grid_xNum, Grid_yBnum, Grid_yNum, Grid_zBnum, Grid_zNum)
-        Flow_UpdateGhostVelocityStep2(Fluid, Grid_xBnum, Grid_xNum, Grid_yBnum, Grid_yNum, Grid_zBnum, Grid_zNum)
-        Flow_ComputeVelocityGradientAll(Fluid, Grid_xBnum, Grid_xCellWidth, Grid_xNum, Grid_yBnum, Grid_yCellWidth, Grid_yNum, Grid_zBnum, Grid_zCellWidth, Grid_zNum)
-        Flow_UpdateAuxiliaryThermodynamics(Fluid, Flow_gamma, Flow_gasConstant, Grid_xBnum, Grid_xNum, Grid_yBnum, Grid_yNum, Grid_zBnum, Grid_zNum)
-        Flow_UpdateGhostThermodynamicsStep1(Fluid, BC_xNegTemperature, BC_xPosTemperature, BC_yNegTemperature, BC_yPosTemperature, BC_zNegTemperature, BC_zPosTemperature, Grid_xBnum, Grid_xNum, Grid_yBnum, Grid_yNum, Grid_zBnum, Grid_zNum)
-        Flow_UpdateGhostThermodynamicsStep2(Fluid, Grid_xBnum, Grid_xNum, Grid_yBnum, Grid_yNum, Grid_zBnum, Grid_zNum)
-        -- TODO: Collisions across tiles are not handled.
-        for c in primColors do
-          Particles_HandleCollisions(particles_primPart[c], Integrator_timeStep)
-        end
-        Particles_UpdateAuxiliaryStep1(particles, BC_xBCParticlesPeriodic, BC_yBCParticlesPeriodic, BC_zBCParticlesPeriodic, Grid_xOrigin, Grid_xWidth, Grid_yOrigin, Grid_yWidth, Grid_zOrigin, Grid_zWidth, Particles_restitutionCoeff)
-=======
         if ((config.BC.xBCLeft == SCHEMA.FlowBC_NSCBC_SubsonicInflow) and (config.BC.xBCRight == SCHEMA.FlowBC_NSCBC_SubsonicOutflow)) then
           Flow_UpdateAuxiliaryVelocityGhostNSCBC(Fluid,
                                                  config,
@@ -6707,15 +6677,18 @@
                                        Grid_yBnum, Grid_yNum,
                                        Grid_zBnum, Grid_zNum)
 
+        -- TODO: Collisions across tiles are not handled.
+        for c in primColors do
+          Particles_HandleCollisions(particles_primPart[c], Integrator_timeStep)
+        end
         Particles_UpdateAuxiliaryStep1(particles,
-                                       BC_xBCLeftParticles, BC_xBCRightParticles,
-                                       BC_yBCLeftParticles, BC_yBCRightParticles,
-                                       BC_zBCLeftParticles, BC_zBCRightParticles,
+                                       BC_xBCParticlesPeriodic,
+                                       BC_yBCParticlesPeriodic,
+                                       BC_zBCParticlesPeriodic,
                                        Grid_xOrigin, Grid_xWidth,
                                        Grid_yOrigin, Grid_yWidth,
                                        Grid_zOrigin, Grid_zWidth,
                                        Particles_restitutionCoeff)
->>>>>>> 5c24a68e
         Particles_UpdateAuxiliaryStep2(particles)
 
         Integrator_simTime = (Integrator_time_old+((double(0.5)*(1+(Integrator_stage/3)))*Integrator_deltaTime))
