import "regent"

-------------------------------------------------------------------------------
-- IMPORTS
-------------------------------------------------------------------------------

local C = terralib.includecstring[[
#include <stdio.h>
#include <stdlib.h>
#include <string.h>
]]
local MAPPER = terralib.includec("soleil_mapper.h")
local SCHEMA = terralib.includec("config_schema.h")
local UTIL = require 'util'

local acos = regentlib.acos(double)
local ceil = regentlib.ceil(double)
local cos = regentlib.cos(double)
local exp = regentlib.exp(double)
local fabs = regentlib.fabs(double)
local floor = regentlib.floor(double)
local fmod = regentlib.fmod(double)
local pow = regentlib.pow(double)
local sin = regentlib.sin(double)
local sqrt = regentlib.sqrt(double)
local log = regentlib.log(double)

-------------------------------------------------------------------------------
-- COMPILE-TIME CONFIGURATION
-------------------------------------------------------------------------------

local USE_HDF = assert(os.getenv('USE_HDF')) ~= '0'

local MAX_ANGLES_PER_QUAD = 16

-------------------------------------------------------------------------------
-- DATA STRUCTURES
-------------------------------------------------------------------------------

local Config = SCHEMA.Config
local MultiConfig = SCHEMA.MultiConfig

local struct Particles_columns {
  cell : int3d;
  position : double[3];
  velocity : double[3];
  temperature : double;
  diameter : double;
  density : double;
  deltaVelocityOverRelaxationTime : double[3];
  deltaTemperatureTerm : double;
  position_old : double[3];
  velocity_old : double[3];
  temperature_old : double;
  position_new : double[3];
  velocity_new : double[3];
  temperature_new : double;
  position_ghost : double[3];
  velocity_ghost : double[3];
  velocity_t_ghost : double[3];
  position_t : double[3];
  velocity_t : double[3];
  temperature_t : double;
  __valid : bool;
}

local Particles_primitives = terralib.newlist({
  'position',
  'velocity',
  'temperature',
  'diameter',
  'density',
  '__valid',
})

local Particles_subStepTemp = terralib.newlist({
  'deltaVelocityOverRelaxationTime',
  'deltaTemperatureTerm',
  'position_ghost',
  'velocity_ghost',
  'velocity_t_ghost',
  'position_t',
  'velocity_t',
  'temperature_t',
})

local Particles_subStepConserved =
  UTIL.setToList(
    UTIL.setSubList(
      UTIL.listToSet(UTIL.fieldNames(Particles_columns)),
      Particles_subStepTemp))

local TradeQueue_columns =
  UTIL.deriveStruct('TradeQueue_columns',
                    Particles_columns,
                    Particles_subStepConserved,
                    {__source=int1d, __target=int1d})

local CopyQueue_columns =
  UTIL.deriveStruct('CopyQueue_columns',
                    Particles_columns,
                    Particles_primitives)

local struct Fluid_columns {
  rho : double;
  pressure : double;
  velocity : double[3];
  centerCoordinates : double[3];
  velocityGradientX : double[3];
  velocityGradientY : double[3];
  velocityGradientZ : double[3];
  temperature : double;
  rhoEnthalpy : double;
  convectiveSpectralRadius : double;
  viscousSpectralRadius : double;
  heatConductionSpectralRadius : double;
  rhoVelocity : double[3];
  rhoEnergy : double;
  rhoBoundary : double;
  rhoVelocityBoundary : double[3];
  rhoEnergyBoundary : double;
  velocityBoundary : double[3];
  pressureBoundary : double;
  temperatureBoundary : double;
  velocityGradientXBoundary : double[3];
  velocityGradientYBoundary : double[3];
  velocityGradientZBoundary : double[3];
  rho_old : double;
  rhoVelocity_old : double[3];
  rhoEnergy_old : double;
  rho_new : double;
  rhoVelocity_new : double[3];
  rhoEnergy_new : double;
  rho_t : double;
  rhoVelocity_t : double[3];
  rhoEnergy_t : double;
  rhoFluxX : double;
  rhoVelocityFluxX : double[3];
  rhoEnergyFluxX : double;
  rhoFluxY : double;
  rhoVelocityFluxY : double[3];
  rhoEnergyFluxY : double;
  rhoFluxZ : double;
  rhoVelocityFluxZ : double[3];
  rhoEnergyFluxZ : double;
  PD : double;
  dissipation : double;
  dissipationFlux : double;
  to_Radiation : int3d;
  dudtBoundary : double;
  dTdtBoundary : double;
  velocity_old_NSCBC : double[3];
  temperature_old_NSCBC : double;
  velocity_inc : double[3];
  temperature_inc : double;
}

local Fluid_primitives = terralib.newlist({
  'rho',
  'pressure',
  'velocity',
  'temperature',
})

struct Radiation_columns {
  I_1 : double[MAX_ANGLES_PER_QUAD];
  I_2 : double[MAX_ANGLES_PER_QUAD];
  I_3 : double[MAX_ANGLES_PER_QUAD];
  I_4 : double[MAX_ANGLES_PER_QUAD];
  I_5 : double[MAX_ANGLES_PER_QUAD];
  I_6 : double[MAX_ANGLES_PER_QUAD];
  I_7 : double[MAX_ANGLES_PER_QUAD];
  I_8 : double[MAX_ANGLES_PER_QUAD];
  Iiter_1 : double[MAX_ANGLES_PER_QUAD];
  Iiter_2 : double[MAX_ANGLES_PER_QUAD];
  Iiter_3 : double[MAX_ANGLES_PER_QUAD];
  Iiter_4 : double[MAX_ANGLES_PER_QUAD];
  Iiter_5 : double[MAX_ANGLES_PER_QUAD];
  Iiter_6 : double[MAX_ANGLES_PER_QUAD];
  Iiter_7 : double[MAX_ANGLES_PER_QUAD];
  Iiter_8 : double[MAX_ANGLES_PER_QUAD];
  G : double;
  S : double;
  Ib : double;
  sigma : double;
  acc_d2 : double;
  acc_d2t4 : double;
}

-------------------------------------------------------------------------------
-- EXTERNAL MODULE IMPORTS
-------------------------------------------------------------------------------

local DOM = (require 'dom-desugared')(MAX_ANGLES_PER_QUAD, Radiation_columns, Config)

-------------------------------------------------------------------------------
-- CONSTANTS
-------------------------------------------------------------------------------

local PI = 3.1415926535898

local SIZEOF_PARTICLE = sizeof(Particles_columns)

local terra validFieldOffset()
  var x : Particles_columns
  return [int64]([&int8](&(x.__valid)) - [&int8](&x))
end
local VALID_FIELD_OFFSET = validFieldOffset()

-------------------------------------------------------------------------------
-- MACROS
-------------------------------------------------------------------------------

-- TODO: Define macros for in_boundary, neg_depth etc.

local __demand(__inline)
task drand48_r(rngState : &C.drand48_data)
  var res : double[1]
  C.drand48_r(rngState, [&double](res))
  return res[0]
end

__demand(__inline)
task vs_mul(a : double[3], b : double)
  return array(a[0] * b, a[1] * b, a[2] * b)
end

__demand(__inline)
task vs_div(a : double[3], b : double)
  return array(a[0] / b, a[1] / b, a[2] / b)
end

__demand(__inline)
task dot(a : double[3], b : double[3])
  return a[0] * b[0] + a[1] * b[1] + a[2] * b[2]
end

__demand(__inline)
task vv_add(a : double[3], b : double[3])
  return array(a[0] + b[0], a[1] + b[1], a[2] + b[2])
end

__demand(__inline)
task vv_sub(a : double[3], b : double[3])
  return array(a[0] - b[0], a[1] - b[1], a[2] - b[2])
end

__demand(__inline)
task vv_mul(a : double[3], b : double[3])
  return array(a[0] * b[0], a[1] * b[1], a[2] * b[2])
end

__demand(__inline)
task vv_div(a : double[3], b : double[3])
  return array(a[0] / b[0], a[1] / b[1], a[2] / b[2])
end

-------------------------------------------------------------------------------
-- I/O ROUTINES
-------------------------------------------------------------------------------

local __demand(__inline)
task Fluid_dump(colors : ispace(int3d),
                dirname : &int8,
                Fluid : region(ispace(int3d),Fluid_columns),
                Fluid_copy : region(ispace(int3d),Fluid_columns),
                p_Fluid : partition(disjoint, Fluid, colors),
                p_Fluid_copy : partition(disjoint, Fluid_copy, colors))
where
  reads(Fluid.[Fluid_primitives]),
  reads writes(Fluid_copy.[Fluid_primitives]),
  Fluid * Fluid_copy
do
  regentlib.assert(false, 'Recompile with USE_HDF=1')
end

local __demand(__inline)
task Fluid_load(colors : ispace(int3d),
                dirname : &int8,
                Fluid : region(ispace(int3d),Fluid_columns),
                Fluid_copy : region(ispace(int3d),Fluid_columns),
                p_Fluid : partition(disjoint, Fluid, colors),
                p_Fluid_copy : partition(disjoint, Fluid_copy, colors))
where
  reads writes(Fluid.[Fluid_primitives]),
  reads writes(Fluid_copy.[Fluid_primitives]),
  Fluid * Fluid_copy
do
  regentlib.assert(false, 'Recompile with USE_HDF=1')
end

local __demand(__inline)
task Particles_dump(colors : ispace(int3d),
                    dirname : &int8,
                    Particles : region(ispace(int1d),Particles_columns),
                    Particles_copy : region(ispace(int1d),Particles_columns),
                    p_Particles : partition(disjoint, Particles, colors),
                    p_Particles_copy : partition(disjoint, Particles_copy, colors))
where
  reads(Particles.[Particles_primitives]),
  reads writes(Particles_copy.[Particles_primitives]),
  Particles * Particles_copy
do
  regentlib.assert(false, 'Recompile with USE_HDF=1')
end

local __demand(__inline)
task Particles_load(colors : ispace(int3d),
                    dirname : &int8,
                    Particles : region(ispace(int1d),Particles_columns),
                    Particles_copy : region(ispace(int1d),Particles_columns),
                    p_Particles : partition(disjoint, Particles, colors),
                    p_Particles_copy : partition(disjoint, Particles_copy, colors))
where
  reads writes(Particles.[Particles_primitives]),
  reads writes(Particles_copy.[Particles_primitives]),
  Particles * Particles_copy
do
  regentlib.assert(false, 'Recompile with USE_HDF=1')
end

if USE_HDF then
  local HDF = require "hdf_helper"
  Fluid_dump, Fluid_load = HDF.mkHDFTasks(
    int3d, int3d, Fluid_columns, Fluid_primitives)
  Particles_dump, Particles_load = HDF.mkHDFTasks(
    int1d, int3d, Particles_columns, Particles_primitives)
end

-- MANUALLY PARALLELIZED, NO CUDA, NO OPENMP
task Probes_write(Fluid : region(ispace(int3d), Fluid_columns),
                  exitCond : bool,
                  Integrator_timeStep : int,
                  config : Config)
where
  reads(Fluid.temperature)
do
  var bounds = Fluid.bounds
  for i = 0,config.IO.probes.length do
    var probe = config.IO.probes.values[i]
    var coords = probe.coords
    if (exitCond or Integrator_timeStep % probe.frequency == 0)
    and bounds.lo.x <= coords[0] and coords[0] <= bounds.hi.x
    and bounds.lo.y <= coords[1] and coords[1] <= bounds.hi.y
    and bounds.lo.z <= coords[2] and coords[2] <= bounds.hi.z then
      var filename = [&int8](C.malloc(256))
      C.snprintf(filename, 256, '%s/probe%d.csv', config.Mapping.outDir, i)
      var file = UTIL.openFile(filename, 'a')
      C.free(filename)
      var temp = Fluid[int3d{coords[0],coords[1],coords[2]}].temperature
      C.fprintf(file, '%d\t%lf\n', Integrator_timeStep, temp)
      C.fclose(file)
    end
  end
end

-------------------------------------------------------------------------------
-- OTHER ROUTINES
-------------------------------------------------------------------------------

__demand(__inline)
task GetDynamicViscosity(temperature : double,
                         Flow_constantVisc : double,
                         Flow_powerlawTempRef : double, Flow_powerlawViscRef : double,
                         Flow_sutherlandSRef : double, Flow_sutherlandTempRef : double, Flow_sutherlandViscRef : double,
                         Flow_viscosityModel : SCHEMA.ViscosityModel)
  var viscosity = 0.0
  if (Flow_viscosityModel == SCHEMA.ViscosityModel_Constant) then
    viscosity = Flow_constantVisc
  else
    if (Flow_viscosityModel == SCHEMA.ViscosityModel_PowerLaw) then
      viscosity = (Flow_powerlawViscRef*pow((temperature/Flow_powerlawTempRef), double(0.75)))
    else
      viscosity = ((Flow_sutherlandViscRef*pow((temperature/Flow_sutherlandTempRef), (3.0/2.0)))*((Flow_sutherlandTempRef+Flow_sutherlandSRef)/(temperature+Flow_sutherlandSRef)))
    end
  end
  return viscosity
end

__demand(__parallel) -- NO CUDA
task InitParticlesUniform(Particles : region(ispace(int1d), Particles_columns),
                          Fluid : region(ispace(int3d), Fluid_columns),
                          config : Config,
                          Grid_xBnum : int32, Grid_yBnum : int32, Grid_zBnum : int32)
where
  reads(Fluid.{centerCoordinates, velocity}),
  reads(Particles.cell),
  writes(Particles.{__valid, cell, position, velocity, density, temperature, diameter})
do
  var pBase = 0
  for p in Particles do -- this loop trips up the CUDA codegen
    pBase = int32(p)
    break
  end
  var lo = Fluid.bounds.lo
  lo.x = max(lo.x, Grid_xBnum)
  lo.y = max(lo.y, Grid_yBnum)
  lo.z = max(lo.z, Grid_zBnum)
  var hi = Fluid.bounds.hi
  hi.x = min(hi.x, ((config.Grid.xNum+Grid_xBnum)-1))
  hi.y = min(hi.y, ((config.Grid.yNum+Grid_yBnum)-1))
  hi.z = min(hi.z, ((config.Grid.zNum+Grid_zBnum)-1))
  var xSize = ((hi.x-lo.x)+1)
  var ySize = ((hi.y-lo.y)+1)
  var particlesPerTask = config.Particles.initNum / (config.Mapping.tiles[0]*config.Mapping.tiles[1]*config.Mapping.tiles[2])
  var Particles_density = config.Particles.density
  var Particles_initTemperature = config.Particles.initTemperature
  var Particles_diameterMean = config.Particles.diameterMean
  __demand(__openmp)
  for p in Particles do
    if ((int32(p)-pBase)<particlesPerTask) then
      p.__valid = true
      var relIdx = (int32(p)-pBase)
      var c = int3d({(lo.x+(relIdx%xSize)), (lo.y+((relIdx/xSize)%ySize)), (lo.z+((relIdx/xSize)/ySize))})
      p.cell = c
      p.position = Fluid[p.cell].centerCoordinates
      p.velocity = Fluid[p.cell].velocity
      p.density = Particles_density
      p.temperature = Particles_initTemperature
      p.diameter = Particles_diameterMean
    end
  end
end

__demand(__parallel, __cuda)
task AddRadiation(Particles : region(ispace(int1d), Particles_columns),
                  config : Config)
where
  reads(Particles.{density, diameter, __valid}),
  reads writes(Particles.temperature_t)
do
  var absorptivity = config.Particles.absorptivity
  var intensity = config.Radiation.intensity
  var heatCapacity = config.Particles.heatCapacity
  __demand(__openmp)
  for p in Particles do
    if p.__valid then
      var crossSectionArea = (((2*acos(0))*pow(p.diameter, 2))/4)
      var volume = (((2*acos(0))*pow(p.diameter, 3))/6)
      var mass = (volume*p.density)
      var absorbedRadiationIntensity = ((absorptivity*intensity)*crossSectionArea)
      p.temperature_t += (absorbedRadiationIntensity/(mass*heatCapacity))
    end
  end
end

__demand(__parallel, __cuda)
task Particles_initValidField(Particles : region(ispace(int1d), Particles_columns))
where
  writes(Particles.__valid)
do
  __demand(__openmp)
  for p in Particles do
    p.__valid = false
  end
end

__demand(__parallel, __cuda)
task SetCoarseningField(Fluid : region(ispace(int3d), Fluid_columns),
                        Grid_xBnum : int32, Grid_xNum : int32,
                        Grid_yBnum : int32, Grid_yNum : int32,
                        Grid_zBnum : int32, Grid_zNum : int32,
                        Radiation_xNum : int32,
                        Radiation_yNum : int32,
                        Radiation_zNum : int32)
where
  writes(Fluid.to_Radiation)
do
  var xFactor = (Grid_xNum/Radiation_xNum)
  var yFactor = (Grid_yNum/Radiation_yNum)
  var zFactor = (Grid_zNum/Radiation_zNum)
  __demand(__openmp)
  for f in Fluid do
    if (not ((((((max(int32((uint64(Grid_xBnum)-int3d(f).x)), 0)>0) or (max(int32((int3d(f).x-uint64(((Grid_xNum+Grid_xBnum)-1)))), 0)>0)) or (max(int32((uint64(Grid_yBnum)-int3d(f).y)), 0)>0)) or (max(int32((int3d(f).y-uint64(((Grid_yNum+Grid_yBnum)-1)))), 0)>0)) or (max(int32((uint64(Grid_zBnum)-int3d(f).z)), 0)>0)) or (max(int32((int3d(f).z-uint64(((Grid_zNum+Grid_zBnum)-1)))), 0)>0))) then
      Fluid[f].to_Radiation = int3d{(int3d(f).x-Grid_xBnum)/xFactor,
                                    (int3d(f).y-Grid_yBnum)/yFactor,
                                    (int3d(f).z-Grid_zBnum)/zFactor}
    else
      Fluid[f].to_Radiation = int3d({uint64(0ULL), uint64(0ULL), uint64(0ULL)})
    end
  end
end

__demand(__parallel, __cuda)
task Flow_InitializeCell(Fluid : region(ispace(int3d), Fluid_columns))
where
  writes(Fluid.PD),
  writes(Fluid.centerCoordinates),
  writes(Fluid.convectiveSpectralRadius),
  writes(Fluid.dissipation),
  writes(Fluid.dissipationFlux),
  writes(Fluid.heatConductionSpectralRadius),
  writes(Fluid.pressure),
  writes(Fluid.pressureBoundary),
  writes(Fluid.rho),
  writes(Fluid.rhoBoundary),
  writes(Fluid.rhoEnergy),
  writes(Fluid.rhoEnergyBoundary),
  writes(Fluid.{rhoEnergyFluxX, rhoEnergyFluxY, rhoEnergyFluxZ}),
  writes(Fluid.rhoEnergy_new),
  writes(Fluid.rhoEnergy_old),
  writes(Fluid.rhoEnergy_t),
  writes(Fluid.rhoEnthalpy),
  writes(Fluid.rhoFluxX),
  writes(Fluid.rhoFluxY),
  writes(Fluid.rhoFluxZ),
  writes(Fluid.rhoVelocity),
  writes(Fluid.rhoVelocityBoundary),
  writes(Fluid.{rhoVelocityFluxX, rhoVelocityFluxY, rhoVelocityFluxZ}),
  writes(Fluid.rhoVelocity_new),
  writes(Fluid.rhoVelocity_old),
  writes(Fluid.rhoVelocity_t),
  writes(Fluid.rho_new),
  writes(Fluid.rho_old),
  writes(Fluid.rho_t),
  writes(Fluid.temperature),
  writes(Fluid.temperatureBoundary),
  writes(Fluid.velocity),
  writes(Fluid.velocityBoundary),
  writes(Fluid.{velocityGradientX, velocityGradientY, velocityGradientZ}),
  writes(Fluid.{velocityGradientXBoundary, velocityGradientYBoundary, velocityGradientZBoundary}),
  writes(Fluid.viscousSpectralRadius),
  writes(Fluid.dudtBoundary),
  writes(Fluid.dTdtBoundary),
  writes(Fluid.velocity_old_NSCBC),
  writes(Fluid.temperature_old_NSCBC),
  writes(Fluid.velocity_inc),
  writes(Fluid.temperature_inc)
do
  __demand(__openmp)
  for c in Fluid do
    Fluid[c].rho = 0.0
    Fluid[c].pressure = 0.0
    Fluid[c].velocity = array(0.0, 0.0, 0.0)
    Fluid[c].centerCoordinates = array(0.0, 0.0, 0.0)
    Fluid[c].velocityGradientX = array(0.0, 0.0, 0.0)
    Fluid[c].velocityGradientY = array(0.0, 0.0, 0.0)
    Fluid[c].velocityGradientZ = array(0.0, 0.0, 0.0)
    Fluid[c].temperature = 0.0
    Fluid[c].rhoEnthalpy = 0.0
    Fluid[c].convectiveSpectralRadius = 0.0
    Fluid[c].viscousSpectralRadius = 0.0
    Fluid[c].heatConductionSpectralRadius = 0.0
    Fluid[c].rhoVelocity = array(0.0, 0.0, 0.0)
    Fluid[c].rhoEnergy = 0.0
    Fluid[c].rhoBoundary = 0.0
    Fluid[c].rhoVelocityBoundary = array(0.0, 0.0, 0.0)
    Fluid[c].rhoEnergyBoundary = 0.0
    Fluid[c].velocityBoundary = array(0.0, 0.0, 0.0)
    Fluid[c].pressureBoundary = 0.0
    Fluid[c].temperatureBoundary = 0.0
    Fluid[c].velocityGradientXBoundary = array(0.0, 0.0, 0.0)
    Fluid[c].velocityGradientYBoundary = array(0.0, 0.0, 0.0)
    Fluid[c].velocityGradientZBoundary = array(0.0, 0.0, 0.0)
    Fluid[c].rho_old = 0.0
    Fluid[c].rhoVelocity_old = array(0.0, 0.0, 0.0)
    Fluid[c].rhoEnergy_old = 0.0
    Fluid[c].rho_new = 0.0
    Fluid[c].rhoVelocity_new = array(0.0, 0.0, 0.0)
    Fluid[c].rhoEnergy_new = 0.0
    Fluid[c].rho_t = 0.0
    Fluid[c].rhoVelocity_t = array(0.0, 0.0, 0.0)
    Fluid[c].rhoEnergy_t = 0.0
    Fluid[c].rhoFluxX = 0.0
    Fluid[c].rhoVelocityFluxX = array(0.0, 0.0, 0.0)
    Fluid[c].rhoEnergyFluxX = 0.0
    Fluid[c].rhoFluxY = 0.0
    Fluid[c].rhoVelocityFluxY = array(0.0, 0.0, 0.0)
    Fluid[c].rhoEnergyFluxY = 0.0
    Fluid[c].rhoFluxZ = 0.0
    Fluid[c].rhoVelocityFluxZ = array(0.0, 0.0, 0.0)
    Fluid[c].rhoEnergyFluxZ = 0.0
    Fluid[c].PD = 0.0
    Fluid[c].dissipation = 0.0
    Fluid[c].dissipationFlux = 0.0
    Fluid[c].dudtBoundary = 0.0
    Fluid[c].dTdtBoundary = 0.0
    Fluid[c].velocity_old_NSCBC = array(0.0, 0.0, 0.0)
    Fluid[c].temperature_old_NSCBC = 0.0
    Fluid[c].velocity_inc = array(0.0, 0.0, 0.0)
    Fluid[c].temperature_inc = 0.0
  end
end

__demand(__parallel, __cuda)
task Flow_InitializeCenterCoordinates(Fluid : region(ispace(int3d), Fluid_columns),
                                      Grid_xBnum : int32, Grid_xNum : int32, Grid_xOrigin : double, Grid_xWidth : double,
                                      Grid_yBnum : int32, Grid_yNum : int32, Grid_yOrigin : double, Grid_yWidth : double,
                                      Grid_zBnum : int32, Grid_zNum : int32, Grid_zOrigin : double, Grid_zWidth : double)
where
  writes(Fluid.centerCoordinates)
do
  __demand(__openmp)
  for c in Fluid do
    Fluid[c].centerCoordinates = array(Grid_xOrigin + (Grid_xWidth/Grid_xNum) * (c.x-Grid_xBnum+0.5),
                                       Grid_yOrigin + (Grid_yWidth/Grid_yNum) * (c.y-Grid_yBnum+0.5),
                                       Grid_zOrigin + (Grid_zWidth/Grid_zNum) * (c.z-Grid_zBnum+0.5))
  end
end

__demand(__parallel, __cuda)
task Flow_InitializeUniform(Fluid : region(ispace(int3d), Fluid_columns), Flow_initParams : double[5])
where
  writes(Fluid.{rho, pressure, velocity})
do
  __demand(__openmp)
  for c in Fluid do
    Fluid[c].rho = Flow_initParams[0]
    Fluid[c].pressure = Flow_initParams[1]
    Fluid[c].velocity = array(Flow_initParams[2], Flow_initParams[3], Flow_initParams[4])
  end
end

__demand(__parallel) -- NO CUDA, NO OPENMP
task Flow_InitializeRandom(Fluid : region(ispace(int3d), Fluid_columns),
                           Flow_initParams : double[5])
where
  writes(Fluid.{rho, pressure, velocity})
do
  var magnitude = Flow_initParams[2]
  var rngState : C.drand48_data[1]
  var rngStatePtr = [&C.drand48_data](rngState)
  C.srand48_r(regentlib.c.legion_get_current_time_in_nanos(), rngStatePtr)
  for c in Fluid do
    Fluid[c].rho = Flow_initParams[0]
    Fluid[c].pressure = Flow_initParams[1]
    Fluid[c].velocity = array(2 * (drand48_r(rngStatePtr) - 0.5) * magnitude,
                              2 * (drand48_r(rngStatePtr) - 0.5) * magnitude,
                              2 * (drand48_r(rngStatePtr) - 0.5) * magnitude)
  end
end

-- CHANGE do not compute xy instead just pass in cell center since it is computed before this task will be called
__demand(__parallel, __cuda)
task Flow_InitializeTaylorGreen2D(Fluid : region(ispace(int3d), Fluid_columns),
                                  Flow_initParams : double[5],
                                  Grid_xBnum : int32, Grid_xNum : int32, Grid_xOrigin : double, Grid_xWidth : double,
                                  Grid_yBnum : int32, Grid_yNum : int32, Grid_yOrigin : double, Grid_yWidth : double,
                                  Grid_zBnum : int32, Grid_zNum : int32, Grid_zOrigin : double, Grid_zWidth : double)
where
  writes(Fluid.{rho, velocity, pressure})
do
  __demand(__openmp)
  for c in Fluid do
    var taylorGreenDensity = Flow_initParams[0]
    var taylorGreenPressure = Flow_initParams[1]
    var taylorGreenVelocity = Flow_initParams[2]
    var xy = [double[3]](array((Grid_xOrigin+((Grid_xWidth/double(Grid_xNum))*(double((int3d(c).x-uint64(Grid_xBnum)))+0.5))), (Grid_yOrigin+((Grid_yWidth/double(Grid_yNum))*(double((int3d(c).y-uint64(Grid_yBnum)))+0.5))), (Grid_zOrigin+((Grid_zWidth/double(Grid_zNum))*(double((int3d(c).z-uint64(Grid_zBnum)))+0.5)))))
    var coorZ = 0
    Fluid[c].rho = taylorGreenDensity
    Fluid[c].velocity = vs_mul([double[3]](array(((sin(xy[0])*cos(xy[1]))*cos(coorZ)), (((-cos(xy[0]))*sin(xy[1]))*cos(coorZ)), 0.0)), taylorGreenVelocity)
    var factorA = (cos((2.0*double(coorZ)))+2.0)
    var factorB = (cos((2.0*xy[0]))+cos((2.0*xy[1])))
    Fluid[c].pressure = (taylorGreenPressure+((((taylorGreenDensity*pow(taylorGreenVelocity, 2.0))/16.0)*factorA)*factorB))
  end
end

-- CHANGE do not compute xy instead just pass in cell center since it is computed before this task will be called
__demand(__parallel, __cuda)
task Flow_InitializeTaylorGreen3D(Fluid : region(ispace(int3d), Fluid_columns),
                                  Flow_initParams : double[5],
                                  Grid_xBnum : int32, Grid_xNum : int32, Grid_xOrigin : double, Grid_xWidth : double,
                                  Grid_yBnum : int32, Grid_yNum : int32, Grid_yOrigin : double, Grid_yWidth : double,
                                  Grid_zBnum : int32, Grid_zNum : int32, Grid_zOrigin : double, Grid_zWidth : double)
where
  writes(Fluid.{rho, velocity, pressure})
do
  __demand(__openmp)
  for c in Fluid do
    var taylorGreenDensity = Flow_initParams[0]
    var taylorGreenPressure = Flow_initParams[1]
    var taylorGreenVelocity = Flow_initParams[2]
    var xy = [double[3]](array((Grid_xOrigin+((Grid_xWidth/double(Grid_xNum))*(double((int3d(c).x-uint64(Grid_xBnum)))+0.5))), (Grid_yOrigin+((Grid_yWidth/double(Grid_yNum))*(double((int3d(c).y-uint64(Grid_yBnum)))+0.5))), (Grid_zOrigin+((Grid_zWidth/double(Grid_zNum))*(double((int3d(c).z-uint64(Grid_zBnum)))+0.5)))))
    Fluid[c].rho = taylorGreenDensity
    Fluid[c].velocity = vs_mul([double[3]](array(((sin(xy[0])*cos(xy[1]))*cos(xy[2])), (((-cos(xy[0]))*sin(xy[1]))*cos(xy[2])), 0.0)), taylorGreenVelocity)
    var factorA = (cos((2.0*xy[2]))+2.0)
    var factorB = (cos((2.0*xy[0]))+cos((2.0*xy[1])))
    Fluid[c].pressure = (taylorGreenPressure+((((taylorGreenDensity*pow(taylorGreenVelocity, 2.0))/16.0)*factorA)*factorB))
  end
end

__demand(__parallel) -- NO CUDA, NO OPENMP
task Flow_InitializePerturbed(Fluid : region(ispace(int3d), Fluid_columns),
                              Flow_initParams : double[5])
where
  writes(Fluid.{rho, pressure, velocity})
do
  var rngState : C.drand48_data[1]
  var rngStatePtr = [&C.drand48_data](rngState)
  C.srand48_r(regentlib.c.legion_get_current_time_in_nanos(), rngStatePtr)
  for c in Fluid do
    Fluid[c].rho = Flow_initParams[0]
    Fluid[c].pressure = Flow_initParams[1]
    Fluid[c].velocity = array(Flow_initParams[2] + (drand48_r(rngStatePtr)-0.5)*10.0,
                              Flow_initParams[3] + (drand48_r(rngStatePtr)-0.5)*10.0,
                              Flow_initParams[4] + (drand48_r(rngStatePtr)-0.5)*10.0)
  end
end

-- Modify initial rho, pressure, velocity to be consistent with NSCBC inflow outflow condition, also set up stuff for RHS of inflow
__demand(__parallel, __cuda)
task Flow_InitializeGhostNSCBC(Fluid : region(ispace(int3d), Fluid_columns),
                               config : Config,
                               Flow_gasConstant : double,
                               Flow_constantVisc : double,
                               Flow_powerlawTempRef : double, Flow_powerlawViscRef : double,
                               Flow_sutherlandSRef : double, Flow_sutherlandTempRef : double, Flow_sutherlandViscRef : double,
                               Flow_viscosityModel : SCHEMA.ViscosityModel,
                               Grid_xBnum : int32, Grid_xNum : int32,
                               Grid_yBnum : int32, Grid_yNum : int32,
                               Grid_zBnum : int32, Grid_zNum : int32)
where
  reads(Fluid.{rho, velocity, pressure, temperature, centerCoordinates}),
  reads writes(Fluid.{rho, velocity, pressure}),
  writes(Fluid.{velocity_old_NSCBC, temperature_old_NSCBC, dudtBoundary, dTdtBoundary, velocity_inc, temperature_inc})
do
  var BC_xBCLeft = config.BC.xBCLeft
  var BC_xBCRight = config.BC.xBCRight
  -- Domain origin
  var Grid_xOrigin = config.Grid.origin[0]
  var Grid_yOrigin = config.Grid.origin[1]
  var Grid_zOrigin = config.Grid.origin[2]
  -- Domain Size
  var Grid_xWidth = config.Grid.xWidth
  var Grid_yWidth = config.Grid.yWidth
  var Grid_zWidth = config.Grid.zWidth
  -- Cell step size
  var Grid_xCellWidth = (Grid_xWidth/Grid_xNum)
  var Grid_yCellWidth = (Grid_yWidth/Grid_yNum)
  var Grid_zCellWidth = (Grid_zWidth/Grid_zNum)
  -- Compute real origin and width accounting for ghost cells
  var Grid_xRealOrigin = (Grid_xOrigin-(Grid_xCellWidth*Grid_xBnum))
  var Grid_yRealOrigin = (Grid_yOrigin-(Grid_yCellWidth*Grid_yBnum))
  var Grid_zRealOrigin = (Grid_zOrigin-(Grid_zCellWidth*Grid_zBnum))
  -- Inflow values
  var BC_xBCLeftHeat_type = config.BC.xBCLeftHeat.type
  var BC_xBCLeftHeat_Constant_temperature = config.BC.xBCLeftHeat.u.Constant.temperature
  var BC_xBCLeftInflowProfile_type = config.BC.xBCLeftInflowProfile.type
  var BC_xBCLeftInflowProfile_Constant_velocity = config.BC.xBCLeftInflowProfile.u.Constant.velocity
  var BC_xBCLeftInflowProfile_Duct_meanVelocity = config.BC.xBCLeftInflowProfile.u.Duct.meanVelocity
  var BC_xBCLeftInflowProfile_Incoming_addedVelocity = config.BC.xBCLeftInflowProfile.u.Incoming.addedVelocity
  __demand(__openmp)
  for c in Fluid do
    var xNegGhost = (max(int32((uint64(Grid_xBnum)-int3d(c).x)), 0)>0)
    var xPosGhost  = (max(int32((int3d(c).x-uint64(((Grid_xNum+Grid_xBnum)-1)))), 0)>0)
    var yNegGhost = (max(int32((uint64(Grid_yBnum)-int3d(c).y)), 0)>0)
    var yPosGhost  = (max(int32((int3d(c).y-uint64(((Grid_yNum+Grid_yBnum)-1)))), 0)>0)
    var zNegGhost = (max(int32((uint64(Grid_zBnum)-int3d(c).z)), 0)>0)
    var zPosGhost  = (max(int32((int3d(c).z-uint64(((Grid_zNum+Grid_zBnum)-1)))), 0)>0)

    var NSCBC_inflow_cell  = ((BC_xBCLeft == SCHEMA.FlowBC_NSCBC_SubsonicInflow)   and xNegGhost and not (yNegGhost or yPosGhost or zNegGhost or zPosGhost))
    var NSCBC_outflow_cell = ((BC_xBCRight == SCHEMA.FlowBC_NSCBC_SubsonicOutflow) and xPosGhost and not (yNegGhost or yPosGhost or zNegGhost or zPosGhost))

    if  NSCBC_inflow_cell then -- x- boundary cell
      -- Assume subsonic inflow
      var c_bnd = int3d(c)
      var c_int = ((c+{1, 0, 0})%Fluid.bounds)

      var velocity = array(0.0, 0.0, 0.0)
      if BC_xBCLeftInflowProfile_type == SCHEMA.InflowProfile_Constant then
        velocity[0] = BC_xBCLeftInflowProfile_Constant_velocity
      elseif BC_xBCLeftInflowProfile_type == SCHEMA.InflowProfile_Duct then
        var y = Fluid[c].centerCoordinates[1]
        var z = Fluid[c].centerCoordinates[2]
        var y_dist_to_wall = 0.0
        var y_local = 0.0
        if y < (Grid_yWidth/ 2.0) then
          y_dist_to_wall = y
          y_local = (Grid_yWidth/ 2.0) - y
        else
          y_dist_to_wall = Grid_yWidth - y
          y_local = y - (Grid_yWidth/ 2.0)
        end
        var z_dist_to_wall = 0.0
        var z_local = 0.0
        if z < (Grid_zWidth/ 2.0) then
          z_dist_to_wall = z
          z_local = (Grid_zWidth/ 2.0) - z
        else
          z_dist_to_wall = Grid_zWidth - z
          z_local = z - (Grid_zWidth/ 2.0)
        end
        var d = 0.0
        var d_max = 0.0
        if y_dist_to_wall < z_dist_to_wall then
          d = y_dist_to_wall
          d_max = (Grid_yWidth/ 2.0)
        else
          d = z_dist_to_wall
          d_max = (Grid_zWidth/ 2.0)
        end
        var meanVelocity = BC_xBCLeftInflowProfile_Duct_meanVelocity
        var mu = GetDynamicViscosity(Fluid[c].temperature, Flow_constantVisc, Flow_powerlawTempRef, Flow_powerlawViscRef, Flow_sutherlandSRef, Flow_sutherlandTempRef, Flow_sutherlandViscRef, Flow_viscosityModel)
        var Re = Fluid[c].rho*meanVelocity*Grid_yWidth / mu
        var n = -1.7 + 1.8*log(Re)
        velocity[0] = meanVelocity*pow((d/d_max), (1.0/n))
      else -- BC_xBCLeftInflowProfile_type == SCHEMA.InflowProfile_Incoming
        -- This value will be overwritten by the incoming fluid, so just set
        -- it to something reasonable.
        velocity = Fluid[c_int].velocity
        -- HACK: The inflow boundary code later overrides the velocity field
        -- based on the incoming values, so we set a fake incoming value, that
        -- would have produced the fake velocity setting above.
        var velocity_inc = velocity
        velocity_inc[0] -= BC_xBCLeftInflowProfile_Incoming_addedVelocity
        Fluid[c_bnd].velocity_inc = velocity_inc
      end
      Fluid[c_bnd].velocity = velocity

      -- Just copy over the density from the interior
      Fluid[c_bnd].rho = Fluid[c_int].rho

      var temperature : double
      if BC_xBCLeftHeat_type == SCHEMA.TempProfile_Constant then
        temperature = BC_xBCLeftHeat_Constant_temperature

        -- Use the specified temperature to find the correct pressure for current density from EOS
        Fluid[c_bnd].pressure = temperature*Flow_gasConstant*Fluid[c_bnd].rho

      -- elseif BC_xBCLeftHeat_type == SCHEMA.TempProfile_Parabola then
      --   regentlib.assert(false, 'Parabola heat model not supported')
      else -- BC_xBCLeftHeat_type == SCHEMA.TempProfile_Incoming
        -- This value will be overwritten by the incoming fluid, so just set
        -- it to something reasonable.
        Fluid[c_bnd].pressure = Fluid[c_int].pressure
        -- Use equation of state to find temperature of cell
        temperature = (Fluid[c_bnd].pressure/(Flow_gasConstant*Fluid[c_bnd].rho))
        -- HACK: The inflow boundary code later overrides the temperature field
        -- based on the incoming values, so we set a fake incoming value, that
        -- would have produced the fake pressure setting above.
        Fluid[c_bnd].temperature_inc = temperature
      end

      -- for time stepping RHS of INFLOW
      Fluid[c_bnd].velocity_old_NSCBC = velocity
      Fluid[c_bnd].temperature_old_NSCBC = temperature
      Fluid[c_bnd].dudtBoundary = 0.0
      Fluid[c_bnd].dTdtBoundary= 0.0
    end
    if NSCBC_outflow_cell then -- x+ boundary
      -- Assume subsonic outflow
      var c_bnd = int3d(c)
      var c_int = ((c+{-1, 0, 0})%Fluid.bounds)

      -- just copy over the interior variable values
      Fluid[c_bnd].rho       = Fluid[c_int].rho
      Fluid[c_bnd].velocity  = Fluid[c_int].velocity
      Fluid[c_bnd].pressure  = Fluid[c_int].pressure

    end
  end
end

__demand(__parallel, __cuda)
task Flow_UpdateConservedFromPrimitive(Fluid : region(ispace(int3d), Fluid_columns),
                                       Flow_gamma : double,
                                       Flow_gasConstant : double,
                                       Grid_xBnum : int32, Grid_xNum : int32,
                                       Grid_yBnum : int32, Grid_yNum : int32,
                                       Grid_zBnum : int32, Grid_zNum : int32)
where
  reads(Fluid.{rho, velocity, pressure}),
  writes(Fluid.{rhoVelocity, rhoEnergy})
do
  __demand(__openmp)
  for c in Fluid do
    -- if interior cell
    if (not ((((((max(int32((uint64(Grid_xBnum)-int3d(c).x)), 0)>0) or (max(int32((int3d(c).x-uint64(((Grid_xNum+Grid_xBnum)-1)))), 0)>0)) or (max(int32((uint64(Grid_yBnum)-int3d(c).y)), 0)>0)) or (max(int32((int3d(c).y-uint64(((Grid_yNum+Grid_yBnum)-1)))), 0)>0)) or (max(int32((uint64(Grid_zBnum)-int3d(c).z)), 0)>0)) or (max(int32((int3d(c).z-uint64(((Grid_zNum+Grid_zBnum)-1)))), 0)>0))) then
      var tmpTemperature = (Fluid[c].pressure/(Flow_gasConstant*Fluid[c].rho))
      var velocity = Fluid[c].velocity
      Fluid[c].rhoVelocity = vs_mul(Fluid[c].velocity, Fluid[c].rho)
      var cv = (Flow_gasConstant/(Flow_gamma-1.0))
      Fluid[c].rhoEnergy = Fluid[c].rho*((cv*tmpTemperature)+(0.5*dot(velocity, velocity)))
    end
  end
end

__demand(__parallel, __cuda)
task Flow_UpdateConservedFromPrimitiveGhostNSCBC(Fluid : region(ispace(int3d), Fluid_columns),
                                                 config : Config,
                                                 Flow_gamma : double,
                                                 Flow_gasConstant : double,
                                                 Grid_xBnum : int32, Grid_xNum : int32,
                                                 Grid_yBnum : int32, Grid_yNum : int32,
                                                 Grid_zBnum : int32, Grid_zNum : int32)
where
  reads(Fluid.{rho, velocity, pressure}),
  writes(Fluid.{rhoVelocity, rhoEnergy})
do
  var BC_xBCLeft = config.BC.xBCLeft
  var BC_xBCRight = config.BC.xBCRight
  __demand(__openmp)
  for c in Fluid do
    var xNegGhost = (max(int32((uint64(Grid_xBnum)-int3d(c).x)), 0)>0)
    var xPosGhost  = (max(int32((int3d(c).x-uint64(((Grid_xNum+Grid_xBnum)-1)))), 0)>0)
    var yNegGhost = (max(int32((uint64(Grid_yBnum)-int3d(c).y)), 0)>0)
    var yPosGhost  = (max(int32((int3d(c).y-uint64(((Grid_yNum+Grid_yBnum)-1)))), 0)>0)
    var zNegGhost = (max(int32((uint64(Grid_zBnum)-int3d(c).z)), 0)>0)
    var zPosGhost  = (max(int32((int3d(c).z-uint64(((Grid_zNum+Grid_zBnum)-1)))), 0)>0)

    var NSCBC_inflow_cell  = ((BC_xBCLeft == SCHEMA.FlowBC_NSCBC_SubsonicInflow)   and xNegGhost and not (yNegGhost or yPosGhost or zNegGhost or zPosGhost))
    var NSCBC_outflow_cell = ((BC_xBCRight == SCHEMA.FlowBC_NSCBC_SubsonicOutflow) and xPosGhost and not (yNegGhost or yPosGhost or zNegGhost or zPosGhost))

    if (NSCBC_inflow_cell or NSCBC_outflow_cell) then
      var tmpTemperature = (Fluid[c].pressure/(Flow_gasConstant*Fluid[c].rho))
      var velocity = Fluid[c].velocity
      Fluid[c].rhoVelocity = vs_mul(Fluid[c].velocity, Fluid[c].rho)
      var cv = (Flow_gasConstant/(Flow_gamma-1.0))
      Fluid[c].rhoEnergy = Fluid[c].rho*((cv*tmpTemperature)+(0.5*dot(velocity, velocity)))
    end
  end
end

__demand(__parallel, __cuda)
task Flow_UpdateAuxiliaryVelocity(Fluid : region(ispace(int3d), Fluid_columns),
                                  Grid_xBnum : int32, Grid_xNum : int32,
                                  Grid_yBnum : int32, Grid_yNum : int32,
                                  Grid_zBnum : int32, Grid_zNum : int32)
where
  reads(Fluid.{rho, rhoVelocity}),
  writes(Fluid.{velocity})
do
  __demand(__openmp)
  for c in Fluid do
    -- If interior cells
    if (not ((((((max(int32((uint64(Grid_xBnum)-int3d(c).x)), 0)>0) or (max(int32((int3d(c).x-uint64(((Grid_xNum+Grid_xBnum)-1)))), 0)>0)) or (max(int32((uint64(Grid_yBnum)-int3d(c).y)), 0)>0)) or (max(int32((int3d(c).y-uint64(((Grid_yNum+Grid_yBnum)-1)))), 0)>0)) or (max(int32((uint64(Grid_zBnum)-int3d(c).z)), 0)>0)) or (max(int32((int3d(c).z-uint64(((Grid_zNum+Grid_zBnum)-1)))), 0)>0))) then
      var velocity = vs_div(Fluid[c].rhoVelocity, Fluid[c].rho)
      Fluid[c].velocity = velocity
    end
  end
end

__demand(__parallel, __cuda)
task Flow_UpdateAuxiliaryVelocityGhostNSCBC(Fluid : region(ispace(int3d), Fluid_columns),
                                            config : Config,
                                            Flow_constantVisc : double,
                                            Flow_powerlawTempRef : double, Flow_powerlawViscRef : double,
                                            Flow_sutherlandSRef : double, Flow_sutherlandTempRef : double, Flow_sutherlandViscRef : double,
                                            Flow_viscosityModel : SCHEMA.ViscosityModel,
                                            Grid_xBnum : int32, Grid_xNum : int32,
                                            Grid_yBnum : int32, Grid_yNum : int32,
                                            Grid_zBnum : int32, Grid_zNum : int32)
where
  reads(Fluid.{rho, rhoVelocity, temperature, centerCoordinates, velocity_inc}),
  writes(Fluid.{velocity})
do
  var BC_xBCLeft = config.BC.xBCLeft
  var BC_xBCRight = config.BC.xBCRight
  -- Domain origin
  var Grid_xOrigin = config.Grid.origin[0]
  var Grid_yOrigin = config.Grid.origin[1]
  var Grid_zOrigin = config.Grid.origin[2]
  -- Domain Size
  var Grid_xWidth = config.Grid.xWidth
  var Grid_yWidth = config.Grid.yWidth
  var Grid_zWidth = config.Grid.zWidth
  -- Cell step size
  var Grid_xCellWidth = (Grid_xWidth/Grid_xNum)
  var Grid_yCellWidth = (Grid_yWidth/Grid_yNum)
  var Grid_zCellWidth = (Grid_zWidth/Grid_zNum)
  -- Compute real origin and width accounting for ghost cells
  var Grid_xRealOrigin = (Grid_xOrigin-(Grid_xCellWidth*Grid_xBnum))
  var Grid_yRealOrigin = (Grid_yOrigin-(Grid_yCellWidth*Grid_yBnum))
  var Grid_zRealOrigin = (Grid_zOrigin-(Grid_zCellWidth*Grid_zBnum))
  -- Inflow values
  var BC_xBCLeftInflowProfile_type = config.BC.xBCLeftInflowProfile.type
  var BC_xBCLeftInflowProfile_Constant_velocity = config.BC.xBCLeftInflowProfile.u.Constant.velocity
  var BC_xBCLeftInflowProfile_Duct_meanVelocity = config.BC.xBCLeftInflowProfile.u.Duct.meanVelocity
  var BC_xBCLeftInflowProfile_Incoming_addedVelocity = config.BC.xBCLeftInflowProfile.u.Incoming.addedVelocity
  __demand(__openmp)
  for c in Fluid do
    var xNegGhost = (max(int32((uint64(Grid_xBnum)-int3d(c).x)), 0)>0)
    var xPosGhost  = (max(int32((int3d(c).x-uint64(((Grid_xNum+Grid_xBnum)-1)))), 0)>0)
    var yNegGhost = (max(int32((uint64(Grid_yBnum)-int3d(c).y)), 0)>0)
    var yPosGhost  = (max(int32((int3d(c).y-uint64(((Grid_yNum+Grid_yBnum)-1)))), 0)>0)
    var zNegGhost = (max(int32((uint64(Grid_zBnum)-int3d(c).z)), 0)>0)
    var zPosGhost  = (max(int32((int3d(c).z-uint64(((Grid_zNum+Grid_zBnum)-1)))), 0)>0)

    var NSCBC_inflow_cell  = ((BC_xBCLeft == SCHEMA.FlowBC_NSCBC_SubsonicInflow)   and xNegGhost and not (yNegGhost or yPosGhost or zNegGhost or zPosGhost))
    var NSCBC_outflow_cell = ((BC_xBCRight == SCHEMA.FlowBC_NSCBC_SubsonicOutflow) and xPosGhost and not (yNegGhost or yPosGhost or zNegGhost or zPosGhost))

    if (NSCBC_inflow_cell) then
      var velocity = array(0.0, 0.0, 0.0)
      if BC_xBCLeftInflowProfile_type == SCHEMA.InflowProfile_Constant then
        velocity[0] = BC_xBCLeftInflowProfile_Constant_velocity
      elseif BC_xBCLeftInflowProfile_type == SCHEMA.InflowProfile_Duct then
        var y = Fluid[c].centerCoordinates[1]
        var z = Fluid[c].centerCoordinates[2]
        var y_dist_to_wall = 0.0
        var y_local = 0.0
        if y < (Grid_yWidth/ 2.0) then
          y_dist_to_wall = y
          y_local = (Grid_yWidth/ 2.0) - y
        else
          y_dist_to_wall = Grid_yWidth - y
          y_local = y - (Grid_yWidth/ 2.0)
        end
        var z_dist_to_wall = 0.0
        var z_local = 0.0
        if z < (Grid_zWidth/ 2.0) then
          z_dist_to_wall = z
          z_local = (Grid_zWidth/ 2.0) - z
        else
          z_dist_to_wall = Grid_zWidth - z
          z_local = z - (Grid_zWidth/ 2.0)
        end
        var d = 0.0
        var d_max = 0.0
        if y_dist_to_wall < z_dist_to_wall then
          d = y_dist_to_wall
          d_max = (Grid_yWidth/ 2.0)
        else
          d = z_dist_to_wall
          d_max = (Grid_zWidth/ 2.0)
        end
        var meanVelocity = BC_xBCLeftInflowProfile_Duct_meanVelocity
        var mu = GetDynamicViscosity(Fluid[c].temperature, Flow_constantVisc, Flow_powerlawTempRef, Flow_powerlawViscRef, Flow_sutherlandSRef, Flow_sutherlandTempRef, Flow_sutherlandViscRef, Flow_viscosityModel)
        var Re = Fluid[c].rho*meanVelocity*Grid_yWidth / mu
        var n = -1.7 + 1.8*log(Re)
        velocity[0] = meanVelocity*pow((d/d_max), (1.0/n))
      else -- BC_xBCLeftInflowProfile_type == SCHEMA.InflowProfile_Incoming
        velocity = Fluid[c].velocity_inc
        velocity[0] += BC_xBCLeftInflowProfile_Incoming_addedVelocity
      end
      Fluid[c].velocity = velocity
    end

    if (NSCBC_outflow_cell) then
      var velocity = vs_div(Fluid[c].rhoVelocity, Fluid[c].rho)
      Fluid[c].velocity = velocity
    end
  end
end

-- given a valid rho, v, and T in the interior cells + the specified BC's-> compute the conserved variabs in the ghost cells
__demand(__parallel, __cuda)
task Flow_UpdateGhostConservedStep1(Fluid : region(ispace(int3d), Fluid_columns),
                                    config : Config,
                                    BC_xNegTemperature : double, BC_xNegVelocity : double[3],
                                    BC_xPosTemperature : double, BC_xPosVelocity : double[3],
                                    BC_xNegSign : double[3], BC_xPosSign : double[3],
                                    BC_yNegTemperature : double, BC_yNegVelocity : double[3],
                                    BC_yPosTemperature : double, BC_yPosVelocity : double[3],
                                    BC_yNegSign : double[3], BC_yPosSign : double[3],
                                    BC_zNegTemperature : double, BC_zNegVelocity : double[3],
                                    BC_zPosTemperature : double, BC_zPosVelocity : double[3],
                                    BC_zNegSign : double[3], BC_zPosSign : double[3],
                                    Flow_gamma : double,
                                    Flow_gasConstant : double,
                                    Flow_constantVisc : double,
                                    Flow_powerlawTempRef : double, Flow_powerlawViscRef : double,
                                    Flow_sutherlandSRef : double, Flow_sutherlandTempRef : double, Flow_sutherlandViscRef : double,
                                    Flow_viscosityModel : SCHEMA.ViscosityModel,
                                    Grid_xBnum : int32, Grid_xNum : int32,
                                    Grid_yBnum : int32, Grid_yNum : int32,
                                    Grid_zBnum : int32, Grid_zNum : int32)
where
  reads(Fluid.{rho, pressure, temperature, rhoVelocity, rhoEnergy, centerCoordinates, velocity_inc, temperature_inc}),
  writes(Fluid.{rhoBoundary, rhoEnergyBoundary, rhoVelocityBoundary})
do
  var BC_xBCLeft  = config.BC.xBCLeft
  var BC_xBCRight = config.BC.xBCRight
  var BC_yBCLeft  = config.BC.yBCLeft
  var BC_yBCRight = config.BC.yBCRight
  var BC_zBCLeft  = config.BC.zBCLeft
  var BC_zBCRight = config.BC.zBCRight
  var BC_yBCLeftHeat_T_left  = config.BC.yBCLeftHeat.u.Parabola.T_left
  var BC_yBCLeftHeat_T_mid   = config.BC.yBCLeftHeat.u.Parabola.T_mid
  var BC_yBCLeftHeat_T_right = config.BC.yBCLeftHeat.u.Parabola.T_right
  var BC_yBCRightHeat_T_left  = config.BC.yBCRightHeat.u.Parabola.T_left
  var BC_yBCRightHeat_T_mid   = config.BC.yBCRightHeat.u.Parabola.T_mid
  var BC_yBCRightHeat_T_right = config.BC.yBCRightHeat.u.Parabola.T_right
  var BC_zBCLeftHeat_T_left  = config.BC.zBCLeftHeat.u.Parabola.T_left
  var BC_zBCLeftHeat_T_mid   = config.BC.zBCLeftHeat.u.Parabola.T_mid
  var BC_zBCLeftHeat_T_right = config.BC.zBCLeftHeat.u.Parabola.T_right
  var BC_zBCRightHeat_T_left  = config.BC.zBCRightHeat.u.Parabola.T_left
  var BC_zBCRightHeat_T_mid   = config.BC.zBCRightHeat.u.Parabola.T_mid
  var BC_zBCRightHeat_T_right = config.BC.zBCRightHeat.u.Parabola.T_right
  -- Domain origin
  var Grid_xOrigin = config.Grid.origin[0]
  var Grid_yOrigin = config.Grid.origin[1]
  var Grid_zOrigin = config.Grid.origin[2]
  -- Domain Size
  var Grid_xWidth = config.Grid.xWidth
  var Grid_yWidth = config.Grid.yWidth
  var Grid_zWidth = config.Grid.zWidth
  -- Cell step size
  var Grid_xCellWidth = (Grid_xWidth/Grid_xNum)
  var Grid_yCellWidth = (Grid_yWidth/Grid_yNum)
  var Grid_zCellWidth = (Grid_zWidth/Grid_zNum)
  -- Compute real origin and width accounting for ghost cells
  var Grid_xRealOrigin = (Grid_xOrigin-(Grid_xCellWidth*Grid_xBnum))
  var Grid_yRealOrigin = (Grid_yOrigin-(Grid_yCellWidth*Grid_yBnum))
  var Grid_zRealOrigin = (Grid_zOrigin-(Grid_zCellWidth*Grid_zBnum))
  -- Inflow values
  var BC_xBCLeftHeat_type = config.BC.xBCLeftHeat.type
  var BC_xBCLeftHeat_Constant_temperature = config.BC.xBCLeftHeat.u.Constant.temperature
  var BC_xBCLeftInflowProfile_type = config.BC.xBCLeftInflowProfile.type
  var BC_xBCLeftInflowProfile_Constant_velocity = config.BC.xBCLeftInflowProfile.u.Constant.velocity
  var BC_xBCLeftInflowProfile_Duct_meanVelocity = config.BC.xBCLeftInflowProfile.u.Duct.meanVelocity
  var BC_xBCLeftInflowProfile_Incoming_addedVelocity = config.BC.xBCLeftInflowProfile.u.Incoming.addedVelocity
  __demand(__openmp)
  for c in Fluid do
    var xNegGhost = (max(int32((uint64(Grid_xBnum)-int3d(c).x)), 0)>0)
    var xPosGhost = (max(int32((int3d(c).x-uint64(((Grid_xNum+Grid_xBnum)-1)))), 0)>0)
    var yNegGhost = (max(int32((uint64(Grid_yBnum)-int3d(c).y)), 0)>0)
    var yPosGhost = (max(int32((int3d(c).y-uint64(((Grid_yNum+Grid_yBnum)-1)))), 0)>0)
    var zNegGhost = (max(int32((uint64(Grid_zBnum)-int3d(c).z)), 0)>0)
    var zPosGhost = (max(int32((int3d(c).z-uint64(((Grid_zNum+Grid_zBnum)-1)))), 0)>0)
    var ghost_cell = (xNegGhost or xPosGhost or
                      yNegGhost or yPosGhost or
                      zNegGhost or zPosGhost )
    var NSCBC_inflow_cell  = ((BC_xBCLeft == SCHEMA.FlowBC_NSCBC_SubsonicInflow)   and xNegGhost and not (yNegGhost or yPosGhost or zNegGhost or zPosGhost))
    var NSCBC_outflow_cell = ((BC_xBCRight == SCHEMA.FlowBC_NSCBC_SubsonicOutflow) and xPosGhost and not (yNegGhost or yPosGhost or zNegGhost or zPosGhost))

    if xNegGhost then
      var c_bnd = int3d(c)
      var c_int = ((c+{1, 0, 0})%Fluid.bounds)
      var cv = (Flow_gasConstant/(Flow_gamma-1.0))

      if NSCBC_inflow_cell then
        var rho = Fluid[c_bnd].rho
        var velocity = array(0.0, 0.0, 0.0)
        if BC_xBCLeftInflowProfile_type == SCHEMA.InflowProfile_Constant then
          velocity[0] = BC_xBCLeftInflowProfile_Constant_velocity
        elseif BC_xBCLeftInflowProfile_type == SCHEMA.InflowProfile_Duct then
          var y = Fluid[c].centerCoordinates[1]
          var z = Fluid[c].centerCoordinates[2]
          var y_dist_to_wall = 0.0
          var y_local = 0.0
          if y < (Grid_yWidth/ 2.0) then
            y_dist_to_wall = y
            y_local = (Grid_yWidth/ 2.0) - y
          else
            y_dist_to_wall = Grid_yWidth - y
            y_local = y - (Grid_yWidth/ 2.0)
          end
          var z_dist_to_wall = 0.0
          var z_local = 0.0
          if z < (Grid_zWidth/ 2.0) then
            z_dist_to_wall = z
            z_local = (Grid_zWidth/ 2.0) - z
          else
            z_dist_to_wall = Grid_zWidth - z
            z_local = z - (Grid_zWidth/ 2.0)
          end
          var d = 0.0
          var d_max = 0.0
          if y_dist_to_wall < z_dist_to_wall then
            d = y_dist_to_wall
            d_max = (Grid_yWidth/ 2.0)
          else
            d = z_dist_to_wall
            d_max = (Grid_zWidth/ 2.0)
          end
          var meanVelocity = BC_xBCLeftInflowProfile_Duct_meanVelocity
          var mu = GetDynamicViscosity(Fluid[c].temperature, Flow_constantVisc, Flow_powerlawTempRef, Flow_powerlawViscRef, Flow_sutherlandSRef, Flow_sutherlandTempRef, Flow_sutherlandViscRef, Flow_viscosityModel)
          var Re = Fluid[c].rho*meanVelocity*Grid_yWidth / mu
          var n = -1.7 + 1.8*log(Re)
          velocity[0] = meanVelocity*pow((d/d_max), (1.0/n))
        else -- BC_xBCLeftInflowProfile_type == SCHEMA.InflowProfile_Incoming
          velocity = Fluid[c].velocity_inc
          velocity[0] += BC_xBCLeftInflowProfile_Incoming_addedVelocity
        end
        var temperature : double
        if BC_xBCLeftHeat_type == SCHEMA.TempProfile_Constant then
          temperature = BC_xBCLeftHeat_Constant_temperature
        -- elseif BC_xBCLeftHeat_type == SCHEMA.TempProfile_Parabola then
        --   regentlib.assert(false, 'Parabola heat model not supported')
        else -- BC_xBCLeftHeat_type == SCHEMA.TempProfile_Incoming
          temperature = Fluid[c].temperature_inc
        end
        Fluid[c_bnd].rhoBoundary = rho
        Fluid[c_bnd].rhoVelocityBoundary = vs_mul(velocity, rho)
        Fluid[c_bnd].rhoEnergyBoundary = rho*((cv*temperature)+(0.5*dot(velocity, velocity)))
      else
        var sign = BC_xNegSign
        var bnd_velocity = BC_xNegVelocity
        var bnd_temperature = BC_xNegTemperature

        var rho = 0.0
        var temperature = 0.0
        var velocity = array(0.0, 0.0, 0.0)
        var wall_temperature = 0.0

        velocity = vv_add(vv_mul(vs_div(Fluid[c_int].rhoVelocity, Fluid[c_int].rho), sign), bnd_velocity)

        wall_temperature = Fluid[c_int].temperature -- adibatic wall
        if (bnd_temperature>0.0) then -- isothermal wall
          wall_temperature = bnd_temperature
        end
        temperature = (2.0*wall_temperature)-Fluid[c_int].temperature

        rho = Fluid[c_int].pressure/(Flow_gasConstant*temperature)

        Fluid[c_bnd].rhoBoundary = rho
        Fluid[c_bnd].rhoVelocityBoundary = vs_mul(velocity, rho)
        Fluid[c_bnd].rhoEnergyBoundary = rho*((cv*temperature)+(0.5*dot(velocity, velocity)))
      end

    end
    if xPosGhost then
      var c_bnd = int3d(c)
      var c_int = ((c+{-1, 0, 0})%Fluid.bounds)
      var cv = (Flow_gasConstant/(Flow_gamma-1.0))

      if NSCBC_outflow_cell then
        Fluid[c_bnd].rhoBoundary = Fluid[c_bnd].rho
        Fluid[c_bnd].rhoVelocityBoundary = Fluid[c_bnd].rhoVelocity
        Fluid[c_bnd].rhoEnergyBoundary = Fluid[c_bnd].rhoEnergy
      else
        var sign = BC_xPosSign
        var bnd_velocity = BC_xPosVelocity
        var bnd_temperature = BC_xPosTemperature

        var rho = 0.0
        var temperature = 0.0
        var velocity = array(0.0, 0.0, 0.0)
        var wall_temperature = 0.0

        velocity = vv_add(vv_mul(vs_div(Fluid[c_int].rhoVelocity, Fluid[c_int].rho), sign), bnd_velocity)

        wall_temperature = Fluid[c_int].temperature
        if (bnd_temperature>0.0) then
          wall_temperature = bnd_temperature
        end
        temperature = (2.0*wall_temperature)-Fluid[c_int].temperature

        rho = (Fluid[c_int].pressure/(Flow_gasConstant*temperature))

        Fluid[c_bnd].rhoBoundary = rho
        Fluid[c_bnd].rhoVelocityBoundary = vs_mul(velocity, rho)
        Fluid[c_bnd].rhoEnergyBoundary = rho*((cv*temperature)+(0.5*dot(velocity, velocity)))
      end
    end
    if yNegGhost then
      var c_bnd = int3d(c)
      var c_int = ((c+{0, 1, 0})%Fluid.bounds)
      var cv = (Flow_gasConstant/(Flow_gamma-1.0))

      if (BC_yBCLeft == SCHEMA.FlowBC_NonUniformTemperatureWall) then
        var sign = BC_yNegSign
        var bnd_velocity = BC_yNegVelocity -- velocity at face/boundary

        var rho = 0.0
        var temperature = 0.0
        var velocity = array(0.0, 0.0, 0.0)
        var wall_temperature = 0.0

        velocity = vv_add(vv_mul(vs_div(Fluid[c_int].rhoVelocity, Fluid[c_int].rho), sign), bnd_velocity)

        var c_1 = 2.0/(Grid_xWidth*Grid_xWidth)*( (BC_yBCLeftHeat_T_right - BC_yBCLeftHeat_T_left) - 2.0*(BC_yBCLeftHeat_T_mid - BC_yBCLeftHeat_T_left))
        var c_2 = 4.0/(Grid_xWidth)*((BC_yBCLeftHeat_T_mid - BC_yBCLeftHeat_T_left) - 1.0/4.0*(BC_yBCLeftHeat_T_right - BC_yBCLeftHeat_T_left))
        var c_3 = BC_yBCLeftHeat_T_left
        wall_temperature = c_1*Fluid[c_bnd].centerCoordinates[0]*Fluid[c_bnd].centerCoordinates[0] + c_2*Fluid[c_bnd].centerCoordinates[0] + c_3
        if wall_temperature < 0.0 then --unphysical.... set wall themperature to zero
          wall_temperature = 0.0
        end
        temperature = (2.0*wall_temperature)-Fluid[c_int].temperature

        rho = Fluid[c_int].pressure/(Flow_gasConstant*temperature)

        Fluid[c_bnd].rhoBoundary = rho
        Fluid[c_bnd].rhoVelocityBoundary = vs_mul(velocity, rho)
        Fluid[c_bnd].rhoEnergyBoundary = rho*((cv*temperature)+(0.5*dot(velocity, velocity)))
      else
        var sign = BC_yNegSign
        var bnd_velocity = BC_yNegVelocity
        var bnd_temperature = BC_yNegTemperature
        var rho = 0.0
        var temp_wall = 0.0
        var temperature = 0.0
        var velocity = array(0.0, 0.0, 0.0)
        var velocity__3527 = array(0.0, 0.0, 0.0)
        velocity__3527 = vv_add(vv_mul(vs_div(Fluid[c_int].rhoVelocity, Fluid[c_int].rho), sign), bnd_velocity)
        temp_wall = Fluid[c_int].temperature
        if (bnd_temperature>0.0) then
          temp_wall = bnd_temperature
        end
        temperature = ((2.0*temp_wall)-Fluid[c_int].temperature)
        rho = (Fluid[c_int].pressure/(Flow_gasConstant*temperature))
        Fluid[c_bnd].rhoBoundary = rho
        Fluid[c_bnd].rhoVelocityBoundary = vs_mul(velocity__3527, rho)
        Fluid[c_bnd].rhoEnergyBoundary = (rho*((cv*temperature)+(0.5*dot(velocity__3527, velocity__3527))))
      end

    end
    if yPosGhost then
      var c_bnd = int3d(c)
      var c_int = ((c+{0, -1, 0})%Fluid.bounds)
      var cv = (Flow_gasConstant/(Flow_gamma-1.0))

      if (BC_yBCRight == SCHEMA.FlowBC_NonUniformTemperatureWall) then
        var sign = BC_yPosSign
        var bnd_velocity = BC_yPosVelocity

        var rho = 0.0
        var temperature = 0.0
        var velocity = array(0.0, 0.0, 0.0)
        var wall_temperature = 0.0

        velocity = vv_add(vv_mul(vs_div(Fluid[c_int].rhoVelocity, Fluid[c_int].rho), sign), bnd_velocity)

        var c_1 = 2.0/(Grid_xWidth*Grid_xWidth)*( (BC_yBCRightHeat_T_right - BC_yBCRightHeat_T_left) - 2.0*(BC_yBCRightHeat_T_mid - BC_yBCRightHeat_T_left))
        var c_2 = 4.0/(Grid_xWidth)*((BC_yBCRightHeat_T_mid - BC_yBCRightHeat_T_left) - 1.0/4.0*(BC_yBCRightHeat_T_right - BC_yBCRightHeat_T_left))
        var c_3 = BC_yBCRightHeat_T_left
        wall_temperature = c_1*Fluid[c_bnd].centerCoordinates[0]*Fluid[c_bnd].centerCoordinates[0] + c_2*Fluid[c_bnd].centerCoordinates[0] + c_3
        if wall_temperature < 0.0 then --unphysical.... set wall themperature to zero
          wall_temperature = 0.0
        end
        temperature = ((2.0*wall_temperature)-Fluid[c_int].temperature)

        rho = (Fluid[c_int].pressure/(Flow_gasConstant*temperature))

        Fluid[c_bnd].rhoBoundary = rho
        Fluid[c_bnd].rhoVelocityBoundary = vs_mul(velocity, rho)
        Fluid[c_bnd].rhoEnergyBoundary = (rho*((cv*temperature)+(0.5*dot(velocity, velocity))))
      else
        var sign = BC_yPosSign
        var bnd_velocity = BC_yPosVelocity
        var bnd_temperature = BC_yPosTemperature
        var rho = 0.0
        var temp_wall = 0.0
        var temperature = 0.0
        var velocity = array(0.0, 0.0, 0.0)
        var velocity__3538 = array(0.0, 0.0, 0.0)
        velocity__3538 = vv_add(vv_mul(vs_div(Fluid[c_int].rhoVelocity, Fluid[c_int].rho), sign), bnd_velocity)
        temp_wall = Fluid[c_int].temperature
        if (bnd_temperature>0.0) then
          temp_wall = bnd_temperature
        end
        temperature = ((2.0*temp_wall)-Fluid[c_int].temperature)
        rho = (Fluid[c_int].pressure/(Flow_gasConstant*temperature))
        Fluid[c_bnd].rhoBoundary = rho
        Fluid[c_bnd].rhoVelocityBoundary = vs_mul(velocity__3538, rho)
        Fluid[c_bnd].rhoEnergyBoundary = (rho*((cv*temperature)+(0.5*dot(velocity__3538, velocity__3538))))
      end
    end
    if zNegGhost then
      var c_bnd = int3d(c)
      var c_int = ((c+{0, 0, 1})%Fluid.bounds)
      var cv = (Flow_gasConstant/(Flow_gamma-1.0))

      if (BC_zBCLeft == SCHEMA.FlowBC_NonUniformTemperatureWall) then
        var sign = BC_zNegSign
        var bnd_velocity = BC_zNegVelocity

        var rho = 0.0
        var temperature = 0.0
        var velocity = array(0.0, 0.0, 0.0)
        var wall_temperature = 0.0

        velocity = vv_add(vv_mul(vs_div(Fluid[c_int].rhoVelocity, Fluid[c_int].rho), sign), bnd_velocity)

        var c_1 = 2.0/(Grid_xWidth*Grid_xWidth)*( (BC_zBCLeftHeat_T_right - BC_zBCLeftHeat_T_left) - 2.0*(BC_zBCLeftHeat_T_mid - BC_zBCLeftHeat_T_left))
        var c_2 = 4.0/(Grid_xWidth)*((BC_zBCLeftHeat_T_mid - BC_zBCLeftHeat_T_left) - 1.0/4.0*(BC_zBCLeftHeat_T_right - BC_zBCLeftHeat_T_left))
        var c_3 = BC_zBCLeftHeat_T_left
        wall_temperature = c_1*Fluid[c_bnd].centerCoordinates[0]*Fluid[c_bnd].centerCoordinates[0] + c_2*Fluid[c_bnd].centerCoordinates[0] + c_3
        if wall_temperature < 0.0 then --unphysical.... set wall themperature to zero
          wall_temperature = 0.0
        end
        temperature = ((2.0*wall_temperature)-Fluid[c_int].temperature)

        rho = (Fluid[c_int].pressure/(Flow_gasConstant*temperature))

        Fluid[c_bnd].rhoBoundary = rho
        Fluid[c_bnd].rhoVelocityBoundary = vs_mul(velocity, rho)
        Fluid[c_bnd].rhoEnergyBoundary = (rho*((cv*temperature)+(0.5*dot(velocity, velocity))))
      else
        var sign = BC_zNegSign
        var bnd_velocity = BC_zNegVelocity
        var bnd_temperature = BC_zNegTemperature
        var rho = 0.0
        var temp_wall = 0.0
        var temperature = 0.0
        var velocity = array(0.0, 0.0, 0.0)
        var velocity__3549 = array(0.0, 0.0, 0.0)
        velocity__3549 = vv_add(vv_mul(vs_div(Fluid[c_int].rhoVelocity, Fluid[c_int].rho), sign), bnd_velocity)
        temp_wall = Fluid[c_int].temperature
        if (bnd_temperature>0.0) then
          temp_wall = bnd_temperature
        end
        temperature = ((2.0*temp_wall)-Fluid[c_int].temperature)
        rho = (Fluid[c_int].pressure/(Flow_gasConstant*temperature))
        Fluid[c_bnd].rhoBoundary = rho
        Fluid[c_bnd].rhoVelocityBoundary = vs_mul(velocity__3549, rho)
        Fluid[c_bnd].rhoEnergyBoundary = (rho*((cv*temperature)+(0.5*dot(velocity__3549, velocity__3549))))
      end
    end
    if zPosGhost then
      var c_bnd = int3d(c)
      var c_int = ((c+{0, 0, -1})%Fluid.bounds)
      var cv = (Flow_gasConstant/(Flow_gamma-1.0))

      if (BC_zBCRight == SCHEMA.FlowBC_NonUniformTemperatureWall)then
        var sign = BC_zPosSign
        var bnd_velocity = BC_zPosVelocity

        var rho = 0.0
        var temperature = 0.0
        var velocity = array(0.0, 0.0, 0.0)
        var wall_temperature = 0.0

        velocity = vv_add(vv_mul(vs_div(Fluid[c_int].rhoVelocity, Fluid[c_int].rho), sign), bnd_velocity)

        var c_1 = 2.0/(Grid_xWidth*Grid_xWidth)*( (BC_zBCRightHeat_T_right - BC_zBCRightHeat_T_left) - 2.0*(BC_zBCRightHeat_T_mid - BC_zBCRightHeat_T_left))
        var c_2 = 4.0/(Grid_xWidth)*((BC_zBCRightHeat_T_mid - BC_zBCRightHeat_T_left) - 1.0/4.0*(BC_zBCRightHeat_T_right - BC_zBCRightHeat_T_left))
        var c_3 = BC_zBCRightHeat_T_left
        wall_temperature = c_1*Fluid[c_bnd].centerCoordinates[0]*Fluid[c_bnd].centerCoordinates[0] + c_2*Fluid[c_bnd].centerCoordinates[0] + c_3
        if wall_temperature < 0.0 then --unphysical.... set wall themperature to zero
          wall_temperature = 0.0
        end
        temperature = ((2.0*wall_temperature)-Fluid[c_int].temperature)

        rho = (Fluid[c_int].pressure/(Flow_gasConstant*temperature))

        Fluid[c_bnd].rhoBoundary = rho
        Fluid[c_bnd].rhoVelocityBoundary = vs_mul(velocity, rho)
        Fluid[c_bnd].rhoEnergyBoundary = (rho*((cv*temperature)+(0.5*dot(velocity, velocity))))
      else
        var sign = BC_zPosSign
        var bnd_velocity = BC_zPosVelocity
        var bnd_temperature = BC_zPosTemperature
        var rho = 0.0
        var temp_wall = 0.0
        var temperature = 0.0
        var velocity = array(0.0, 0.0, 0.0)
        var velocity__3560 = array(0.0, 0.0, 0.0)
        velocity__3560 = vv_add(vv_mul(vs_div(Fluid[c_int].rhoVelocity, Fluid[c_int].rho), sign), bnd_velocity)
        temp_wall = Fluid[c_int].temperature
        if (bnd_temperature>0.0) then
          temp_wall = bnd_temperature
        end
        temperature = ((2.0*temp_wall)-Fluid[c_int].temperature)
        rho = (Fluid[c_int].pressure/(Flow_gasConstant*temperature))
        Fluid[c_bnd].rhoBoundary = rho
        Fluid[c_bnd].rhoVelocityBoundary = vs_mul(velocity__3560, rho)
        Fluid[c_bnd].rhoEnergyBoundary = (rho*((cv*temperature)+(0.5*dot(velocity__3560, velocity__3560))))
      end
    end
  end
end

-- given a valid rho*v in the interior cells + the specified BC's -> compute v in the ghost cells
__demand(__parallel, __cuda)
task Flow_UpdateGhostConservedStep2(Fluid : region(ispace(int3d), Fluid_columns),
                                    config : Config,
                                    Grid_xBnum : int32, Grid_xNum : int32,
                                    Grid_yBnum : int32, Grid_yNum : int32,
                                    Grid_zBnum : int32, Grid_zNum : int32)
where
  reads(Fluid.{rhoBoundary, rhoVelocityBoundary, rhoEnergyBoundary}),
  writes(Fluid.{rho, rhoVelocity, rhoEnergy})
do
  var BC_xBCLeft = config.BC.xBCLeft
  var BC_xBCRight = config.BC.xBCRight
  __demand(__openmp)
  for c in Fluid do
    var xNegGhost = (max(int32((uint64(Grid_xBnum)-int3d(c).x)), 0)>0)
    var xPosGhost  = (max(int32((int3d(c).x-uint64(((Grid_xNum+Grid_xBnum)-1)))), 0)>0)
    var yNegGhost = (max(int32((uint64(Grid_yBnum)-int3d(c).y)), 0)>0)
    var yPosGhost  = (max(int32((int3d(c).y-uint64(((Grid_yNum+Grid_yBnum)-1)))), 0)>0)
    var zNegGhost = (max(int32((uint64(Grid_zBnum)-int3d(c).z)), 0)>0)
    var zPosGhost  = (max(int32((int3d(c).z-uint64(((Grid_zNum+Grid_zBnum)-1)))), 0)>0)
    var ghost_cell = (xNegGhost or xPosGhost or
                      yNegGhost or yPosGhost or
                      zNegGhost or zPosGhost )
    var NSCBC_inflow_cell  = ((BC_xBCLeft == SCHEMA.FlowBC_NSCBC_SubsonicInflow)   and xNegGhost and not (yNegGhost or yPosGhost or zNegGhost or zPosGhost))
    var NSCBC_outflow_cell = ((BC_xBCRight == SCHEMA.FlowBC_NSCBC_SubsonicOutflow) and xPosGhost and not (yNegGhost or yPosGhost or zNegGhost or zPosGhost))

    if ghost_cell then
      Fluid[c].rho = Fluid[c].rhoBoundary
      Fluid[c].rhoVelocity = Fluid[c].rhoVelocityBoundary
      Fluid[c].rhoEnergy = Fluid[c].rhoEnergyBoundary
    end
  end
end

__demand(__parallel, __cuda)
task Flow_UpdateGhostVelocityStep1(Fluid : region(ispace(int3d), Fluid_columns),
                                   config : Config,
                                   BC_xNegVelocity : double[3], BC_xPosVelocity : double[3], BC_xNegSign : double[3], BC_xPosSign : double[3],
                                   BC_yNegVelocity : double[3], BC_yPosVelocity : double[3], BC_yNegSign : double[3], BC_yPosSign : double[3],
                                   BC_zNegVelocity : double[3], BC_zPosVelocity : double[3], BC_zNegSign : double[3], BC_zPosSign : double[3],
                                   Grid_xBnum : int32, Grid_xNum : int32,
                                   Grid_yBnum : int32, Grid_yNum : int32,
                                   Grid_zBnum : int32, Grid_zNum : int32)
where
  reads(Fluid.velocity),
  writes(Fluid.velocityBoundary)
do
  var BC_xBCLeft = config.BC.xBCLeft
  var BC_xBCRight = config.BC.xBCRight
  __demand(__openmp)
  for c in Fluid do

    var xNegGhost = (max(int32((uint64(Grid_xBnum)-int3d(c).x)), 0)>0)
    var xPosGhost = (max(int32((int3d(c).x-uint64(((Grid_xNum+Grid_xBnum)-1)))), 0)>0)
    var yNegGhost = (max(int32((uint64(Grid_yBnum)-int3d(c).y)), 0)>0)
    var yPosGhost = (max(int32((int3d(c).y-uint64(((Grid_yNum+Grid_yBnum)-1)))), 0)>0)
    var zNegGhost = (max(int32((uint64(Grid_zBnum)-int3d(c).z)), 0)>0)
    var zPosGhost = (max(int32((int3d(c).z-uint64(((Grid_zNum+Grid_zBnum)-1)))), 0)>0)
    var ghost_cell = (xNegGhost or xPosGhost or
                      yNegGhost or yPosGhost or
                      zNegGhost or zPosGhost )
    var NSCBC_inflow_cell  = ((BC_xBCLeft == SCHEMA.FlowBC_NSCBC_SubsonicInflow)   and xNegGhost and not (yNegGhost or yPosGhost or zNegGhost or zPosGhost))
    var NSCBC_outflow_cell = ((BC_xBCRight == SCHEMA.FlowBC_NSCBC_SubsonicOutflow) and xPosGhost and not (yNegGhost or yPosGhost or zNegGhost or zPosGhost))

    if (ghost_cell and not (NSCBC_inflow_cell or NSCBC_outflow_cell)) then
      if xNegGhost then
        var c_bnd = int3d(c)
        var c_int = ((c+{1, 0, 0})%Fluid.bounds)
        var sign = BC_xNegSign
        var bnd_velocity = BC_xNegVelocity
        Fluid[c_bnd].velocityBoundary = vv_add(vv_mul(Fluid[c_int].velocity, sign), bnd_velocity)
      end
      if xPosGhost then
        var c_bnd = int3d(c)
        var c_int = ((c+{-1, 0, 0})%Fluid.bounds)
        var sign = BC_xPosSign
        var bnd_velocity = BC_xPosVelocity
        Fluid[c_bnd].velocityBoundary = vv_add(vv_mul(Fluid[c_int].velocity, sign), bnd_velocity)
      end
      if (max(int32((uint64(Grid_yBnum)-int3d(c).y)), 0)>0) then
        var c_bnd = int3d(c)
        var c_int = ((c+{0, 1, 0})%Fluid.bounds)
        var sign = BC_yNegSign
        var bnd_velocity = BC_yNegVelocity
        Fluid[c_bnd].velocityBoundary = vv_add(vv_mul(Fluid[c_int].velocity, sign), bnd_velocity)
      end
      if (max(int32((int3d(c).y-uint64(((Grid_yNum+Grid_yBnum)-1)))), 0)>0) then
        var c_bnd = int3d(c)
        var c_int = ((c+{0, -1, 0})%Fluid.bounds)
        var sign = BC_yPosSign
        var bnd_velocity = BC_yPosVelocity
        Fluid[c_bnd].velocityBoundary = vv_add(vv_mul(Fluid[c_int].velocity, sign), bnd_velocity)
      end
      if (max(int32((uint64(Grid_zBnum)-int3d(c).z)), 0)>0) then
        var c_bnd = int3d(c)
        var c_int = ((c+{0, 0, 1})%Fluid.bounds)
        var sign = BC_zNegSign
        var bnd_velocity = BC_zNegVelocity
        Fluid[c_bnd].velocityBoundary = vv_add(vv_mul(Fluid[c_int].velocity, sign), bnd_velocity)
      end
      if (max(int32((int3d(c).z-uint64(((Grid_zNum+Grid_zBnum)-1)))), 0)>0) then
        var c_bnd = int3d(c)
        var c_int = ((c+{0, 0, -1})%Fluid.bounds)
        var sign = BC_zPosSign
        var bnd_velocity = BC_zPosVelocity
        Fluid[c_bnd].velocityBoundary = vv_add(vv_mul(Fluid[c_int].velocity, sign), bnd_velocity)
      end
    end
  end
end

__demand(__parallel, __cuda)
task Flow_UpdateGhostVelocityStep2(Fluid : region(ispace(int3d), Fluid_columns),
                                   config : Config,
                                   Grid_xBnum : int32, Grid_xNum : int32,
                                   Grid_yBnum : int32, Grid_yNum : int32,
                                   Grid_zBnum : int32, Grid_zNum : int32)
where
  reads(Fluid.velocityBoundary),
  writes(Fluid.velocity)
do
  var BC_xBCLeft = config.BC.xBCLeft
  var BC_xBCRight = config.BC.xBCRight
  __demand(__openmp)
  for c in Fluid do
    var xNegGhost = (max(int32((uint64(Grid_xBnum)-int3d(c).x)), 0)>0)
    var xPosGhost  = (max(int32((int3d(c).x-uint64(((Grid_xNum+Grid_xBnum)-1)))), 0)>0)
    var yNegGhost = (max(int32((uint64(Grid_yBnum)-int3d(c).y)), 0)>0)
    var yPosGhost  = (max(int32((int3d(c).y-uint64(((Grid_yNum+Grid_yBnum)-1)))), 0)>0)
    var zNegGhost = (max(int32((uint64(Grid_zBnum)-int3d(c).z)), 0)>0)
    var zPosGhost  = (max(int32((int3d(c).z-uint64(((Grid_zNum+Grid_zBnum)-1)))), 0)>0)
    var ghost_cell = (xNegGhost or xPosGhost or
                      yNegGhost or yPosGhost or
                      zNegGhost or zPosGhost )
    var NSCBC_inflow_cell  = ((BC_xBCLeft == SCHEMA.FlowBC_NSCBC_SubsonicInflow)   and xNegGhost and not (yNegGhost or yPosGhost or zNegGhost or zPosGhost))
    var NSCBC_outflow_cell = ((BC_xBCRight == SCHEMA.FlowBC_NSCBC_SubsonicOutflow) and xPosGhost and not (yNegGhost or yPosGhost or zNegGhost or zPosGhost))

    if (ghost_cell and not (NSCBC_inflow_cell or NSCBC_outflow_cell)) then
      Fluid[c].velocity = Fluid[c].velocityBoundary
    end
  end
end

__demand(__parallel, __cuda)
task Flow_ComputeVelocityGradientAll(Fluid : region(ispace(int3d), Fluid_columns),
                                     Grid_xBnum : int32, Grid_xCellWidth : double, Grid_xNum : int32,
                                     Grid_yBnum : int32, Grid_yCellWidth : double, Grid_yNum : int32,
                                     Grid_zBnum : int32, Grid_zCellWidth : double, Grid_zNum : int32)
where
  reads(Fluid.velocity),
  writes(Fluid.{velocityGradientX, velocityGradientY, velocityGradientZ})
do
  __demand(__openmp)
  for c in Fluid do
    -- if interior cell
    if (not ((((((max(int32((uint64(Grid_xBnum)-int3d(c).x)), 0)>0) or (max(int32((int3d(c).x-uint64(((Grid_xNum+Grid_xBnum)-1)))), 0)>0)) or (max(int32((uint64(Grid_yBnum)-int3d(c).y)), 0)>0)) or (max(int32((int3d(c).y-uint64(((Grid_yNum+Grid_yBnum)-1)))), 0)>0)) or (max(int32((uint64(Grid_zBnum)-int3d(c).z)), 0)>0)) or (max(int32((int3d(c).z-uint64(((Grid_zNum+Grid_zBnum)-1)))), 0)>0))) then
      Fluid[c].velocityGradientX = vs_div(vs_mul(vv_sub(Fluid[((c+{1, 0, 0})%Fluid.bounds)].velocity, Fluid[((c+{-1, 0, 0})%Fluid.bounds)].velocity), 0.5), Grid_xCellWidth)
      Fluid[c].velocityGradientY = vs_div(vs_mul(vv_sub(Fluid[((c+{0, 1, 0})%Fluid.bounds)].velocity, Fluid[((c+{0, -1, 0})%Fluid.bounds)].velocity), 0.5), Grid_yCellWidth)
      Fluid[c].velocityGradientZ = vs_div(vs_mul(vv_sub(Fluid[((c+{0, 0, 1})%Fluid.bounds)].velocity, Fluid[((c+{0, 0, -1})%Fluid.bounds)].velocity), 0.5), Grid_zCellWidth)
    end
  end
end

__demand(__parallel, __cuda)
task Flow_ComputeVelocityGradientGhostNSCBC(Fluid : region(ispace(int3d), Fluid_columns),
                                            config : Config,
                                            Grid_xBnum : int32, Grid_xCellWidth : double, Grid_xNum : int32,
                                            Grid_yBnum : int32, Grid_yCellWidth : double, Grid_yNum : int32,
                                            Grid_zBnum : int32, Grid_zCellWidth : double, Grid_zNum : int32)
where
  reads(Fluid.velocity),
  writes(Fluid.{velocityGradientX, velocityGradientY, velocityGradientZ})
do
  var BC_xBCLeft = config.BC.xBCLeft
  var BC_xBCRight = config.BC.xBCRight
  __demand(__openmp)
  for c in Fluid do
    var xNegGhost = (max(int32((uint64(Grid_xBnum)-int3d(c).x)), 0)>0)
    var xPosGhost  = (max(int32((int3d(c).x-uint64(((Grid_xNum+Grid_xBnum)-1)))), 0)>0)
    var yNegGhost = (max(int32((uint64(Grid_yBnum)-int3d(c).y)), 0)>0)
    var yPosGhost  = (max(int32((int3d(c).y-uint64(((Grid_yNum+Grid_yBnum)-1)))), 0)>0)
    var zNegGhost = (max(int32((uint64(Grid_zBnum)-int3d(c).z)), 0)>0)
    var zPosGhost  = (max(int32((int3d(c).z-uint64(((Grid_zNum+Grid_zBnum)-1)))), 0)>0)
    var ghost_cell = (xNegGhost or xPosGhost or
                      yNegGhost or yPosGhost or
                      zNegGhost or zPosGhost )
    var NSCBC_inflow_cell  = ((BC_xBCLeft == SCHEMA.FlowBC_NSCBC_SubsonicInflow)   and xNegGhost and not (yNegGhost or yPosGhost or zNegGhost or zPosGhost))
    var NSCBC_outflow_cell = ((BC_xBCRight == SCHEMA.FlowBC_NSCBC_SubsonicOutflow) and xPosGhost and not (yNegGhost or yPosGhost or zNegGhost or zPosGhost))

    if NSCBC_inflow_cell  then
      -- forward one sided difference
      Fluid[c].velocityGradientX = vs_div(vv_sub(Fluid[(c+{1, 0, 0})].velocity, Fluid[c].velocity), Grid_xCellWidth)

      -- centeral difference
      Fluid[c].velocityGradientY = vs_div(vs_mul(vv_sub(Fluid[((c+{0, 1, 0})%Fluid.bounds)].velocity, Fluid[((c+{0, -1, 0})%Fluid.bounds)].velocity), 0.5), Grid_yCellWidth)
      Fluid[c].velocityGradientZ = vs_div(vs_mul(vv_sub(Fluid[((c+{0, 0, 1})%Fluid.bounds)].velocity, Fluid[((c+{0, 0, -1})%Fluid.bounds)].velocity), 0.5), Grid_zCellWidth)
    end

    if NSCBC_outflow_cell  then
      -- backward one sided difference
      Fluid[c].velocityGradientX = vs_div(vv_sub(Fluid[c].velocity, Fluid[(c+{-1, 0, 0})].velocity), Grid_xCellWidth)

      -- centeral difference
      Fluid[c].velocityGradientY = vs_div(vs_mul(vv_sub(Fluid[((c+{0, 1, 0})%Fluid.bounds)].velocity, Fluid[((c+{0, -1, 0})%Fluid.bounds)].velocity), 0.5), Grid_yCellWidth)
      Fluid[c].velocityGradientZ = vs_div(vs_mul(vv_sub(Fluid[((c+{0, 0, 1})%Fluid.bounds)].velocity, Fluid[((c+{0, 0, -1})%Fluid.bounds)].velocity), 0.5), Grid_zCellWidth)

    end
  end
end

__demand(__parallel, __cuda)
task Flow_UpdateAuxiliaryThermodynamics(Fluid : region(ispace(int3d), Fluid_columns),
                                        Flow_gamma : double,
                                        Flow_gasConstant : double,
                                        Grid_xBnum : int32, Grid_xNum : int32,
                                        Grid_yBnum : int32, Grid_yNum : int32,
                                        Grid_zBnum : int32, Grid_zNum : int32)
where
  reads(Fluid.{rho, velocity, rhoEnergy}),
  writes(Fluid.{pressure, temperature})
do
  __demand(__openmp)
  for c in Fluid do
    -- if interior cells
    if (not ((((((max(int32((uint64(Grid_xBnum)-int3d(c).x)), 0)>0) or (max(int32((int3d(c).x-uint64(((Grid_xNum+Grid_xBnum)-1)))), 0)>0)) or (max(int32((uint64(Grid_yBnum)-int3d(c).y)), 0)>0)) or (max(int32((int3d(c).y-uint64(((Grid_yNum+Grid_yBnum)-1)))), 0)>0)) or (max(int32((uint64(Grid_zBnum)-int3d(c).z)), 0)>0)) or (max(int32((int3d(c).z-uint64(((Grid_zNum+Grid_zBnum)-1)))), 0)>0))) then
      var kineticEnergy = ((0.5*Fluid[c].rho)*dot(Fluid[c].velocity, Fluid[c].velocity))
      var pressure = ((Flow_gamma-1.0)*(Fluid[c].rhoEnergy-kineticEnergy))
      Fluid[c].pressure = pressure
      Fluid[c].temperature = (pressure/(Flow_gasConstant*Fluid[c].rho))
    end
  end
end

__demand(__parallel, __cuda)
task Flow_UpdateAuxiliaryThermodynamicsGhostNSCBC(Fluid : region(ispace(int3d), Fluid_columns),
                                                  config : Config,
                                                  Flow_gamma : double,
                                                  Flow_gasConstant : double,
                                                  Grid_xBnum : int32, Grid_xNum : int32,
                                                  Grid_yBnum : int32, Grid_yNum : int32,
                                                  Grid_zBnum : int32, Grid_zNum : int32)
where
  reads(Fluid.{rho, velocity, rhoEnergy, temperature_inc}),
  writes(Fluid.{pressure, temperature})
do
  var BC_xBCLeft = config.BC.xBCLeft
  var BC_xBCLeftHeat_type = config.BC.xBCLeftHeat.type
  var BC_xBCLeftHeat_Constant_temperature = config.BC.xBCLeftHeat.u.Constant.temperature
  var BC_xBCRight = config.BC.xBCRight
  __demand(__openmp)
  for c in Fluid do
    var xNegGhost = (max(int32((uint64(Grid_xBnum)-int3d(c).x)), 0)>0)
    var xPosGhost  = (max(int32((int3d(c).x-uint64(((Grid_xNum+Grid_xBnum)-1)))), 0)>0)
    var yNegGhost = (max(int32((uint64(Grid_yBnum)-int3d(c).y)), 0)>0)
    var yPosGhost  = (max(int32((int3d(c).y-uint64(((Grid_yNum+Grid_yBnum)-1)))), 0)>0)
    var zNegGhost = (max(int32((uint64(Grid_zBnum)-int3d(c).z)), 0)>0)
    var zPosGhost  = (max(int32((int3d(c).z-uint64(((Grid_zNum+Grid_zBnum)-1)))), 0)>0)
    var ghost_cell = (xNegGhost or xPosGhost or
                      yNegGhost or yPosGhost or
                      zNegGhost or zPosGhost )
    var NSCBC_inflow_cell  = ((BC_xBCLeft == SCHEMA.FlowBC_NSCBC_SubsonicInflow)   and xNegGhost and not (yNegGhost or yPosGhost or zNegGhost or zPosGhost))
    var NSCBC_outflow_cell = ((BC_xBCRight == SCHEMA.FlowBC_NSCBC_SubsonicOutflow) and xPosGhost and not (yNegGhost or yPosGhost or zNegGhost or zPosGhost))

    if (ghost_cell) then
      if (NSCBC_inflow_cell)  then
        var kineticEnergy = (0.5*Fluid[c].rho) * dot(Fluid[c].velocity,Fluid[c].velocity)
        Fluid[c].pressure = (Flow_gamma-1.0) * (Fluid[c].rhoEnergy-kineticEnergy)
        var temperature : double
        if BC_xBCLeftHeat_type == SCHEMA.TempProfile_Constant then
          temperature = BC_xBCLeftHeat_Constant_temperature
        -- elseif BC_xBCLeftHeat_type == SCHEMA.TempProfile_Parabola then
        --   regentlib.assert(false, 'Parabola heat model not supported')
        else -- BC_xBCLeftHeat_type == SCHEMA.TempProfile_Incoming
          temperature = Fluid[c].temperature_inc
        end
        Fluid[c].temperature = temperature
      end

      if (NSCBC_outflow_cell)  then
        var kineticEnergy = ((0.5*Fluid[c].rho)*dot(Fluid[c].velocity, Fluid[c].velocity))
        var pressure = ((Flow_gamma-1.0)*(Fluid[c].rhoEnergy-kineticEnergy))
        Fluid[c].pressure = pressure
        Fluid[c].temperature = (pressure/(Flow_gasConstant*Fluid[c].rho))
      end
    end

  end
end

__demand(__parallel, __cuda)
task Flow_UpdateGhostThermodynamicsStep1(Fluid : region(ispace(int3d), Fluid_columns),
                                         config : Config,
                                         Flow_gamma : double,
                                         Flow_gasConstant : double,
                                         BC_xNegTemperature : double, BC_xPosTemperature : double,
                                         BC_yNegTemperature : double, BC_yPosTemperature : double,
                                         BC_zNegTemperature : double, BC_zPosTemperature : double,
                                         Grid_xBnum : int32, Grid_xNum : int32,
                                         Grid_yBnum : int32, Grid_yNum : int32,
                                         Grid_zBnum : int32, Grid_zNum : int32)
where
  reads(Fluid.{pressure, temperature, centerCoordinates}),
  writes(Fluid.{pressureBoundary, temperatureBoundary})
do
  var BC_xBCLeft  = config.BC.xBCLeft
  var BC_xBCRight = config.BC.xBCRight
  var BC_yBCLeft  = config.BC.yBCLeft
  var BC_yBCRight = config.BC.yBCRight
  var BC_zBCLeft  = config.BC.zBCLeft
  var BC_zBCRight = config.BC.zBCRight
  var Grid_xWidth = config.Grid.xWidth
  var BC_yBCLeftHeat_T_left  = config.BC.yBCLeftHeat.u.Parabola.T_left
  var BC_yBCLeftHeat_T_mid   = config.BC.yBCLeftHeat.u.Parabola.T_mid
  var BC_yBCLeftHeat_T_right = config.BC.yBCLeftHeat.u.Parabola.T_right
  var BC_yBCRightHeat_T_left  = config.BC.yBCRightHeat.u.Parabola.T_left
  var BC_yBCRightHeat_T_mid   = config.BC.yBCRightHeat.u.Parabola.T_mid
  var BC_yBCRightHeat_T_right = config.BC.yBCRightHeat.u.Parabola.T_right
  var BC_zBCLeftHeat_T_left  = config.BC.zBCLeftHeat.u.Parabola.T_left
  var BC_zBCLeftHeat_T_mid   = config.BC.zBCLeftHeat.u.Parabola.T_mid
  var BC_zBCLeftHeat_T_right = config.BC.zBCLeftHeat.u.Parabola.T_right
  var BC_zBCRightHeat_T_left  = config.BC.zBCRightHeat.u.Parabola.T_left
  var BC_zBCRightHeat_T_mid   = config.BC.zBCRightHeat.u.Parabola.T_mid
  var BC_zBCRightHeat_T_right = config.BC.zBCRightHeat.u.Parabola.T_right
  __demand(__openmp)
  for c in Fluid do

    var xNegGhost = (max(int32((uint64(Grid_xBnum)-int3d(c).x)), 0)>0)
    var xPosGhost = (max(int32((int3d(c).x-uint64(((Grid_xNum+Grid_xBnum)-1)))), 0)>0)
    var yNegGhost = (max(int32((uint64(Grid_yBnum)-int3d(c).y)), 0)>0)
    var yPosGhost = (max(int32((int3d(c).y-uint64(((Grid_yNum+Grid_yBnum)-1)))), 0)>0)
    var zNegGhost = (max(int32((uint64(Grid_zBnum)-int3d(c).z)), 0)>0)
    var zPosGhost = (max(int32((int3d(c).z-uint64(((Grid_zNum+Grid_zBnum)-1)))), 0)>0)
    var ghost_cell = (xNegGhost or xPosGhost or
                      yNegGhost or yPosGhost or
                      zNegGhost or zPosGhost )
    var NSCBC_inflow_cell  = ((BC_xBCLeft == SCHEMA.FlowBC_NSCBC_SubsonicInflow)   and xNegGhost and not (yNegGhost or yPosGhost or zNegGhost or zPosGhost))
    var NSCBC_outflow_cell = ((BC_xBCRight == SCHEMA.FlowBC_NSCBC_SubsonicOutflow) and xPosGhost and not (yNegGhost or yPosGhost or zNegGhost or zPosGhost))

    if ghost_cell and not (NSCBC_inflow_cell or NSCBC_outflow_cell) then
      if xNegGhost then
        var c_bnd = int3d(c)
        var c_int = ((c+{1, 0, 0})%Fluid.bounds)
        var temperature = 0.0
        var pressure = 0.0

        pressure = Fluid[c_int].pressure

        var bnd_temperature  = BC_xNegTemperature
        var wall_temperature = Fluid[c_int].temperature
        if (bnd_temperature>0.0) then
          wall_temperature = bnd_temperature
        end
        temperature = (2.0*wall_temperature)-Fluid[c_int].temperature

        Fluid[c_bnd].pressureBoundary = pressure
        Fluid[c_bnd].temperatureBoundary = temperature

      end
      if xPosGhost then
        var c_bnd = int3d(c)
        var c_int = ((c+{-1, 0, 0})%Fluid.bounds)
        var temperature = 0.0
        var pressure = 0.0

        pressure = Fluid[c_int].pressure
        var bnd_temperature = BC_xPosTemperature
        var wall_temperature = Fluid[c_int].temperature
        if (bnd_temperature>0.0) then
          wall_temperature = bnd_temperature
        end
        temperature = ((2.0*wall_temperature)-Fluid[c_int].temperature)

        Fluid[c_bnd].pressureBoundary = pressure
        Fluid[c_bnd].temperatureBoundary = temperature
      end
      if yNegGhost then
        var c_bnd = int3d(c)
        var c_int = ((c+{0, 1, 0})%Fluid.bounds)

        if (BC_yBCLeft == SCHEMA.FlowBC_NonUniformTemperatureWall) then
          var c_1 = 2.0/(Grid_xWidth*Grid_xWidth)*( (BC_yBCLeftHeat_T_right - BC_yBCLeftHeat_T_left) - 2.0*(BC_yBCLeftHeat_T_mid - BC_yBCLeftHeat_T_left))
          var c_2 = 4.0/(Grid_xWidth)*((BC_yBCLeftHeat_T_mid - BC_yBCLeftHeat_T_left) - 1.0/4.0*(BC_yBCLeftHeat_T_right - BC_yBCLeftHeat_T_left))
          var c_3 = BC_yBCLeftHeat_T_left
          var wall_temperature = c_1*Fluid[c_bnd].centerCoordinates[0]*Fluid[c_bnd].centerCoordinates[0] + c_2*Fluid[c_bnd].centerCoordinates[0] + c_3
          if wall_temperature < 0.0 then --unphysical.... set wall themperature to zero
            wall_temperature = 0.0
          end

          var temperature = ((2.0*wall_temperature)-Fluid[c_int].temperature)
          Fluid[c_bnd].pressureBoundary = Fluid[c_int].pressure
          Fluid[c_bnd].temperatureBoundary = temperature
        else
          var bnd_temperature = BC_yNegTemperature
          var temp_wall = 0.0
          var temperature = 0.0
          temp_wall = Fluid[c_int].temperature
          if (bnd_temperature>0.0) then
            temp_wall = bnd_temperature
          end
          temperature = ((2.0*temp_wall)-Fluid[c_int].temperature)
          Fluid[c_bnd].pressureBoundary = Fluid[c_int].pressure
          Fluid[c_bnd].temperatureBoundary = temperature
        end
      end
      if yPosGhost then
        var c_bnd = int3d(c)
        var c_int = ((c+{0, -1, 0})%Fluid.bounds)
        if (BC_yBCRight == SCHEMA.FlowBC_NonUniformTemperatureWall) then
          var c_1 = 2.0/(Grid_xWidth*Grid_xWidth)*( (BC_yBCLeftHeat_T_right - BC_yBCLeftHeat_T_left) - 2.0*(BC_yBCLeftHeat_T_mid - BC_yBCLeftHeat_T_left))
          var c_2 = 4.0/(Grid_xWidth)*((BC_yBCLeftHeat_T_mid - BC_yBCLeftHeat_T_left) - 1.0/4.0*(BC_yBCLeftHeat_T_right - BC_yBCLeftHeat_T_left))
          var c_3 = BC_yBCLeftHeat_T_left
          var wall_temperature = c_1*Fluid[c_bnd].centerCoordinates[0]*Fluid[c_bnd].centerCoordinates[0] + c_2*Fluid[c_bnd].centerCoordinates[0] + c_3
          if wall_temperature < 0.0 then --unphysical.... set wall themperature to zero
            wall_temperature = 0.0
          end

          var temperature = ((2.0*wall_temperature)-Fluid[c_int].temperature)
          Fluid[c_bnd].pressureBoundary = Fluid[c_int].pressure
          Fluid[c_bnd].temperatureBoundary = temperature
        else
          var bnd_temperature = BC_yPosTemperature
          var temp_wall = 0.0
          var temperature = 0.0
          temp_wall = Fluid[c_int].temperature
          if (bnd_temperature>0.0) then
            temp_wall = bnd_temperature
          end
          temperature = ((2.0*temp_wall)-Fluid[c_int].temperature)
          Fluid[c_bnd].pressureBoundary = Fluid[c_int].pressure
          Fluid[c_bnd].temperatureBoundary = temperature
        end
      end
      if zNegGhost then
        var c_bnd = int3d(c)
        var c_int = ((c+{0, 0, 1})%Fluid.bounds)
        if (BC_zBCLeft == SCHEMA.FlowBC_NonUniformTemperatureWall) then
          var c_1 = 2.0/(Grid_xWidth*Grid_xWidth)*( (BC_yBCLeftHeat_T_right - BC_yBCLeftHeat_T_left) - 2.0*(BC_yBCLeftHeat_T_mid - BC_yBCLeftHeat_T_left))
          var c_2 = 4.0/(Grid_xWidth)*((BC_yBCLeftHeat_T_mid - BC_yBCLeftHeat_T_left) - 1.0/4.0*(BC_yBCLeftHeat_T_right - BC_yBCLeftHeat_T_left))
          var c_3 = BC_yBCLeftHeat_T_left
          var wall_temperature = c_1*Fluid[c_bnd].centerCoordinates[0]*Fluid[c_bnd].centerCoordinates[0] + c_2*Fluid[c_bnd].centerCoordinates[0] + c_3
          if wall_temperature < 0.0 then --unphysical.... set wall themperature to zero
            wall_temperature = 0.0
          end

          var temperature = ((2.0*wall_temperature)-Fluid[c_int].temperature)
          Fluid[c_bnd].pressureBoundary = Fluid[c_int].pressure
          Fluid[c_bnd].temperatureBoundary = temperature
        else
          var bnd_temperature = BC_zNegTemperature
          var temp_wall = 0.0
          var temperature = 0.0
          temp_wall = Fluid[c_int].temperature
          if (bnd_temperature>0.0) then
            temp_wall = bnd_temperature
          end
          temperature = ((2.0*temp_wall)-Fluid[c_int].temperature)
          Fluid[c_bnd].pressureBoundary = Fluid[c_int].pressure
          Fluid[c_bnd].temperatureBoundary = temperature
        end
      end
      if zPosGhost then
        var c_bnd = int3d(c)
        var c_int = ((c+{0, 0, -1})%Fluid.bounds)
        if (BC_zBCRight == SCHEMA.FlowBC_NonUniformTemperatureWall) then
          var c_1 = 2.0/(Grid_xWidth*Grid_xWidth)*( (BC_yBCLeftHeat_T_right - BC_yBCLeftHeat_T_left) - 2.0*(BC_yBCLeftHeat_T_mid - BC_yBCLeftHeat_T_left))
          var c_2 = 4.0/(Grid_xWidth)*((BC_yBCLeftHeat_T_mid - BC_yBCLeftHeat_T_left) - 1.0/4.0*(BC_yBCLeftHeat_T_right - BC_yBCLeftHeat_T_left))
          var c_3 = BC_yBCLeftHeat_T_left
          var wall_temperature = c_1*Fluid[c_bnd].centerCoordinates[0]*Fluid[c_bnd].centerCoordinates[0] + c_2*Fluid[c_bnd].centerCoordinates[0] + c_3
          if wall_temperature < 0.0 then --unphysical.... set wall themperature to zero
            wall_temperature = 0.0
          end

          var temperature = ((2.0*wall_temperature)-Fluid[c_int].temperature)
          Fluid[c_bnd].pressureBoundary = Fluid[c_int].pressure
          Fluid[c_bnd].temperatureBoundary = temperature

        else
          var bnd_temperature = BC_zPosTemperature
          var temp_wall = 0.0
          var temperature = 0.0
          temp_wall = Fluid[c_int].temperature
          if (bnd_temperature>0.0) then
            temp_wall = bnd_temperature
          end
          temperature = ((2.0*temp_wall)-Fluid[c_int].temperature)
          Fluid[c_bnd].pressureBoundary = Fluid[c_int].pressure
          Fluid[c_bnd].temperatureBoundary = temperature
        end
      end
    end
  end
end

__demand(__parallel, __cuda)
task Flow_UpdateGhostThermodynamicsStep2(Fluid : region(ispace(int3d), Fluid_columns),
                                         config : Config,
                                         Grid_xBnum : int32, Grid_xNum : int32,
                                         Grid_yBnum : int32, Grid_yNum : int32,
                                         Grid_zBnum : int32, Grid_zNum : int32)
where
  reads(Fluid.{pressureBoundary, temperatureBoundary}),
  writes(Fluid.{pressure, temperature})
do
  var BC_xBCLeft = config.BC.xBCLeft
  var BC_xBCRight = config.BC.xBCRight
  __demand(__openmp)
  for c in Fluid do
    var xNegGhost = (max(int32((uint64(Grid_xBnum)-int3d(c).x)), 0)>0)
    var xPosGhost  = (max(int32((int3d(c).x-uint64(((Grid_xNum+Grid_xBnum)-1)))), 0)>0)
    var yNegGhost = (max(int32((uint64(Grid_yBnum)-int3d(c).y)), 0)>0)
    var yPosGhost  = (max(int32((int3d(c).y-uint64(((Grid_yNum+Grid_yBnum)-1)))), 0)>0)
    var zNegGhost = (max(int32((uint64(Grid_zBnum)-int3d(c).z)), 0)>0)
    var zPosGhost  = (max(int32((int3d(c).z-uint64(((Grid_zNum+Grid_zBnum)-1)))), 0)>0)

    var ghost_cell = (xNegGhost or xPosGhost or
                      yNegGhost or yPosGhost or
                      zNegGhost or zPosGhost )

    var NSCBC_inflow_cell  = ((BC_xBCLeft == SCHEMA.FlowBC_NSCBC_SubsonicInflow)   and xNegGhost and not (yNegGhost or yPosGhost or zNegGhost or zPosGhost))
    var NSCBC_outflow_cell = ((BC_xBCRight == SCHEMA.FlowBC_NSCBC_SubsonicOutflow) and xPosGhost and not (yNegGhost or yPosGhost or zNegGhost or zPosGhost))

    if ghost_cell and not (NSCBC_inflow_cell or NSCBC_outflow_cell) then
      Fluid[c].pressure = Fluid[c].pressureBoundary
      Fluid[c].temperature = Fluid[c].temperatureBoundary
    end
  end
end

__demand(__parallel, __cuda)
task Particles_CalculateNumber(Particles : region(ispace(int1d), Particles_columns))
where
  reads(Particles.__valid)
do
  var acc = int64(0)
  __demand(__openmp)
  for p in Particles do
    if Particles[p].__valid then
      acc += 1
    end
  end
  return acc
end

__demand(__parallel, __cuda)
task CalculateAveragePressure(Fluid : region(ispace(int3d), Fluid_columns),
                              Grid_cellVolume : double,
                              Grid_xBnum : int32, Grid_xNum : int32,
                              Grid_yBnum : int32, Grid_yNum : int32,
                              Grid_zBnum : int32, Grid_zNum : int32)
where
  reads(Fluid.pressure)
do
  var acc = 0.0
  __demand(__openmp)
  for c in Fluid do
    if (not ((((((max(int32((uint64(Grid_xBnum)-int3d(c).x)), 0)>0) or (max(int32((int3d(c).x-uint64(((Grid_xNum+Grid_xBnum)-1)))), 0)>0)) or (max(int32((uint64(Grid_yBnum)-int3d(c).y)), 0)>0)) or (max(int32((int3d(c).y-uint64(((Grid_yNum+Grid_yBnum)-1)))), 0)>0)) or (max(int32((uint64(Grid_zBnum)-int3d(c).z)), 0)>0)) or (max(int32((int3d(c).z-uint64(((Grid_zNum+Grid_zBnum)-1)))), 0)>0))) then
      acc += (Fluid[c].pressure*Grid_cellVolume)
    end
  end
  return acc
end

__demand(__parallel, __cuda)
task CalculateAverageTemperature(Fluid : region(ispace(int3d), Fluid_columns),
                                 Grid_cellVolume : double,
                                 Grid_xBnum : int32, Grid_xNum : int32,
                                 Grid_yBnum : int32, Grid_yNum : int32,
                                 Grid_zBnum : int32, Grid_zNum : int32)
where
  reads(Fluid.temperature)
do
  var acc = 0.0
  __demand(__openmp)
  for c in Fluid do
    if (not ((((((max(int32((uint64(Grid_xBnum)-int3d(c).x)), 0)>0) or (max(int32((int3d(c).x-uint64(((Grid_xNum+Grid_xBnum)-1)))), 0)>0)) or (max(int32((uint64(Grid_yBnum)-int3d(c).y)), 0)>0)) or (max(int32((int3d(c).y-uint64(((Grid_yNum+Grid_yBnum)-1)))), 0)>0)) or (max(int32((uint64(Grid_zBnum)-int3d(c).z)), 0)>0)) or (max(int32((int3d(c).z-uint64(((Grid_zNum+Grid_zBnum)-1)))), 0)>0))) then
      acc += (Fluid[c].temperature*Grid_cellVolume)
    end
  end
  return acc
end

__demand(__parallel, __cuda)
task CalculateAverageKineticEnergy(Fluid : region(ispace(int3d), Fluid_columns),
                                   Grid_cellVolume : double,
                                   Grid_xBnum : int32, Grid_xNum : int32,
                                   Grid_yBnum : int32, Grid_yNum : int32,
                                   Grid_zBnum : int32, Grid_zNum : int32)
where
  reads(Fluid.{rho, velocity})
do
  var acc = 0.0
  __demand(__openmp)
  for c in Fluid do
    if (not ((((((max(int32((uint64(Grid_xBnum)-int3d(c).x)), 0)>0) or (max(int32((int3d(c).x-uint64(((Grid_xNum+Grid_xBnum)-1)))), 0)>0)) or (max(int32((uint64(Grid_yBnum)-int3d(c).y)), 0)>0)) or (max(int32((int3d(c).y-uint64(((Grid_yNum+Grid_yBnum)-1)))), 0)>0)) or (max(int32((uint64(Grid_zBnum)-int3d(c).z)), 0)>0)) or (max(int32((int3d(c).z-uint64(((Grid_zNum+Grid_zBnum)-1)))), 0)>0))) then
      var kineticEnergy = ((0.5*Fluid[c].rho)*dot(Fluid[c].velocity, Fluid[c].velocity))
      acc += (kineticEnergy*Grid_cellVolume)
    end
  end
  return acc
end

__demand(__parallel, __cuda)
task CalculateMinTemperature(Fluid : region(ispace(int3d), Fluid_columns),
                             Grid_xBnum : int32, Grid_xNum : int32,
                             Grid_yBnum : int32, Grid_yNum : int32,
                             Grid_zBnum : int32, Grid_zNum : int32)
where
  reads(Fluid.temperature)
do
  var acc = math.huge
  __demand(__openmp)
  for c in Fluid do
    if (not ((((((max(int32((uint64(Grid_xBnum)-int3d(c).x)), 0)>0) or (max(int32((int3d(c).x-uint64(((Grid_xNum+Grid_xBnum)-1)))), 0)>0)) or (max(int32((uint64(Grid_yBnum)-int3d(c).y)), 0)>0)) or (max(int32((int3d(c).y-uint64(((Grid_yNum+Grid_yBnum)-1)))), 0)>0)) or (max(int32((uint64(Grid_zBnum)-int3d(c).z)), 0)>0)) or (max(int32((int3d(c).z-uint64(((Grid_zNum+Grid_zBnum)-1)))), 0)>0))) then
      acc min= Fluid[c].temperature
    end
  end
  return acc
end

__demand(__parallel, __cuda)
task CalculateMaxTemperature(Fluid : region(ispace(int3d), Fluid_columns),
                             Grid_xBnum : int32, Grid_xNum : int32,
                             Grid_yBnum : int32, Grid_yNum : int32,
                             Grid_zBnum : int32, Grid_zNum : int32)
where
  reads(Fluid.temperature)
do
  var acc = -math.huge
  __demand(__openmp)
  for c in Fluid do
    if (not ((((((max(int32((uint64(Grid_xBnum)-int3d(c).x)), 0)>0) or (max(int32((int3d(c).x-uint64(((Grid_xNum+Grid_xBnum)-1)))), 0)>0)) or (max(int32((uint64(Grid_yBnum)-int3d(c).y)), 0)>0)) or (max(int32((int3d(c).y-uint64(((Grid_yNum+Grid_yBnum)-1)))), 0)>0)) or (max(int32((uint64(Grid_zBnum)-int3d(c).z)), 0)>0)) or (max(int32((int3d(c).z-uint64(((Grid_zNum+Grid_zBnum)-1)))), 0)>0))) then
      acc max= Fluid[c].temperature
    end
  end
  return acc
end

__demand(__parallel, __cuda)
task Particles_IntegrateQuantities(Particles : region(ispace(int1d), Particles_columns))
where
  reads(Particles.{temperature, __valid})
do
  var acc = 0.0
  __demand(__openmp)
  for p in Particles do
    if Particles[p].__valid then
      acc += Particles[p].temperature
    end
  end
  return acc
end

__demand(__parallel, __cuda)
task Radiation_InitializeCell(Radiation : region(ispace(int3d), Radiation_columns))
where
  reads writes(Radiation.{I_1, I_2, I_3, I_4, I_5, I_6, I_7, I_8}),
  reads writes(Radiation.{Iiter_1, Iiter_2, Iiter_3, Iiter_4, Iiter_5, Iiter_6, Iiter_7, Iiter_8}),
  writes(Radiation.{G, S})
do
  __demand(__openmp)
  for c in Radiation do
    for m = 0, MAX_ANGLES_PER_QUAD do
      Radiation[c].I_1[m] = 0.0
      Radiation[c].I_2[m] = 0.0
      Radiation[c].I_3[m] = 0.0
      Radiation[c].I_4[m] = 0.0
      Radiation[c].I_5[m] = 0.0
      Radiation[c].I_6[m] = 0.0
      Radiation[c].I_7[m] = 0.0
      Radiation[c].I_8[m] = 0.0
      Radiation[c].Iiter_1[m] = 0.0
      Radiation[c].Iiter_2[m] = 0.0
      Radiation[c].Iiter_3[m] = 0.0
      Radiation[c].Iiter_4[m] = 0.0
      Radiation[c].Iiter_5[m] = 0.0
      Radiation[c].Iiter_6[m] = 0.0
      Radiation[c].Iiter_7[m] = 0.0
      Radiation[c].Iiter_8[m] = 0.0
    end
    Radiation[c].G = 0.0
    Radiation[c].S = 0.0
  end
end

__demand(__inline)
task GetSoundSpeed(temperature : double, Flow_gamma : double, Flow_gasConstant : double)
  return sqrt(((Flow_gamma*Flow_gasConstant)*temperature))
end

__demand(__parallel, __cuda)
task CalculateMaxMachNumber(Fluid : region(ispace(int3d), Fluid_columns),
                            config : Config,
                            Flow_gamma : double,
                            Flow_gasConstant : double,
                            Grid_xBnum : int32, Grid_xNum : int32,
                            Grid_yBnum : int32, Grid_yNum : int32,
                            Grid_zBnum : int32, Grid_zNum : int32)
where
  reads(Fluid.{velocity, temperature})
do
  var acc = -math.huge
  var BC_xBCLeft = config.BC.xBCLeft
  var BC_xBCRight = config.BC.xBCRight
  __demand(__openmp)
  for c in Fluid do

    var xNegGhost = (max(int32((uint64(Grid_xBnum)-int3d(c).x)), 0)>0)
    var xPosGhost = (max(int32((int3d(c).x-uint64(((Grid_xNum+Grid_xBnum)-1)))), 0)>0)
    var yNegGhost = (max(int32((uint64(Grid_yBnum)-int3d(c).y)), 0)>0)
    var yPosGhost = (max(int32((int3d(c).y-uint64(((Grid_yNum+Grid_yBnum)-1)))), 0)>0)
    var zNegGhost = (max(int32((uint64(Grid_zBnum)-int3d(c).z)), 0)>0)
    var zPosGhost = (max(int32((int3d(c).z-uint64(((Grid_zNum+Grid_zBnum)-1)))), 0)>0)
    var ghost_cell = (xNegGhost or xPosGhost or
                      yNegGhost or yPosGhost or
                      zNegGhost or zPosGhost )
    var interior_cell = not (ghost_cell)
    var NSCBC_inflow_cell  = ((BC_xBCLeft == SCHEMA.FlowBC_NSCBC_SubsonicInflow)   and xNegGhost and not (yNegGhost or yPosGhost or zNegGhost or zPosGhost))
    var NSCBC_outflow_cell = ((BC_xBCRight == SCHEMA.FlowBC_NSCBC_SubsonicOutflow) and xPosGhost and not (yNegGhost or yPosGhost or zNegGhost or zPosGhost))
    if interior_cell or NSCBC_inflow_cell or NSCBC_outflow_cell then
      var c_sound = GetSoundSpeed(Fluid[c].temperature, Flow_gamma, Flow_gasConstant)
      acc max= (Fluid[c].velocity[0]*Fluid[c].velocity[0] + Fluid[c].velocity[1]*Fluid[c].velocity[1] + Fluid[c].velocity[2]*Fluid[c].velocity[2]) / c_sound
    end
  end
  return acc
end

__demand(__parallel, __cuda)
task CalculateConvectiveSpectralRadius(Fluid : region(ispace(int3d), Fluid_columns),
                                       Flow_gamma : double,
                                       Flow_gasConstant : double,
                                       Grid_dXYZInverseSquare : double,
                                       Grid_xCellWidth : double, Grid_yCellWidth : double, Grid_zCellWidth : double)
where
  reads(Fluid.{velocity, temperature}),
  writes(Fluid.convectiveSpectralRadius)
do
  var acc = -math.huge
  __demand(__openmp)
  for c in Fluid do
    var tmp =  ((((fabs(Fluid[c].velocity[0])/Grid_xCellWidth)+(fabs(Fluid[c].velocity[1])/Grid_yCellWidth))+(fabs(Fluid[c].velocity[2])/Grid_zCellWidth))+(GetSoundSpeed(Fluid[c].temperature, Flow_gamma, Flow_gasConstant)*sqrt(Grid_dXYZInverseSquare)))
    Fluid[c].convectiveSpectralRadius = tmp
    acc max= tmp
  end
  return acc
end


__demand(__parallel, __cuda)
task CalculateViscousSpectralRadius(Fluid : region(ispace(int3d), Fluid_columns),
                                    Flow_constantVisc : double,
                                    Flow_powerlawTempRef : double, Flow_powerlawViscRef : double,
                                    Flow_sutherlandSRef : double, Flow_sutherlandTempRef : double, Flow_sutherlandViscRef : double,
                                    Flow_viscosityModel : SCHEMA.ViscosityModel,
                                    Grid_dXYZInverseSquare : double)
where
  reads(Fluid.{rho, temperature}),
  writes(Fluid.viscousSpectralRadius)
do
  var acc = -math.huge
  __demand(__openmp)
  for c in Fluid do
    var dynamicViscosity = GetDynamicViscosity(Fluid[c].temperature, Flow_constantVisc, Flow_powerlawTempRef, Flow_powerlawViscRef, Flow_sutherlandSRef, Flow_sutherlandTempRef, Flow_sutherlandViscRef, Flow_viscosityModel)
    var tmp = ((((2.0*dynamicViscosity)/Fluid[c].rho)*Grid_dXYZInverseSquare)*4.0)
    Fluid[c].viscousSpectralRadius = tmp
    acc max= tmp
  end
  return acc
end

__demand(__parallel, __cuda)
task CalculateHeatConductionSpectralRadius(Fluid : region(ispace(int3d), Fluid_columns),
                                           Flow_constantVisc : double,
                                           Flow_gamma : double,
                                           Flow_gasConstant : double,
                                           Flow_powerlawTempRef : double, Flow_powerlawViscRef : double,
                                           Flow_prandtl : double,
                                           Flow_sutherlandSRef : double, Flow_sutherlandTempRef : double, Flow_sutherlandViscRef : double,
                                           Flow_viscosityModel : SCHEMA.ViscosityModel,
                                           Grid_dXYZInverseSquare : double)
where
  reads(Fluid.{rho, temperature}),
  writes(Fluid.heatConductionSpectralRadius)
do
  var acc = -math.huge
  __demand(__openmp)
  for c in Fluid do
    var dynamicViscosity = GetDynamicViscosity(Fluid[c].temperature, Flow_constantVisc, Flow_powerlawTempRef, Flow_powerlawViscRef, Flow_sutherlandSRef, Flow_sutherlandTempRef, Flow_sutherlandViscRef, Flow_viscosityModel)
    var cv = (Flow_gasConstant/(Flow_gamma-1.0))
    var cp = (Flow_gamma*cv)
    var kappa = ((cp/Flow_prandtl)*dynamicViscosity)
    var tmp = (((kappa/(cv*Fluid[c].rho))*Grid_dXYZInverseSquare)*4.0)
    Fluid[c].heatConductionSpectralRadius = tmp
    acc max= tmp
  end
  return acc
end

__demand(__parallel, __cuda)
task Flow_InitializeTemporaries(Fluid : region(ispace(int3d), Fluid_columns))
where
  reads(Fluid.{rho, rhoEnergy, rhoVelocity}),
  writes(Fluid.{rhoEnergy_new, rhoEnergy_old, rhoVelocity_new, rhoVelocity_old, rho_new, rho_old})
do
  __demand(__openmp)
  for c in Fluid do
    Fluid[c].rho_old = Fluid[c].rho
    Fluid[c].rhoVelocity_old = Fluid[c].rhoVelocity
    Fluid[c].rhoEnergy_old = Fluid[c].rhoEnergy
    Fluid[c].rho_new = Fluid[c].rho
    Fluid[c].rhoVelocity_new = Fluid[c].rhoVelocity
    Fluid[c].rhoEnergy_new = Fluid[c].rhoEnergy
  end
end

__demand(__parallel, __cuda)
task Particles_InitializeTemporaries(Particles : region(ispace(int1d), Particles_columns))
where
  reads(Particles.{position, velocity, temperature, __valid}),
  writes(Particles.{position_new, position_old, temperature_new, temperature_old, velocity_new, velocity_old})
do
  __demand(__openmp)
  for p in Particles do
    if Particles[p].__valid then
      Particles[p].position_old = Particles[p].position
      Particles[p].velocity_old = Particles[p].velocity
      Particles[p].temperature_old = Particles[p].temperature
      Particles[p].position_new = Particles[p].position
      Particles[p].velocity_new = Particles[p].velocity
      Particles[p].temperature_new = Particles[p].temperature
    end
  end
end

__demand(__parallel, __cuda)
task Flow_InitializeTimeDerivatives(Fluid : region(ispace(int3d), Fluid_columns))
where
  reads(Fluid.{pressure, rhoEnergy}),
  writes(Fluid.{rho_t, rhoVelocity_t, rhoEnergy_t, rhoEnthalpy})
do
  __demand(__openmp)
  for c in Fluid do
    Fluid[c].rho_t = 0.0
    Fluid[c].rhoVelocity_t = array(0.0, 0.0, 0.0)
    Fluid[c].rhoEnergy_t = 0.0
    Fluid[c].rhoEnthalpy = (Fluid[c].rhoEnergy+Fluid[c].pressure)
  end
end

__demand(__parallel, __cuda)
task Particles_InitializeTimeDerivatives(Particles : region(ispace(int1d), Particles_columns))
where
  reads(Particles.__valid),
  writes(Particles.{position_t, velocity_t, temperature_t})
do
  __demand(__openmp)
  for p in Particles do
    if Particles[p].__valid then
      Particles[p].position_t = array(0.0, 0.0, 0.0)
      Particles[p].velocity_t = array(0.0, 0.0, 0.0)
      Particles[p].temperature_t = 0.0
    end
  end
end

__demand(__parallel, __cuda)
task Flow_UpdateGhostVelocityGradientStep1(Fluid : region(ispace(int3d), Fluid_columns),
                                           config : Config,
                                           BC_xNegSign : double[3], BC_yNegSign : double[3], BC_zNegSign : double[3],
                                           BC_xPosSign : double[3], BC_yPosSign : double[3], BC_zPosSign : double[3],
                                           Grid_xBnum : int32, Grid_xCellWidth : double, Grid_xNum : int32,
                                           Grid_yBnum : int32, Grid_yCellWidth : double, Grid_yNum : int32,
                                           Grid_zBnum : int32, Grid_zCellWidth : double, Grid_zNum : int32)
where
  reads(Fluid.{velocityGradientX, velocityGradientY, velocityGradientZ}),
  writes(Fluid.{velocityGradientXBoundary, velocityGradientYBoundary, velocityGradientZBoundary})
do
  var BC_xBCLeft = config.BC.xBCLeft
  var BC_xBCRight = config.BC.xBCRight
  __demand(__openmp)
  for c in Fluid do
    var xNegGhost = (max(int32((uint64(Grid_xBnum)-int3d(c).x)), 0)>0)
    var xPosGhost  = (max(int32((int3d(c).x-uint64(((Grid_xNum+Grid_xBnum)-1)))), 0)>0)
    var yNegGhost = (max(int32((uint64(Grid_yBnum)-int3d(c).y)), 0)>0)
    var yPosGhost  = (max(int32((int3d(c).y-uint64(((Grid_yNum+Grid_yBnum)-1)))), 0)>0)
    var zNegGhost = (max(int32((uint64(Grid_zBnum)-int3d(c).z)), 0)>0)
    var zPosGhost  = (max(int32((int3d(c).z-uint64(((Grid_zNum+Grid_zBnum)-1)))), 0)>0)
    var ghost_cell = (xNegGhost or xPosGhost or
                      yNegGhost or yPosGhost or
                      zNegGhost or zPosGhost )
    var NSCBC_inflow_cell  = ((BC_xBCLeft == SCHEMA.FlowBC_NSCBC_SubsonicInflow)   and xNegGhost and not (yNegGhost or yPosGhost or zNegGhost or zPosGhost))
    var NSCBC_outflow_cell = ((BC_xBCRight == SCHEMA.FlowBC_NSCBC_SubsonicOutflow) and xPosGhost and not (yNegGhost or yPosGhost or zNegGhost or zPosGhost))

    if ghost_cell and not (NSCBC_inflow_cell or NSCBC_outflow_cell) then
      if (max(int32((uint64(Grid_xBnum)-int3d(c).x)), 0)>0) then -- x- boundary
        var c_bnd = int3d(c)
        var c_int = ((c+{1, 0, 0})%Fluid.bounds)
        var sign = BC_xNegSign
        Fluid[c_bnd].velocityGradientXBoundary = vv_mul(sign, Fluid[c_int].velocityGradientX)
        Fluid[c_bnd].velocityGradientYBoundary = vv_mul(sign, Fluid[c_int].velocityGradientY)
        Fluid[c_bnd].velocityGradientZBoundary = vv_mul(sign, Fluid[c_int].velocityGradientZ)
      end
      if (max(int32((int3d(c).x-uint64(((Grid_xNum+Grid_xBnum)-1)))), 0)>0) then -- x+ boundary
        var c_bnd = int3d(c)
        var c_int = ((c+{-1, 0, 0})%Fluid.bounds)
        var sign = BC_xPosSign
        Fluid[c_bnd].velocityGradientXBoundary = vv_mul(sign, Fluid[c_int].velocityGradientX)
        Fluid[c_bnd].velocityGradientYBoundary = vv_mul(sign, Fluid[c_int].velocityGradientY)
        Fluid[c_bnd].velocityGradientZBoundary = vv_mul(sign, Fluid[c_int].velocityGradientZ)
      end
      if (max(int32((uint64(Grid_yBnum)-int3d(c).y)), 0)>0) then
        var c_bnd = int3d(c)
        var c_int = ((c+{0, 1, 0})%Fluid.bounds)
        var sign = BC_yNegSign
        Fluid[c_bnd].velocityGradientXBoundary = vv_mul(sign, Fluid[c_int].velocityGradientX)
        Fluid[c_bnd].velocityGradientYBoundary = vv_mul(sign, Fluid[c_int].velocityGradientY)
        Fluid[c_bnd].velocityGradientZBoundary = vv_mul(sign, Fluid[c_int].velocityGradientZ)
      end
      if (max(int32((int3d(c).y-uint64(((Grid_yNum+Grid_yBnum)-1)))), 0)>0) then
        var c_bnd = int3d(c)
        var c_int = ((c+{0, -1, 0})%Fluid.bounds)
        var sign = BC_yPosSign
        Fluid[c_bnd].velocityGradientXBoundary = vv_mul(sign, Fluid[c_int].velocityGradientX)
        Fluid[c_bnd].velocityGradientYBoundary = vv_mul(sign, Fluid[c_int].velocityGradientY)
        Fluid[c_bnd].velocityGradientZBoundary = vv_mul(sign, Fluid[c_int].velocityGradientZ)
      end
      if (max(int32((uint64(Grid_zBnum)-int3d(c).z)), 0)>0) then
        var c_bnd = int3d(c)
        var c_int = ((c+{0, 0, 1})%Fluid.bounds)
        var sign = BC_zNegSign
        Fluid[c_bnd].velocityGradientXBoundary = vv_mul(sign, Fluid[c_int].velocityGradientX)
        Fluid[c_bnd].velocityGradientYBoundary = vv_mul(sign, Fluid[c_int].velocityGradientY)
        Fluid[c_bnd].velocityGradientZBoundary = vv_mul(sign, Fluid[c_int].velocityGradientZ)
      end
      if (max(int32((int3d(c).z-uint64(((Grid_zNum+Grid_zBnum)-1)))), 0)>0) then
        var c_bnd = int3d(c)
        var c_int = ((c+{0, 0, -1})%Fluid.bounds)
        var sign = BC_zPosSign
        Fluid[c_bnd].velocityGradientXBoundary = vv_mul(sign, Fluid[c_int].velocityGradientX)
        Fluid[c_bnd].velocityGradientYBoundary = vv_mul(sign, Fluid[c_int].velocityGradientY)
        Fluid[c_bnd].velocityGradientZBoundary = vv_mul(sign, Fluid[c_int].velocityGradientZ)
      end
    end
  end
end

__demand(__parallel, __cuda)
task Flow_UpdateGhostVelocityGradientStep2(Fluid : region(ispace(int3d), Fluid_columns),
                                           config : Config,
                                           Grid_xBnum : int32, Grid_xNum : int32,
                                           Grid_yBnum : int32, Grid_yNum : int32,
                                           Grid_zBnum : int32, Grid_zNum : int32)
where
  reads(Fluid.{velocityGradientXBoundary, velocityGradientYBoundary, velocityGradientZBoundary}),
  writes(Fluid.{velocityGradientX, velocityGradientY, velocityGradientZ})
do
  var BC_xBCLeft = config.BC.xBCLeft
  var BC_xBCRight = config.BC.xBCRight
  __demand(__openmp)
  for c in Fluid do
    var xNegGhost = (max(int32((uint64(Grid_xBnum)-int3d(c).x)), 0)>0)
    var xPosGhost  = (max(int32((int3d(c).x-uint64(((Grid_xNum+Grid_xBnum)-1)))), 0)>0)
    var yNegGhost = (max(int32((uint64(Grid_yBnum)-int3d(c).y)), 0)>0)
    var yPosGhost  = (max(int32((int3d(c).y-uint64(((Grid_yNum+Grid_yBnum)-1)))), 0)>0)
    var zNegGhost = (max(int32((uint64(Grid_zBnum)-int3d(c).z)), 0)>0)
    var zPosGhost  = (max(int32((int3d(c).z-uint64(((Grid_zNum+Grid_zBnum)-1)))), 0)>0)
    var ghost_cell = (xNegGhost or xPosGhost or
                      yNegGhost or yPosGhost or
                      zNegGhost or zPosGhost )
    var NSCBC_inflow_cell  = ((BC_xBCLeft == SCHEMA.FlowBC_NSCBC_SubsonicInflow)   and xNegGhost and not (yNegGhost or yPosGhost or zNegGhost or zPosGhost))
    var NSCBC_outflow_cell = ((BC_xBCRight == SCHEMA.FlowBC_NSCBC_SubsonicOutflow) and xPosGhost and not (yNegGhost or yPosGhost or zNegGhost or zPosGhost))

    if ghost_cell and not (NSCBC_inflow_cell or NSCBC_outflow_cell) then
        Fluid[c].velocityGradientX = Fluid[c].velocityGradientXBoundary
        Fluid[c].velocityGradientY = Fluid[c].velocityGradientYBoundary
        Fluid[c].velocityGradientZ = Fluid[c].velocityGradientZBoundary
    end
  end
end

__demand(__inline)
task CenteredInviscidFlux(c_l : int3d,
                          c_r : int3d,
                          Fluid : region(ispace(int3d), Fluid_columns))
where
  reads(Fluid.{rho, velocity, pressure, rhoVelocity, rhoEnthalpy})
do
  var rhoFactorDiagonal = 0.0
  var rhoVelocityFactorDiagonal = array(0.0, 0.0, 0.0)
  var rhoEnergyFactorDiagonal = 0.0
  var fpdiag = 0.0
  rhoFactorDiagonal = (0.5*((Fluid[c_l].rho*Fluid[c_l].velocity[0])+(Fluid[c_r].rho*Fluid[c_r].velocity[0])))
  rhoVelocityFactorDiagonal = vs_mul(vv_add(vs_mul(Fluid[c_l].rhoVelocity, Fluid[c_l].velocity[0]), vs_mul(Fluid[c_r].rhoVelocity, Fluid[c_r].velocity[0])), 0.5)
  rhoEnergyFactorDiagonal = (0.5*((Fluid[c_l].rhoEnthalpy*Fluid[c_l].velocity[0])+(Fluid[c_r].rhoEnthalpy*Fluid[c_r].velocity[0])))
  fpdiag += (0.5*(Fluid[c_l].pressure+Fluid[c_r].pressure))
  var rhoFactorSkew = 0.0
  var rhoVelocityFactorSkew = array(0.0, 0.0, 0.0)
  var rhoEnergyFactorSkew = 0.0
  var tmp = 0.0
  tmp = (0.5*Fluid[c_r].velocity[0])
  rhoFactorSkew += (Fluid[c_l].rho*tmp)
  var tmp__6137 = vs_mul(Fluid[c_l].rhoVelocity, tmp)
  var v = rhoVelocityFactorSkew
  v[0] += tmp__6137[0]
  v[1] += tmp__6137[1]
  v[2] += tmp__6137[2]
  rhoVelocityFactorSkew = v
  rhoEnergyFactorSkew += (Fluid[c_l].rhoEnthalpy*tmp)
  tmp = (0.5*Fluid[c_l].velocity[0])
  rhoFactorSkew += (Fluid[c_r].rho*tmp)
  var tmp__6139 = vs_mul(Fluid[c_r].rhoVelocity, tmp)
  var v__6140 = rhoVelocityFactorSkew
  v__6140[0] += tmp__6139[0]
  v__6140[1] += tmp__6139[1]
  v__6140[2] += tmp__6139[2]
  rhoVelocityFactorSkew = v__6140
  rhoEnergyFactorSkew += (Fluid[c_r].rhoEnthalpy*tmp)
  var s = 0.5
  var rhoFlux_temp = ((s*rhoFactorDiagonal)+((1.0-s)*rhoFactorSkew))
  var rhoVelocityFlux_temp = vv_add(vs_mul(rhoVelocityFactorDiagonal, s), vs_mul(rhoVelocityFactorSkew, (1.0-s)))
  var rhoEnergyFlux_temp = ((s*rhoEnergyFactorDiagonal)+((1.0-s)*rhoEnergyFactorSkew))
  rhoVelocityFlux_temp[0] += fpdiag
  return array(rhoFlux_temp, rhoVelocityFlux_temp[0], rhoVelocityFlux_temp[1], rhoVelocityFlux_temp[2], rhoEnergyFlux_temp)
end

__demand(__inline)
task CenteredInviscidFlux_(c_l : int3d,
                           c_r : int3d,
                           Fluid : region(ispace(int3d), Fluid_columns))
where
  reads(Fluid.{rho, pressure, velocity, rhoVelocity, rhoEnthalpy})
do
  var rhoFactorDiagonal = 0.0
  var rhoVelocityFactorDiagonal = array(0.0, 0.0, 0.0)
  var rhoEnergyFactorDiagonal = 0.0
  var fpdiag = 0.0
  rhoFactorDiagonal = (0.5*((Fluid[c_l].rho*Fluid[c_l].velocity[1])+(Fluid[c_r].rho*Fluid[c_r].velocity[1])))
  rhoVelocityFactorDiagonal = vs_mul(vv_add(vs_mul(Fluid[c_l].rhoVelocity, Fluid[c_l].velocity[1]), vs_mul(Fluid[c_r].rhoVelocity, Fluid[c_r].velocity[1])), 0.5)
  rhoEnergyFactorDiagonal = (0.5*((Fluid[c_l].rhoEnthalpy*Fluid[c_l].velocity[1])+(Fluid[c_r].rhoEnthalpy*Fluid[c_r].velocity[1])))
  fpdiag += (0.5*(Fluid[c_l].pressure+Fluid[c_r].pressure))
  var rhoFactorSkew = 0.0
  var rhoVelocityFactorSkew = array(0.0, 0.0, 0.0)
  var rhoEnergyFactorSkew = 0.0
  var tmp = 0.0
  tmp = (0.5*Fluid[c_r].velocity[1])
  rhoFactorSkew += (Fluid[c_l].rho*tmp)
  var tmp__6344 = vs_mul(Fluid[c_l].rhoVelocity, tmp)
  var v = rhoVelocityFactorSkew
  v[0] += tmp__6344[0]
  v[1] += tmp__6344[1]
  v[2] += tmp__6344[2]
  rhoVelocityFactorSkew = v
  rhoEnergyFactorSkew += (Fluid[c_l].rhoEnthalpy*tmp)
  tmp = (0.5*Fluid[c_l].velocity[1])
  rhoFactorSkew += (Fluid[c_r].rho*tmp)
  var tmp__6346 = vs_mul(Fluid[c_r].rhoVelocity, tmp)
  var v__6347 = rhoVelocityFactorSkew
  v__6347[0] += tmp__6346[0]
  v__6347[1] += tmp__6346[1]
  v__6347[2] += tmp__6346[2]
  rhoVelocityFactorSkew = v__6347
  rhoEnergyFactorSkew += (Fluid[c_r].rhoEnthalpy*tmp)
  var s = 0.5
  var rhoFlux_temp = ((s*rhoFactorDiagonal)+((1.0-s)*rhoFactorSkew))
  var rhoVelocityFlux_temp = vv_add(vs_mul(rhoVelocityFactorDiagonal, s), vs_mul(rhoVelocityFactorSkew, (1.0-s)))
  var rhoEnergyFlux_temp = ((s*rhoEnergyFactorDiagonal)+((1.0-s)*rhoEnergyFactorSkew))
  rhoVelocityFlux_temp[1] += fpdiag
  return array(rhoFlux_temp, rhoVelocityFlux_temp[0], rhoVelocityFlux_temp[1], rhoVelocityFlux_temp[2], rhoEnergyFlux_temp)
end

__demand(__inline)
task CenteredInviscidFlux__(c_l : int3d,
                            c_r : int3d,
                            Fluid : region(ispace(int3d), Fluid_columns))
where
  reads(Fluid.{rho, pressure, velocity, rhoVelocity, rhoEnthalpy})
do
  var rhoFactorDiagonal = 0.0
  var rhoVelocityFactorDiagonal = array(0.0, 0.0, 0.0)
  var rhoEnergyFactorDiagonal = 0.0
  var fpdiag = 0.0
  rhoFactorDiagonal = (0.5*((Fluid[c_l].rho*Fluid[c_l].velocity[2])+(Fluid[c_r].rho*Fluid[c_r].velocity[2])))
  rhoVelocityFactorDiagonal = vs_mul(vv_add(vs_mul(Fluid[c_l].rhoVelocity, Fluid[c_l].velocity[2]), vs_mul(Fluid[c_r].rhoVelocity, Fluid[c_r].velocity[2])), 0.5)
  rhoEnergyFactorDiagonal = (0.5*((Fluid[c_l].rhoEnthalpy*Fluid[c_l].velocity[2])+(Fluid[c_r].rhoEnthalpy*Fluid[c_r].velocity[2])))
  fpdiag += (0.5*(Fluid[c_l].pressure+Fluid[c_r].pressure))
  var rhoFactorSkew = 0.0
  var rhoVelocityFactorSkew = array(0.0, 0.0, 0.0)
  var rhoEnergyFactorSkew = 0.0
  var tmp = 0.0
  tmp = (0.5*Fluid[c_r].velocity[2])
  rhoFactorSkew += (Fluid[c_l].rho*tmp)
  var tmp__6551 = vs_mul(Fluid[c_l].rhoVelocity, tmp)
  var v = rhoVelocityFactorSkew
  v[0] += tmp__6551[0]
  v[1] += tmp__6551[1]
  v[2] += tmp__6551[2]
  rhoVelocityFactorSkew = v
  rhoEnergyFactorSkew += (Fluid[c_l].rhoEnthalpy*tmp)
  tmp = (0.5*Fluid[c_l].velocity[2])
  rhoFactorSkew += (Fluid[c_r].rho*tmp)
  var tmp__6553 = vs_mul(Fluid[c_r].rhoVelocity, tmp)
  var v__6554 = rhoVelocityFactorSkew
  v__6554[0] += tmp__6553[0]
  v__6554[1] += tmp__6553[1]
  v__6554[2] += tmp__6553[2]
  rhoVelocityFactorSkew = v__6554
  rhoEnergyFactorSkew += (Fluid[c_r].rhoEnthalpy*tmp)
  var s = 0.5
  var rhoFlux_temp = ((s*rhoFactorDiagonal)+((1.0-s)*rhoFactorSkew))
  var rhoVelocityFlux_temp = vv_add(vs_mul(rhoVelocityFactorDiagonal, s), vs_mul(rhoVelocityFactorSkew, (1.0-s)))
  var rhoEnergyFlux_temp = ((s*rhoEnergyFactorDiagonal)+((1.0-s)*rhoEnergyFactorSkew))
  rhoVelocityFlux_temp[2] += fpdiag
  return array(rhoFlux_temp, rhoVelocityFlux_temp[0], rhoVelocityFlux_temp[1], rhoVelocityFlux_temp[2], rhoEnergyFlux_temp)
end

__demand(__parallel, __cuda)
task Flow_AddGetFlux(Fluid : region(ispace(int3d), Fluid_columns),
                     config : Config,
                     Flow_constantVisc : double,
                     Flow_gamma : double,
                     Flow_gasConstant : double,
                     Flow_powerlawTempRef : double, Flow_powerlawViscRef : double,
                     Flow_prandtl : double,
                     Flow_sutherlandSRef : double, Flow_sutherlandTempRef : double, Flow_sutherlandViscRef : double,
                     Flow_viscosityModel : SCHEMA.ViscosityModel,
                     Grid_xBnum : int32, Grid_xCellWidth : double, Grid_xNum : int32,
                     Grid_yBnum : int32, Grid_yCellWidth : double, Grid_yNum : int32,
                     Grid_zBnum : int32, Grid_zCellWidth : double, Grid_zNum : int32)
where
  reads(Fluid.{rho, pressure, velocity, rhoVelocity, rhoEnthalpy, temperature}),
  reads(Fluid.{velocityGradientX, velocityGradientY, velocityGradientZ}),
  reads writes(Fluid.{rhoEnergyFluxX, rhoEnergyFluxY, rhoEnergyFluxZ}),
  reads writes(Fluid.{rhoFluxX, rhoFluxY, rhoFluxZ}),
  reads writes(Fluid.{rhoVelocityFluxX, rhoVelocityFluxY, rhoVelocityFluxZ})
do
  var BC_xBCLeft = config.BC.xBCLeft
  var BC_xBCRight = config.BC.xBCRight
  var recip_xCellWidth = 1 / (Grid_xCellWidth * 0.5)
  var recip_yCellWidth = 1 / (Grid_yCellWidth * 0.5)
  var recip_zCellWidth = 1 / (Grid_zCellWidth * 0.5)

  __demand(__openmp)
  for c in Fluid do
    var xNegGhost = (max(int32((uint64(Grid_xBnum)-int3d(c).x)), 0)>0)
    var xPosGhost  = (max(int32((int3d(c).x-uint64(((Grid_xNum+Grid_xBnum)-1)))), 0)>0)
    var yNegGhost = (max(int32((uint64(Grid_yBnum)-int3d(c).y)), 0)>0)
    var yPosGhost  = (max(int32((int3d(c).y-uint64(((Grid_yNum+Grid_yBnum)-1)))), 0)>0)
    var zNegGhost = (max(int32((uint64(Grid_zBnum)-int3d(c).z)), 0)>0)
    var zPosGhost  = (max(int32((int3d(c).z-uint64(((Grid_zNum+Grid_zBnum)-1)))), 0)>0)
    var ghost_cell = (xNegGhost or xPosGhost or
                      yNegGhost or yPosGhost or
                      zNegGhost or zPosGhost )
    var interior_cell = not (ghost_cell)
    var NSCBC_inflow_cell  = ((BC_xBCLeft == SCHEMA.FlowBC_NSCBC_SubsonicInflow)   and xNegGhost and not (yNegGhost or yPosGhost or zNegGhost or zPosGhost))
    var NSCBC_outflow_cell = ((BC_xBCRight == SCHEMA.FlowBC_NSCBC_SubsonicOutflow) and xPosGhost and not (yNegGhost or yPosGhost or zNegGhost or zPosGhost))

    if interior_cell or xNegGhost  then
      var stencil = (c + {1, 0, 0}) % Fluid.bounds
      var flux = CenteredInviscidFlux(int3d(c), (c + {1, 0, 0}) % Fluid.bounds, Fluid)
      Fluid[c].rhoFluxX = flux[0]
      Fluid[c].rhoVelocityFluxX = array(flux[1], flux[2], flux[3])
      Fluid[c].rhoEnergyFluxX = flux[4]

      var temperature = Fluid[c].temperature
      var temperature_stencil = Fluid[stencil].temperature
      var muFace = 0.5 * GetDynamicViscosity(temperature,
                                             Flow_constantVisc,
                                             Flow_powerlawTempRef,
                                             Flow_powerlawViscRef,
                                             Flow_sutherlandSRef,
                                             Flow_sutherlandTempRef,
                                             Flow_sutherlandViscRef,
                                             Flow_viscosityModel)
                 + 0.5 * GetDynamicViscosity(temperature_stencil,
                                             Flow_constantVisc,
                                             Flow_powerlawTempRef,
                                             Flow_powerlawViscRef,
                                             Flow_sutherlandSRef,
                                             Flow_sutherlandTempRef,
                                             Flow_sutherlandViscRef,
                                             Flow_viscosityModel)

      var velocity_stencil = Fluid[stencil].velocity
      var velocity = Fluid[c].velocity

      var velocityFace = vs_mul(vv_add(velocity, velocity_stencil), 0.5)
      var velocityX_YFace = 0.5 * (Fluid[c].velocityGradientY[0] + Fluid[stencil].velocityGradientY[0])
      var velocityX_ZFace = 0.5 * (Fluid[c].velocityGradientZ[0] + Fluid[stencil].velocityGradientZ[0])
      var velocityY_YFace = 0.5 * (Fluid[c].velocityGradientY[1] + Fluid[stencil].velocityGradientY[1])
      var velocityZ_ZFace = 0.5 * (Fluid[c].velocityGradientZ[2] + Fluid[stencil].velocityGradientZ[2])

      var velocityX_XFace   = (0.5 * (velocity_stencil[0] - velocity[0])) * recip_xCellWidth
      var velocityY_XFace   = (0.5 * (velocity_stencil[1] - velocity[1])) * recip_xCellWidth
      var velocityZ_XFace   = (0.5 * (velocity_stencil[2] - velocity[2])) * recip_xCellWidth
      var temperature_XFace = (0.5 * (temperature_stencil - temperature)) * recip_xCellWidth

      var sigmaXX = ((muFace*(((4.0*velocityX_XFace)-(2.0*velocityY_YFace))-(2.0*velocityZ_ZFace)))/3.0)
      var sigmaYX = (muFace*(velocityY_XFace+velocityX_YFace))
      var sigmaZX = (muFace*(velocityZ_XFace+velocityX_ZFace))
      var usigma = (((velocityFace[0]*sigmaXX)+(velocityFace[1]*sigmaYX))+(velocityFace[2]*sigmaZX))
      var cp = ((Flow_gamma*Flow_gasConstant)/(Flow_gamma-1.0))
      var heatFlux = ((-((cp*muFace)/Flow_prandtl))*temperature_XFace)
      Fluid[c].rhoVelocityFluxX[0] += (-sigmaXX)
      Fluid[c].rhoVelocityFluxX[1] += (-sigmaYX)
      Fluid[c].rhoVelocityFluxX[2] += (-sigmaZX)
      Fluid[c].rhoEnergyFluxX += (-(usigma-heatFlux))
    end
    if interior_cell or yNegGhost  then
      var stencil = (c + {0, 1, 0}) % Fluid.bounds
      var flux = CenteredInviscidFlux_(int3d(c), (c + {0, 1, 0}) % Fluid.bounds, Fluid)
      Fluid[c].rhoFluxY = flux[0]
      Fluid[c].rhoVelocityFluxY = array(flux[1], flux[2], flux[3])
      Fluid[c].rhoEnergyFluxY = flux[4]

      var temperature = Fluid[c].temperature
      var temperature_stencil = Fluid[stencil].temperature
      var muFace = 0.5 * GetDynamicViscosity(temperature,
                                             Flow_constantVisc,
                                             Flow_powerlawTempRef,
                                             Flow_powerlawViscRef,
                                             Flow_sutherlandSRef,
                                             Flow_sutherlandTempRef,
                                             Flow_sutherlandViscRef,
                                             Flow_viscosityModel)
                 + 0.5 * GetDynamicViscosity(temperature_stencil,
                                             Flow_constantVisc,
                                             Flow_powerlawTempRef,
                                             Flow_powerlawViscRef,
                                             Flow_sutherlandSRef,
                                             Flow_sutherlandTempRef,
                                             Flow_sutherlandViscRef,
                                             Flow_viscosityModel)

      var velocity_stencil = Fluid[stencil].velocity
      var velocity = Fluid[c].velocity

      var velocityFace = vs_mul(vv_add(velocity, velocity_stencil), 0.5)
      var velocityY_XFace = 0.5 * (Fluid[c].velocityGradientX[1] + Fluid[stencil].velocityGradientX[1])
      var velocityY_ZFace = 0.5 * (Fluid[c].velocityGradientZ[1] + Fluid[stencil].velocityGradientZ[1])
      var velocityX_XFace = 0.5 * (Fluid[c].velocityGradientX[0] + Fluid[stencil].velocityGradientX[0])
      var velocityZ_ZFace = 0.5 * (Fluid[c].velocityGradientZ[2] + Fluid[stencil].velocityGradientZ[2])

      var velocityX_YFace   = (0.5 * (velocity_stencil[0] - velocity[0])) * recip_yCellWidth
      var velocityY_YFace   = (0.5 * (velocity_stencil[1] - velocity[1])) * recip_yCellWidth
      var velocityZ_YFace   = (0.5 * (velocity_stencil[2] - velocity[2])) * recip_yCellWidth
      var temperature_YFace = (0.5 * (temperature_stencil - temperature)) * recip_yCellWidth

      var sigmaXY = (muFace*(velocityX_YFace+velocityY_XFace))
      var sigmaYY = ((muFace*(((4.0*velocityY_YFace)-(2.0*velocityX_XFace))-(2.0*velocityZ_ZFace)))/3.0)
      var sigmaZY = (muFace*(velocityZ_YFace+velocityY_ZFace))
      var usigma = (((velocityFace[0]*sigmaXY)+(velocityFace[1]*sigmaYY))+(velocityFace[2]*sigmaZY))
      var cp = ((Flow_gamma*Flow_gasConstant)/(Flow_gamma-1.0))
      var heatFlux = ((-((cp*muFace)/Flow_prandtl))*temperature_YFace)
      Fluid[c].rhoVelocityFluxY[0] += (-sigmaXY)
      Fluid[c].rhoVelocityFluxY[1] += (-sigmaYY)
      Fluid[c].rhoVelocityFluxY[2] += (-sigmaZY)
      Fluid[c].rhoEnergyFluxY += (-(usigma-heatFlux))
    end
    if interior_cell or zNegGhost then
      var stencil = (c + {0, 0, 1}) % Fluid.bounds
      var flux = CenteredInviscidFlux__(int3d(c), (c + {0, 0, 1}) % Fluid.bounds, Fluid)
      Fluid[c].rhoFluxZ = flux[0]
      Fluid[c].rhoVelocityFluxZ = array(flux[1], flux[2], flux[3])
      Fluid[c].rhoEnergyFluxZ = flux[4]

      var temperature = Fluid[c].temperature
      var temperature_stencil = Fluid[stencil].temperature
      var muFace = 0.5 * GetDynamicViscosity(temperature,
                                             Flow_constantVisc,
                                             Flow_powerlawTempRef,
                                             Flow_powerlawViscRef,
                                             Flow_sutherlandSRef,
                                             Flow_sutherlandTempRef,
                                             Flow_sutherlandViscRef,
                                             Flow_viscosityModel)
                 + 0.5 * GetDynamicViscosity(temperature_stencil,
                                             Flow_constantVisc,
                                             Flow_powerlawTempRef,
                                             Flow_powerlawViscRef,
                                             Flow_sutherlandSRef,
                                             Flow_sutherlandTempRef,
                                             Flow_sutherlandViscRef,
                                             Flow_viscosityModel)

      var velocity_stencil = Fluid[stencil].velocity
      var velocity = Fluid[c].velocity

      var velocityFace = vs_mul(vv_add(Fluid[c].velocity, Fluid[stencil].velocity), 0.5)
      var velocityZ_XFace = 0.5 * (Fluid[c].velocityGradientX[2] + Fluid[stencil].velocityGradientX[2])
      var velocityZ_YFace = 0.5 * (Fluid[c].velocityGradientY[2] + Fluid[stencil].velocityGradientY[2])
      var velocityX_XFace = 0.5 * (Fluid[c].velocityGradientX[0] + Fluid[stencil].velocityGradientX[0])
      var velocityY_YFace = 0.5 * (Fluid[c].velocityGradientY[1] + Fluid[stencil].velocityGradientY[1])

      var velocityX_ZFace   = (0.5 * (velocity_stencil[0] - velocity[0])) * recip_zCellWidth
      var velocityY_ZFace   = (0.5 * (velocity_stencil[1] - velocity[1])) * recip_zCellWidth
      var velocityZ_ZFace   = (0.5 * (velocity_stencil[2] - velocity[2])) * recip_zCellWidth
      var temperature_ZFace = (0.5 * (temperature_stencil - temperature)) * recip_zCellWidth

      var sigmaXZ = (muFace*(velocityX_ZFace+velocityZ_XFace))
      var sigmaYZ = (muFace*(velocityY_ZFace+velocityZ_YFace))
      var sigmaZZ = ((muFace*(((4.0*velocityZ_ZFace)-(2.0*velocityX_XFace))-(2.0*velocityY_YFace)))/3.0)
      var usigma = (((velocityFace[0]*sigmaXZ)+(velocityFace[1]*sigmaYZ))+(velocityFace[2]*sigmaZZ))
      var cp = ((Flow_gamma*Flow_gasConstant)/(Flow_gamma-1.0))
      var heatFlux = ((-((cp*muFace)/Flow_prandtl))*temperature_ZFace)
      Fluid[c].rhoVelocityFluxZ[0] += (-sigmaXZ)
      Fluid[c].rhoVelocityFluxZ[1] += (-sigmaYZ)
      Fluid[c].rhoVelocityFluxZ[2] += (-sigmaZZ)
      Fluid[c].rhoEnergyFluxZ += (-(usigma-heatFlux))
    end
  end
end

__demand(__parallel, __cuda)
task Flow_AddUpdateUsingFlux(Fluid : region(ispace(int3d), Fluid_columns),
                             Grid_xBnum : int32, Grid_xCellWidth : double, Grid_xNum : int32,
                             Grid_yBnum : int32, Grid_yCellWidth : double, Grid_yNum : int32,
                             Grid_zBnum : int32, Grid_zCellWidth : double, Grid_zNum : int32)
where
  reads(Fluid.{rhoFluxX, rhoFluxY, rhoFluxZ}),
  reads(Fluid.{rhoVelocityFluxX, rhoVelocityFluxY, rhoVelocityFluxZ}),
  reads(Fluid.{rhoEnergyFluxX, rhoEnergyFluxY, rhoEnergyFluxZ}),
  reads writes(Fluid.{rho_t, rhoVelocity_t, rhoEnergy_t})
do
  __demand(__openmp)
  for c in Fluid do
    -- If interior cell
    if (not ((((((max(int32((uint64(Grid_xBnum)-int3d(c).x)), 0)>0) or (max(int32((int3d(c).x-uint64(((Grid_xNum+Grid_xBnum)-1)))), 0)>0)) or (max(int32((uint64(Grid_yBnum)-int3d(c).y)), 0)>0)) or (max(int32((int3d(c).y-uint64(((Grid_yNum+Grid_yBnum)-1)))), 0)>0)) or (max(int32((uint64(Grid_zBnum)-int3d(c).z)), 0)>0)) or (max(int32((int3d(c).z-uint64(((Grid_zNum+Grid_zBnum)-1)))), 0)>0))) then

      var stencil1 = ((c+{-1, 0, 0})%Fluid.bounds)
      var stencil2 = ((c+{0, -1, 0})%Fluid.bounds)
      var stencil3 = ((c+{0, 0, -1})%Fluid.bounds)

      Fluid[c].rho_t += ((-(Fluid[c].rhoFluxX-Fluid[stencil1].rhoFluxX))/Grid_xCellWidth)
      var tmp = vs_div(vs_mul(vv_sub(Fluid[c].rhoVelocityFluxX, Fluid[stencil1].rhoVelocityFluxX), double((-1))), Grid_xCellWidth)
      var v = Fluid[c].rhoVelocity_t
      v[0] += tmp[0]
      v[1] += tmp[1]
      v[2] += tmp[2]
      Fluid[c].rhoVelocity_t = v
      Fluid[c].rhoEnergy_t += ((-(Fluid[c].rhoEnergyFluxX-Fluid[stencil1].rhoEnergyFluxX))/Grid_xCellWidth)

      Fluid[c].rho_t += ((-(Fluid[c].rhoFluxY-Fluid[stencil2].rhoFluxY))/Grid_yCellWidth)
      var tmp__7144 = vs_div(vs_mul(vv_sub(Fluid[c].rhoVelocityFluxY, Fluid[stencil2].rhoVelocityFluxY), double((-1))), Grid_yCellWidth)
      var v__7145 = Fluid[c].rhoVelocity_t
      v__7145[0] += tmp__7144[0]
      v__7145[1] += tmp__7144[1]
      v__7145[2] += tmp__7144[2]
      Fluid[c].rhoVelocity_t = v__7145
      Fluid[c].rhoEnergy_t += ((-(Fluid[c].rhoEnergyFluxY-Fluid[stencil2].rhoEnergyFluxY))/Grid_yCellWidth)

      Fluid[c].rho_t += ((-(Fluid[c].rhoFluxZ-Fluid[stencil3].rhoFluxZ))/Grid_zCellWidth)
      var tmp__7146 = vs_div(vs_mul(vv_sub(Fluid[c].rhoVelocityFluxZ, Fluid[stencil3].rhoVelocityFluxZ), double((-1))), Grid_zCellWidth)
      var v__7147 = Fluid[c].rhoVelocity_t
      v__7147[0] += tmp__7146[0]
      v__7147[1] += tmp__7146[1]
      v__7147[2] += tmp__7146[2]
      Fluid[c].rhoVelocity_t = v__7147
      Fluid[c].rhoEnergy_t += ((-(Fluid[c].rhoEnergyFluxZ-Fluid[stencil3].rhoEnergyFluxZ))/Grid_zCellWidth)

    end
  end
end

__demand(__parallel, __cuda)
task Flow_AddGetFluxGhostNSCBC(Fluid : region(ispace(int3d), Fluid_columns),
                               config : Config,
                               Flow_constantVisc : double,
                               Flow_gamma : double,
                               Flow_gasConstant : double,
                               Flow_powerlawTempRef : double, Flow_powerlawViscRef : double,
                               Flow_prandtl : double,
                               Flow_sutherlandSRef : double, Flow_sutherlandTempRef : double, Flow_sutherlandViscRef : double,
                               Flow_viscosityModel : SCHEMA.ViscosityModel,
                               Grid_xBnum : int32, Grid_xCellWidth : double, Grid_xNum : int32,
                               Grid_yBnum : int32, Grid_yCellWidth : double, Grid_yNum : int32,
                               Grid_zBnum : int32, Grid_zCellWidth : double, Grid_zNum : int32)
where
  reads(Fluid.{rho, pressure, velocity, rhoVelocity, rhoEnthalpy, temperature}),
  reads(Fluid.{velocityGradientX, velocityGradientY, velocityGradientZ}),
  reads writes(Fluid.{rhoEnergyFluxY, rhoEnergyFluxZ}),
  reads writes(Fluid.{rhoFluxY, rhoFluxZ}),
  reads writes(Fluid.{rhoVelocityFluxY, rhoVelocityFluxZ})
do
  var BC_xBCLeft = config.BC.xBCLeft
  var BC_xBCRight = config.BC.xBCRight
  __demand(__openmp)
  for c in Fluid do
    var xNegGhost = (max(int32((uint64(Grid_xBnum)-int3d(c).x)), 0)>0)
    var xPosGhost  = (max(int32((int3d(c).x-uint64(((Grid_xNum+Grid_xBnum)-1)))), 0)>0)
    var yNegGhost = (max(int32((uint64(Grid_yBnum)-int3d(c).y)), 0)>0)
    var yPosGhost  = (max(int32((int3d(c).y-uint64(((Grid_yNum+Grid_yBnum)-1)))), 0)>0)
    var zNegGhost = (max(int32((uint64(Grid_zBnum)-int3d(c).z)), 0)>0)
    var zPosGhost  = (max(int32((int3d(c).z-uint64(((Grid_zNum+Grid_zBnum)-1)))), 0)>0)
    var ghost_cell = (xNegGhost or xPosGhost or
                      yNegGhost or yPosGhost or
                      zNegGhost or zPosGhost )
    var interior_cell = not (ghost_cell)
    var NSCBC_inflow_cell  = ((BC_xBCLeft == SCHEMA.FlowBC_NSCBC_SubsonicInflow)   and xNegGhost and not (yNegGhost or yPosGhost or zNegGhost or zPosGhost))
    var NSCBC_outflow_cell = ((BC_xBCRight == SCHEMA.FlowBC_NSCBC_SubsonicOutflow) and xPosGhost and not (yNegGhost or yPosGhost or zNegGhost or zPosGhost))

    if NSCBC_inflow_cell or NSCBC_outflow_cell  then
      -- y fluxes
      var flux = CenteredInviscidFlux_(int3d(c), ((c+{0, 1, 0})%Fluid.bounds), Fluid)
      Fluid[c].rhoFluxY = flux[0]
      Fluid[c].rhoVelocityFluxY = array(flux[1], flux[2], flux[3])
      Fluid[c].rhoEnergyFluxY = flux[4]
      var muFace = (0.5*(GetDynamicViscosity(Fluid[c].temperature, Flow_constantVisc, Flow_powerlawTempRef, Flow_powerlawViscRef, Flow_sutherlandSRef, Flow_sutherlandTempRef, Flow_sutherlandViscRef, Flow_viscosityModel)+GetDynamicViscosity(Fluid[((c+{0, 1, 0})%Fluid.bounds)].temperature, Flow_constantVisc, Flow_powerlawTempRef, Flow_powerlawViscRef, Flow_sutherlandSRef, Flow_sutherlandTempRef, Flow_sutherlandViscRef, Flow_viscosityModel)))
      var velocityFace = array(0.0, 0.0, 0.0)
      var velocityY_XFace = 0.0
      var velocityY_ZFace = 0.0
      var velocityX_XFace = 0.0
      var velocityZ_ZFace = 0.0
      velocityFace = vs_mul(vv_add(Fluid[c].velocity, Fluid[((c+{0, 1, 0})%Fluid.bounds)].velocity), 0.5)
      velocityY_XFace = (0.5*(Fluid[c].velocityGradientX[1]+Fluid[((c+{0, 1, 0})%Fluid.bounds)].velocityGradientX[1]))
      velocityY_ZFace = (0.5*(Fluid[c].velocityGradientZ[1]+Fluid[((c+{0, 1, 0})%Fluid.bounds)].velocityGradientZ[1]))
      velocityX_XFace = (0.5*(Fluid[c].velocityGradientX[0]+Fluid[((c+{0, 1, 0})%Fluid.bounds)].velocityGradientX[0]))
      velocityZ_ZFace = (0.5*(Fluid[c].velocityGradientZ[2]+Fluid[((c+{0, 1, 0})%Fluid.bounds)].velocityGradientZ[2]))
      var velocityX_YFace = 0.0
      var velocityY_YFace = 0.0
      var velocityZ_YFace = 0.0
      var temperature_YFace = 0.0
      velocityX_YFace = (0.5*(Fluid[((c+{0, 1, 0})%Fluid.bounds)].velocity[0]-Fluid[c].velocity[0]))
      velocityY_YFace = (0.5*(Fluid[((c+{0, 1, 0})%Fluid.bounds)].velocity[1]-Fluid[c].velocity[1]))
      velocityZ_YFace = (0.5*(Fluid[((c+{0, 1, 0})%Fluid.bounds)].velocity[2]-Fluid[c].velocity[2]))
      temperature_YFace = (0.5*(Fluid[((c+{0, 1, 0})%Fluid.bounds)].temperature-Fluid[c].temperature))
      velocityX_YFace *= (1/(Grid_yCellWidth*0.5))
      velocityY_YFace *= (1/(Grid_yCellWidth*0.5))
      velocityZ_YFace *= (1/(Grid_yCellWidth*0.5))
      temperature_YFace *= (1/(Grid_yCellWidth*0.5))
      var sigmaXY = (muFace*(velocityX_YFace+velocityY_XFace))
      var sigmaYY = ((muFace*(((4.0*velocityY_YFace)-(2.0*velocityX_XFace))-(2.0*velocityZ_ZFace)))/3.0)
      var sigmaZY = (muFace*(velocityZ_YFace+velocityY_ZFace))
      var usigma = (((velocityFace[0]*sigmaXY)+(velocityFace[1]*sigmaYY))+(velocityFace[2]*sigmaZY))
      var cp = ((Flow_gamma*Flow_gasConstant)/(Flow_gamma-1.0))
      var heatFlux = ((-((cp*muFace)/Flow_prandtl))*temperature_YFace)
      Fluid[c].rhoVelocityFluxY[0] += (-sigmaXY)
      Fluid[c].rhoVelocityFluxY[1] += (-sigmaYY)
      Fluid[c].rhoVelocityFluxY[2] += (-sigmaZY)
      Fluid[c].rhoEnergyFluxY += (-(usigma-heatFlux))
    end
    if (NSCBC_inflow_cell or NSCBC_outflow_cell) then
      -- z fluxes
      var flux = CenteredInviscidFlux__(int3d(c), ((c+{0, 0, 1})%Fluid.bounds), Fluid)
      Fluid[c].rhoFluxZ = flux[0]
      Fluid[c].rhoVelocityFluxZ = array(flux[1], flux[2], flux[3])
      Fluid[c].rhoEnergyFluxZ = flux[4]
      var muFace = (0.5*(GetDynamicViscosity(Fluid[c].temperature, Flow_constantVisc, Flow_powerlawTempRef, Flow_powerlawViscRef, Flow_sutherlandSRef, Flow_sutherlandTempRef, Flow_sutherlandViscRef, Flow_viscosityModel)+GetDynamicViscosity(Fluid[((c+{0, 0, 1})%Fluid.bounds)].temperature, Flow_constantVisc, Flow_powerlawTempRef, Flow_powerlawViscRef, Flow_sutherlandSRef, Flow_sutherlandTempRef, Flow_sutherlandViscRef, Flow_viscosityModel)))
      var velocityFace = array(0.0, 0.0, 0.0)
      var velocityZ_XFace = 0.0
      var velocityZ_YFace = 0.0
      var velocityX_XFace = 0.0
      var velocityY_YFace = 0.0
      velocityFace = vs_mul(vv_add(Fluid[c].velocity, Fluid[((c+{0, 0, 1})%Fluid.bounds)].velocity), 0.5)
      velocityZ_XFace = (0.5*(Fluid[c].velocityGradientX[2]+Fluid[((c+{0, 0, 1})%Fluid.bounds)].velocityGradientX[2]))
      velocityZ_YFace = (0.5*(Fluid[c].velocityGradientY[2]+Fluid[((c+{0, 0, 1})%Fluid.bounds)].velocityGradientY[2]))
      velocityX_XFace = (0.5*(Fluid[c].velocityGradientX[0]+Fluid[((c+{0, 0, 1})%Fluid.bounds)].velocityGradientX[0]))
      velocityY_YFace = (0.5*(Fluid[c].velocityGradientY[1]+Fluid[((c+{0, 0, 1})%Fluid.bounds)].velocityGradientY[1]))
      var velocityX_ZFace = 0.0
      var velocityY_ZFace = 0.0
      var velocityZ_ZFace = 0.0
      var temperature_ZFace = 0.0
      velocityX_ZFace = (0.5*(Fluid[((c+{0, 0, 1})%Fluid.bounds)].velocity[0]-Fluid[c].velocity[0]))
      velocityY_ZFace = (0.5*(Fluid[((c+{0, 0, 1})%Fluid.bounds)].velocity[1]-Fluid[c].velocity[1]))
      velocityZ_ZFace = (0.5*(Fluid[((c+{0, 0, 1})%Fluid.bounds)].velocity[2]-Fluid[c].velocity[2]))
      temperature_ZFace = (0.5*(Fluid[((c+{0, 0, 1})%Fluid.bounds)].temperature-Fluid[c].temperature))
      velocityX_ZFace *= (1/(Grid_zCellWidth*0.5))
      velocityY_ZFace *= (1/(Grid_zCellWidth*0.5))
      velocityZ_ZFace *= (1/(Grid_zCellWidth*0.5))
      temperature_ZFace *= (1/(Grid_zCellWidth*0.5))
      var sigmaXZ = (muFace*(velocityX_ZFace+velocityZ_XFace))
      var sigmaYZ = (muFace*(velocityY_ZFace+velocityZ_YFace))
      var sigmaZZ = ((muFace*(((4.0*velocityZ_ZFace)-(2.0*velocityX_XFace))-(2.0*velocityY_YFace)))/3.0)
      var usigma = (((velocityFace[0]*sigmaXZ)+(velocityFace[1]*sigmaYZ))+(velocityFace[2]*sigmaZZ))
      var cp = ((Flow_gamma*Flow_gasConstant)/(Flow_gamma-1.0))
      var heatFlux = ((-((cp*muFace)/Flow_prandtl))*temperature_ZFace)
      Fluid[c].rhoVelocityFluxZ[0] += (-sigmaXZ)
      Fluid[c].rhoVelocityFluxZ[1] += (-sigmaYZ)
      Fluid[c].rhoVelocityFluxZ[2] += (-sigmaZZ)
      Fluid[c].rhoEnergyFluxZ += (-(usigma-heatFlux))
    end
  end
end

__demand(__parallel, __cuda)
task Flow_AddUpdateUsingFluxGhostNSCBC(Fluid : region(ispace(int3d), Fluid_columns),
                                       config : Config,
                                       Flow_gamma : double, Flow_gasConstant : double,
                                       Flow_prandtl : double,
                                       maxMach : double,
                                       Flow_lengthScale : double,
                                       Flow_constantVisc : double,
                                       Flow_powerlawTempRef : double, Flow_powerlawViscRef : double,
                                       Flow_sutherlandSRef : double, Flow_sutherlandTempRef : double, Flow_sutherlandViscRef : double,
                                       Flow_viscosityModel : SCHEMA.ViscosityModel,
                                       BC_xPosP_inf : double,
                                       Grid_xBnum : int32, Grid_xCellWidth : double, Grid_xNum : int32,
                                       Grid_yBnum : int32, Grid_yCellWidth : double, Grid_yNum : int32,
                                       Grid_zBnum : int32, Grid_zCellWidth : double, Grid_zNum : int32)
where
  reads(Fluid.{rho, velocity, pressure, temperature, rhoVelocity, velocityGradientX, velocityGradientY, velocityGradientZ, rhoEnergy, dudtBoundary, dTdtBoundary}),
  reads(Fluid.{rhoFluxX, rhoFluxY, rhoFluxZ}),
  reads(Fluid.{rhoVelocityFluxX, rhoVelocityFluxY, rhoVelocityFluxZ}),
  reads(Fluid.{rhoEnergyFluxX, rhoEnergyFluxY, rhoEnergyFluxZ}),
  reads writes(Fluid.{rho_t, rhoVelocity_t, rhoEnergy_t})
do
  var BC_xBCLeft = config.BC.xBCLeft
  var BC_xBCRight = config.BC.xBCRight
  __demand(__openmp)
  for c in Fluid do
    var xNegGhost = (max(int32((uint64(Grid_xBnum)-int3d(c).x)), 0)>0)
    var xPosGhost  = (max(int32((int3d(c).x-uint64(((Grid_xNum+Grid_xBnum)-1)))), 0)>0)
    var yNegGhost = (max(int32((uint64(Grid_yBnum)-int3d(c).y)), 0)>0)
    var yPosGhost  = (max(int32((int3d(c).y-uint64(((Grid_yNum+Grid_yBnum)-1)))), 0)>0)
    var zNegGhost = (max(int32((uint64(Grid_zBnum)-int3d(c).z)), 0)>0)
    var zPosGhost  = (max(int32((int3d(c).z-uint64(((Grid_zNum+Grid_zBnum)-1)))), 0)>0)
    var ghost_cell = (xNegGhost or xPosGhost or
                      yNegGhost or yPosGhost or
                      zNegGhost or zPosGhost )
    var NSCBC_inflow_cell  = ((BC_xBCLeft == SCHEMA.FlowBC_NSCBC_SubsonicInflow)   and xNegGhost and not (yNegGhost or yPosGhost or zNegGhost or zPosGhost))
    var NSCBC_outflow_cell = ((BC_xBCRight == SCHEMA.FlowBC_NSCBC_SubsonicOutflow) and xPosGhost and not (yNegGhost or yPosGhost or zNegGhost or zPosGhost))

    if ghost_cell then
      if NSCBC_inflow_cell then
        -- add y and z fluxes for inflow cells
        Fluid[c].rho_t += ((-(Fluid[c].rhoFluxY-Fluid[((c+{0, -1, 0})%Fluid.bounds)].rhoFluxY))/Grid_yCellWidth)
        Fluid[c].rho_t += ((-(Fluid[c].rhoFluxZ-Fluid[((c+{0, 0, -1})%Fluid.bounds)].rhoFluxZ))/Grid_zCellWidth)

        -- Add in the x flux using NSCBC
        var c_bnd = int3d(c)
        var c_int = ((c+{1, 0, 0})%Fluid.bounds)

        -- compute amplitudes of waves leaving the domain
        var c_sound = GetSoundSpeed(Fluid[c_bnd].temperature, Flow_gamma, Flow_gasConstant)
        var lambda_1 = Fluid[c_bnd].velocity[0] - c_sound
        var dP_dx = (Fluid[c_int].pressure    - Fluid[c_bnd].pressure)    /  Grid_xCellWidth
        var du_dx = (Fluid[c_int].velocity[0] - Fluid[c_bnd].velocity[0]) /  Grid_xCellWidth
        var L1 = lambda_1*(dP_dx - Fluid[c_bnd].rho*c_sound*du_dx)

        -- compute amplitudes of waves entering the domain
        var L5 = L1 - 2*Fluid[c_bnd].rho*c_sound*Fluid[c_bnd].dudtBoundary
        var L2 = 0.5*(Flow_gamma - 1.0)*(L5+L1) + (Fluid[c_bnd].rho*c_sound*c_sound/Fluid[c_bnd].temperature)*Fluid[c_bnd].dTdtBoundary

        -- update RHS of transport equation for boundary cell
        var d1 = 1/(c_sound*c_sound)*(L2+0.5*(L1+L5))

        -- Set RHS to update the density in the ghost inflow cells
        Fluid[c_bnd].rho_t += - d1
      end

      if NSCBC_outflow_cell then
        -- update y and z fluxes for outflow cells
        Fluid[c].rho_t += ((-(Fluid[c].rhoFluxY-Fluid[((c+{0, -1, 0})%Fluid.bounds)].rhoFluxY))/Grid_yCellWidth)
        var tmp__7144 = vs_div(vs_mul(vv_sub(Fluid[c].rhoVelocityFluxY, Fluid[((c+{0, -1, 0})%Fluid.bounds)].rhoVelocityFluxY), double((-1))), Grid_yCellWidth)
        var v__7145 = Fluid[c].rhoVelocity_t
        v__7145[0] += tmp__7144[0]
        v__7145[1] += tmp__7144[1]
        v__7145[2] += tmp__7144[2]
        Fluid[c].rhoVelocity_t = v__7145
        Fluid[c].rhoEnergy_t += ((-(Fluid[c].rhoEnergyFluxY-Fluid[((c+{0, -1, 0})%Fluid.bounds)].rhoEnergyFluxY))/Grid_yCellWidth)

        Fluid[c].rho_t += ((-(Fluid[c].rhoFluxZ-Fluid[((c+{0, 0, -1})%Fluid.bounds)].rhoFluxZ))/Grid_zCellWidth)
        var tmp__7146 = vs_div(vs_mul(vv_sub(Fluid[c].rhoVelocityFluxZ, Fluid[((c+{0, 0, -1})%Fluid.bounds)].rhoVelocityFluxZ), double((-1))), Grid_zCellWidth)
        var v__7147 = Fluid[c].rhoVelocity_t
        v__7147[0] += tmp__7146[0]
        v__7147[1] += tmp__7146[1]
        v__7147[2] += tmp__7146[2]
        Fluid[c].rhoVelocity_t = v__7147
        Fluid[c].rhoEnergy_t += ((-(Fluid[c].rhoEnergyFluxZ-Fluid[((c+{0, 0, -1})%Fluid.bounds)].rhoEnergyFluxZ))/Grid_zCellWidth)

        -- Add in the x fluxes using NSCBC for outflow
        var c_bnd = int3d(c)
        var c_int = ((c+{-1, 0, 0})%Fluid.bounds)

        var sigma = 0.25 -- Specified constant
        var c_sound = GetSoundSpeed(Fluid[c_bnd].temperature, Flow_gamma, Flow_gasConstant)
        var K = sigma*(1.0-maxMach*maxMach)*c_sound/Flow_lengthScale

        var L1 = K*(Fluid[c_bnd].pressure - BC_xPosP_inf)

        var lambda_2 = Fluid[c_bnd].velocity[0]
        var lambda_3 = Fluid[c_bnd].velocity[0]
        var lambda_4 = Fluid[c_bnd].velocity[0]
        var lambda_5 = Fluid[c_bnd].velocity[0] + c_sound

        var drho_dx = (Fluid[c_bnd].rho - Fluid[c_int].rho) /  Grid_xCellWidth
        var dp_dx   = (Fluid[c_bnd].pressure    - Fluid[c_int].pressure   ) /  Grid_xCellWidth
        var du_dx   = (Fluid[c_bnd].velocity[0] - Fluid[c_int].velocity[0]) /  Grid_xCellWidth
        var dv_dx   = (Fluid[c_bnd].velocity[1] - Fluid[c_int].velocity[1]) /  Grid_xCellWidth
        var dw_dx   = (Fluid[c_bnd].velocity[2] - Fluid[c_int].velocity[2]) /  Grid_xCellWidth

        var L2 = lambda_2*(c_sound*c_sound*drho_dx - dp_dx)
        var L3 = lambda_3*(dv_dx)
        var L4 = lambda_4*(dw_dx)
        var L5 = lambda_5*(dp_dx + Fluid[c_bnd].rho*c_sound*du_dx)

        var d1 = 1.0/(c_sound*c_sound)*(L2 + 0.5*(L5 + L1))
        var d2 = 0.5*(L5 + L1)
        var d3 = 1.0/(2.0*Fluid[c_bnd].rho*c_sound)*(L5 - L1)
        var d4 = L3
        var d5 = L4

        var mu_pos = GetDynamicViscosity(Fluid[c_bnd].temperature,
                                        Flow_constantVisc,
                                        Flow_powerlawTempRef, Flow_powerlawViscRef,
                                        Flow_sutherlandSRef, Flow_sutherlandTempRef, Flow_sutherlandViscRef,
                                        Flow_viscosityModel)
        var tau11_pos = mu_pos*( Fluid[c_bnd].velocityGradientX[0] + Fluid[c_bnd].velocityGradientX[0] - (2.0/3.0)*(Fluid[c_bnd].velocityGradientX[0] + Fluid[c_bnd].velocityGradientY[1] + Fluid[c_bnd].velocityGradientZ[2]) )
        var tau21_pos = mu_pos*( Fluid[c_bnd].velocityGradientX[1] + Fluid[c_bnd].velocityGradientY[0] )
        var tau31_pos = mu_pos*( Fluid[c_bnd].velocityGradientX[2] + Fluid[c_bnd].velocityGradientZ[0] )

        var mu_neg = GetDynamicViscosity(Fluid[c_int].temperature,
                                        Flow_constantVisc,
                                        Flow_powerlawTempRef, Flow_powerlawViscRef,
                                        Flow_sutherlandSRef, Flow_sutherlandTempRef, Flow_sutherlandViscRef,
                                        Flow_viscosityModel)
        var tau11_neg = mu_neg*( Fluid[c_int].velocityGradientX[0] + Fluid[c_int].velocityGradientX[0] - (2.0/3.0)*(Fluid[c_int].velocityGradientX[0] + Fluid[c_int].velocityGradientY[1] + Fluid[c_int].velocityGradientZ[2]) )
        var tau21_neg = mu_neg*( Fluid[c_int].velocityGradientX[1] + Fluid[c_int].velocityGradientY[0] )
        var tau31_neg = mu_neg*( Fluid[c_int].velocityGradientX[2] + Fluid[c_int].velocityGradientZ[0] )

        -- Stuff for momentum equations
        var dtau11_dx = (tau11_pos - tau11_neg) / (Grid_xCellWidth)
        var dtau21_dx = (tau21_pos - tau21_neg) / (Grid_xCellWidth)
        var dtau31_dx = (tau31_pos - tau31_neg) / (Grid_xCellWidth)

        -- Stuff for energy equation
        var mu = GetDynamicViscosity(Fluid[c_bnd].temperature,
                                     Flow_constantVisc,
                                     Flow_powerlawTempRef, Flow_powerlawViscRef,
                                     Flow_sutherlandSRef, Flow_sutherlandTempRef, Flow_sutherlandViscRef,
                                     Flow_viscosityModel)
        var tau_12 =  mu*( Fluid[c_bnd].velocityGradientY[0] + Fluid[c_bnd].velocityGradientX[1] )
        var tau_13 =  mu*( Fluid[c_bnd].velocityGradientZ[0] + Fluid[c_bnd].velocityGradientX[2] )
        var energy_term_x = (Fluid[c_bnd].velocity[0]*tau11_pos - Fluid[c_int].velocity[0]*tau11_neg) / (Grid_xCellWidth) + c.velocityGradientX[1]*tau_12 + c.velocityGradientX[2]*tau_13

        -- Update the RHS of conservation equaions with x fluxes
        Fluid[c_bnd].rho_t += - d1
        Fluid[c_bnd].rhoVelocity_t[0] += -Fluid[c_bnd].velocity[0]*d1 - Fluid[c_bnd].rho*d3 + dtau11_dx
        Fluid[c_bnd].rhoVelocity_t[1] += -Fluid[c_bnd].velocity[1]*d1 - Fluid[c_bnd].rho*d4 + dtau21_dx
        Fluid[c_bnd].rhoVelocity_t[2] += -Fluid[c_bnd].velocity[2]*d1 - Fluid[c_bnd].rho*d5 + dtau31_dx
        Fluid[c_bnd].rhoEnergy_t += -0.5*(Fluid[c_bnd].velocity[0]*Fluid[c_bnd].velocity[0] + Fluid[c_bnd].velocity[1]*Fluid[c_bnd].velocity[1] + Fluid[c_bnd].velocity[2]*Fluid[c_bnd].velocity[2])*d1 - d2/(Flow_gamma-1.0) - Fluid[c_bnd].rhoVelocity[0]*d3 - Fluid[c_bnd].rhoVelocity[1]*d4 - Fluid[c_bnd].rhoVelocity[2]*d5 + energy_term_x
      end
    end
  end
end

-- Update the time derivative values needed for subsonic inflow
__demand(__parallel, __cuda)
task Flow_UpdateNSCBCGhostCellTimeDerivatives(Fluid : region(ispace(int3d), Fluid_columns),
                                              config : Config,
                                              Grid_xBnum : int32, Grid_xNum : int32,
                                              Grid_yBnum : int32, Grid_yNum : int32,
                                              Grid_zBnum : int32, Grid_zNum : int32,
                                              Integrator_deltaTime : double)
where
  reads(Fluid.{velocity, temperature}),
  writes(Fluid.{dudtBoundary, dTdtBoundary}),
  reads writes(Fluid.{velocity_old_NSCBC, temperature_old_NSCBC})
do
  var BC_xBCLeft = config.BC.xBCLeft
  var BC_xBCRight = config.BC.xBCRight
  __demand(__openmp)
  for c in Fluid do
    var xNegGhost = (max(int32((uint64(Grid_xBnum)-int3d(c).x)), 0)>0)
    var xPosGhost  = (max(int32((int3d(c).x-uint64(((Grid_xNum+Grid_xBnum)-1)))), 0)>0)
    var yNegGhost = (max(int32((uint64(Grid_yBnum)-int3d(c).y)), 0)>0)
    var yPosGhost  = (max(int32((int3d(c).y-uint64(((Grid_yNum+Grid_yBnum)-1)))), 0)>0)
    var zNegGhost = (max(int32((uint64(Grid_zBnum)-int3d(c).z)), 0)>0)
    var zPosGhost  = (max(int32((int3d(c).z-uint64(((Grid_zNum+Grid_zBnum)-1)))), 0)>0)
    var ghost_cell = (xNegGhost or xPosGhost or
                      yNegGhost or yPosGhost or
                      zNegGhost or zPosGhost )
    var NSCBC_inflow_cell  = ((BC_xBCLeft == SCHEMA.FlowBC_NSCBC_SubsonicInflow)   and xNegGhost and not (yNegGhost or yPosGhost or zNegGhost or zPosGhost))
    var NSCBC_outflow_cell = ((BC_xBCRight == SCHEMA.FlowBC_NSCBC_SubsonicOutflow) and xPosGhost and not (yNegGhost or yPosGhost or zNegGhost or zPosGhost))

    if NSCBC_inflow_cell then
      Fluid[c].dudtBoundary = (Fluid[c].velocity[0] - Fluid[c].velocity_old_NSCBC[0]) / Integrator_deltaTime
      Fluid[c].dTdtBoundary = (Fluid[c].temperature - Fluid[c].temperature_old_NSCBC) / Integrator_deltaTime

      Fluid[c].velocity_old_NSCBC    = Fluid[c].velocity
      Fluid[c].temperature_old_NSCBC = Fluid[c].temperature
    end

  end
end

__demand(__parallel, __cuda)
task Flow_AddBodyForces(Fluid : region(ispace(int3d), Fluid_columns),
                        Flow_bodyForce : double[3],
                        Grid_xBnum : int32, Grid_xNum : int32,
                        Grid_yBnum : int32, Grid_yNum : int32,
                        Grid_zBnum : int32, Grid_zNum : int32)
where
  reads(Fluid.{rho, velocity}),
  reads writes(Fluid.{rhoEnergy_t, rhoVelocity_t})
do
  __demand(__openmp)
  for c in Fluid do
    -- if interior cell
    if (not ((((((max(int32((uint64(Grid_xBnum)-int3d(c).x)), 0)>0) or (max(int32((int3d(c).x-uint64(((Grid_xNum+Grid_xBnum)-1)))), 0)>0)) or (max(int32((uint64(Grid_yBnum)-int3d(c).y)), 0)>0)) or (max(int32((int3d(c).y-uint64(((Grid_yNum+Grid_yBnum)-1)))), 0)>0)) or (max(int32((uint64(Grid_zBnum)-int3d(c).z)), 0)>0)) or (max(int32((int3d(c).z-uint64(((Grid_zNum+Grid_zBnum)-1)))), 0)>0))) then
      var tmp = vs_mul(Flow_bodyForce, Fluid[c].rho)
      var v = Fluid[c].rhoVelocity_t
      v[0] += tmp[0]
      v[1] += tmp[1]
      v[2] += tmp[2]
      Fluid[c].rhoVelocity_t = v
      Fluid[c].rhoEnergy_t += (Fluid[c].rho*dot(Flow_bodyForce, Fluid[c].velocity))
    end
  end
end

__demand(__parallel, __cuda)
task Flow_AddBodyForcesGhostNSCBC(Fluid : region(ispace(int3d), Fluid_columns),
                                  config : Config,
                                  Flow_bodyForce : double[3],
                                  Grid_xBnum : int32, Grid_xNum : int32,
                                  Grid_yBnum : int32, Grid_yNum : int32,
                                  Grid_zBnum : int32, Grid_zNum : int32)
where
  reads(Fluid.{rho, velocity}),
  reads writes(Fluid.{rhoEnergy_t, rhoVelocity_t})
do
  var BC_xBCLeft = config.BC.xBCLeft
  var BC_xBCRight = config.BC.xBCRight
  __demand(__openmp)
  for c in Fluid do
    var xNegGhost = (max(int32((uint64(Grid_xBnum)-int3d(c).x)), 0)>0)
    var xPosGhost  = (max(int32((int3d(c).x-uint64(((Grid_xNum+Grid_xBnum)-1)))), 0)>0)
    var yNegGhost = (max(int32((uint64(Grid_yBnum)-int3d(c).y)), 0)>0)
    var yPosGhost  = (max(int32((int3d(c).y-uint64(((Grid_yNum+Grid_yBnum)-1)))), 0)>0)
    var zNegGhost = (max(int32((uint64(Grid_zBnum)-int3d(c).z)), 0)>0)
    var zPosGhost  = (max(int32((int3d(c).z-uint64(((Grid_zNum+Grid_zBnum)-1)))), 0)>0)
    var NSCBC_inflow_cell  = ((BC_xBCLeft == SCHEMA.FlowBC_NSCBC_SubsonicInflow)   and xNegGhost and not (yNegGhost or yPosGhost or zNegGhost or zPosGhost))
    var NSCBC_outflow_cell = ((BC_xBCRight == SCHEMA.FlowBC_NSCBC_SubsonicOutflow) and xPosGhost and not (yNegGhost or yPosGhost or zNegGhost or zPosGhost))

    if NSCBC_inflow_cell or NSCBC_outflow_cell then
      var tmp = vs_mul(Flow_bodyForce, Fluid[c].rho)
      var v = Fluid[c].rhoVelocity_t
      v[0] += tmp[0]
      v[1] += tmp[1]
      v[2] += tmp[2]
      Fluid[c].rhoVelocity_t = v
      Fluid[c].rhoEnergy_t += (Fluid[c].rho*dot(Flow_bodyForce, Fluid[c].velocity))
    end
  end
end

__demand(__parallel, __cuda)
task Flow_UpdatePD(Fluid : region(ispace(int3d), Fluid_columns),
                   Grid_xBnum : int32, Grid_xNum : int32,
                   Grid_yBnum : int32, Grid_yNum : int32,
                   Grid_zBnum : int32, Grid_zNum : int32)
where
  reads(Fluid.{pressure, velocityGradientX, velocityGradientY, velocityGradientZ}),
  writes(Fluid.PD)
do
  __demand(__openmp)
  for c in Fluid do
    if (not ((((((max(int32((uint64(Grid_xBnum)-int3d(c).x)), 0)>0) or (max(int32((int3d(c).x-uint64(((Grid_xNum+Grid_xBnum)-1)))), 0)>0)) or (max(int32((uint64(Grid_yBnum)-int3d(c).y)), 0)>0)) or (max(int32((int3d(c).y-uint64(((Grid_yNum+Grid_yBnum)-1)))), 0)>0)) or (max(int32((uint64(Grid_zBnum)-int3d(c).z)), 0)>0)) or (max(int32((int3d(c).z-uint64(((Grid_zNum+Grid_zBnum)-1)))), 0)>0))) then
      var divU = 0.0
      divU = ((Fluid[c].velocityGradientX[0]+Fluid[c].velocityGradientY[1])+Fluid[c].velocityGradientZ[2])
      Fluid[c].PD = (divU*Fluid[c].pressure)
    end
  end
end

__demand(__parallel, __cuda)
task Flow_ResetDissipation(Fluid : region(ispace(int3d), Fluid_columns))
where
  writes(Fluid.dissipation)
do
  __demand(__openmp)
  for c in Fluid do
    Fluid[c].dissipation = 0.0
  end
end

__demand(__parallel, __cuda)
task Flow_ComputeDissipationX(Fluid : region(ispace(int3d), Fluid_columns),
                              Flow_constantVisc : double,
                              Flow_powerlawTempRef : double, Flow_powerlawViscRef : double,
                              Flow_sutherlandSRef : double, Flow_sutherlandTempRef : double, Flow_sutherlandViscRef : double,
                              Flow_viscosityModel : SCHEMA.ViscosityModel,
                              Grid_xBnum : int32, Grid_xNum : int32, Grid_xCellWidth : double,
                              Grid_yBnum : int32, Grid_yNum : int32,
                              Grid_zBnum : int32, Grid_zNum : int32)
where
  reads(Fluid.{velocity, temperature, velocityGradientY, velocityGradientZ}),
  writes(Fluid.dissipationFlux)
do
  __demand(__openmp)
  for c in Fluid do
    if ((not ((((((max(int32((uint64(Grid_xBnum)-int3d(c).x)), 0)>0) or (max(int32((int3d(c).x-uint64(((Grid_xNum+Grid_xBnum)-1)))), 0)>0)) or (max(int32((uint64(Grid_yBnum)-int3d(c).y)), 0)>0)) or (max(int32((int3d(c).y-uint64(((Grid_yNum+Grid_yBnum)-1)))), 0)>0)) or (max(int32((uint64(Grid_zBnum)-int3d(c).z)), 0)>0)) or (max(int32((int3d(c).z-uint64(((Grid_zNum+Grid_zBnum)-1)))), 0)>0))) or (max(int32((uint64(Grid_xBnum)-int3d(c).x)), 0)==1)) then
      var muFace = (0.5*(GetDynamicViscosity(Fluid[c].temperature, Flow_constantVisc, Flow_powerlawTempRef, Flow_powerlawViscRef, Flow_sutherlandSRef, Flow_sutherlandTempRef, Flow_sutherlandViscRef, Flow_viscosityModel)+GetDynamicViscosity(Fluid[((c+{1, 0, 0})%Fluid.bounds)].temperature, Flow_constantVisc, Flow_powerlawTempRef, Flow_powerlawViscRef, Flow_sutherlandSRef, Flow_sutherlandTempRef, Flow_sutherlandViscRef, Flow_viscosityModel)))
      var velocityFace = array(0.0, 0.0, 0.0)
      var velocityX_YFace = 0.0
      var velocityX_ZFace = 0.0
      var velocityY_YFace = 0.0
      var velocityZ_ZFace = 0.0
      velocityFace = vs_mul(vv_add(Fluid[c].velocity, Fluid[((c+{1, 0, 0})%Fluid.bounds)].velocity), 0.5)
      velocityX_YFace = (0.5*(Fluid[c].velocityGradientY[0]+Fluid[((c+{1, 0, 0})%Fluid.bounds)].velocityGradientY[0]))
      velocityX_ZFace = (0.5*(Fluid[c].velocityGradientZ[0]+Fluid[((c+{1, 0, 0})%Fluid.bounds)].velocityGradientZ[0]))
      velocityY_YFace = (0.5*(Fluid[c].velocityGradientY[1]+Fluid[((c+{1, 0, 0})%Fluid.bounds)].velocityGradientY[1]))
      velocityZ_ZFace = (0.5*(Fluid[c].velocityGradientZ[2]+Fluid[((c+{1, 0, 0})%Fluid.bounds)].velocityGradientZ[2]))
      var velocityX_XFace = 0.0
      var velocityY_XFace = 0.0
      var velocityZ_XFace = 0.0
      var temperature_XFace = 0.0
      velocityX_XFace = (0.5*(Fluid[((c+{1, 0, 0})%Fluid.bounds)].velocity[0]-Fluid[c].velocity[0]))
      velocityY_XFace = (0.5*(Fluid[((c+{1, 0, 0})%Fluid.bounds)].velocity[1]-Fluid[c].velocity[1]))
      velocityZ_XFace = (0.5*(Fluid[((c+{1, 0, 0})%Fluid.bounds)].velocity[2]-Fluid[c].velocity[2]))
      temperature_XFace = (0.5*(Fluid[((c+{1, 0, 0})%Fluid.bounds)].temperature-Fluid[c].temperature))
      velocityX_XFace *= (1/(Grid_xCellWidth*0.5))
      velocityY_XFace *= (1/(Grid_xCellWidth*0.5))
      velocityZ_XFace *= (1/(Grid_xCellWidth*0.5))
      temperature_XFace *= (1/(Grid_xCellWidth*0.5))
      var sigmaXX = ((muFace*(((4.0*velocityX_XFace)-(2.0*velocityY_YFace))-(2.0*velocityZ_ZFace)))/3.0)
      var sigmaYX = (muFace*(velocityY_XFace+velocityX_YFace))
      var sigmaZX = (muFace*(velocityZ_XFace+velocityX_ZFace))
      var usigma = (((velocityFace[0]*sigmaXX)+(velocityFace[1]*sigmaYX))+(velocityFace[2]*sigmaZX))
      Fluid[c].dissipationFlux = usigma
    end
  end
end

-- CHANGE to reduces
__demand(__parallel, __cuda)
task Flow_UpdateDissipationX(Fluid : region(ispace(int3d), Fluid_columns),
                             Grid_xBnum : int32, Grid_xNum : int32, Grid_xCellWidth : double,
                             Grid_yBnum : int32, Grid_yNum : int32,
                             Grid_zBnum : int32, Grid_zNum : int32)
where
  reads(Fluid.dissipationFlux),
  reads writes(Fluid.dissipation)
do
  __demand(__openmp)
  for c in Fluid do
    if (not ((((((max(int32((uint64(Grid_xBnum)-int3d(c).x)), 0)>0) or (max(int32((int3d(c).x-uint64(((Grid_xNum+Grid_xBnum)-1)))), 0)>0)) or (max(int32((uint64(Grid_yBnum)-int3d(c).y)), 0)>0)) or (max(int32((int3d(c).y-uint64(((Grid_yNum+Grid_yBnum)-1)))), 0)>0)) or (max(int32((uint64(Grid_zBnum)-int3d(c).z)), 0)>0)) or (max(int32((int3d(c).z-uint64(((Grid_zNum+Grid_zBnum)-1)))), 0)>0))) then
      Fluid[c].dissipation += ((Fluid[c].dissipationFlux-Fluid[((c+{-1, 0, 0})%Fluid.bounds)].dissipationFlux)/Grid_xCellWidth)
    end
  end
end

__demand(__parallel, __cuda)
task Flow_ComputeDissipationY(Fluid : region(ispace(int3d), Fluid_columns),
                              Flow_constantVisc : double,
                              Flow_powerlawTempRef : double, Flow_powerlawViscRef : double,
                              Flow_sutherlandSRef : double, Flow_sutherlandTempRef : double, Flow_sutherlandViscRef : double,
                              Flow_viscosityModel : SCHEMA.ViscosityModel,
                              Grid_xBnum : int32, Grid_xNum : int32,
                              Grid_yBnum : int32, Grid_yNum : int32, Grid_yCellWidth : double,
                              Grid_zBnum : int32, Grid_zNum : int32)
where
  reads(Fluid.{velocity, temperature, velocityGradientX, velocityGradientZ}),
  writes(Fluid.dissipationFlux)
do
  __demand(__openmp)
  for c in Fluid do
    if ((not ((((((max(int32((uint64(Grid_xBnum)-int3d(c).x)), 0)>0) or (max(int32((int3d(c).x-uint64(((Grid_xNum+Grid_xBnum)-1)))), 0)>0)) or (max(int32((uint64(Grid_yBnum)-int3d(c).y)), 0)>0)) or (max(int32((int3d(c).y-uint64(((Grid_yNum+Grid_yBnum)-1)))), 0)>0)) or (max(int32((uint64(Grid_zBnum)-int3d(c).z)), 0)>0)) or (max(int32((int3d(c).z-uint64(((Grid_zNum+Grid_zBnum)-1)))), 0)>0))) or (max(int32((uint64(Grid_yBnum)-int3d(c).y)), 0)==1)) then
      var muFace = (0.5*(GetDynamicViscosity(Fluid[c].temperature, Flow_constantVisc, Flow_powerlawTempRef, Flow_powerlawViscRef, Flow_sutherlandSRef, Flow_sutherlandTempRef, Flow_sutherlandViscRef, Flow_viscosityModel)+GetDynamicViscosity(Fluid[((c+{0, 1, 0})%Fluid.bounds)].temperature, Flow_constantVisc, Flow_powerlawTempRef, Flow_powerlawViscRef, Flow_sutherlandSRef, Flow_sutherlandTempRef, Flow_sutherlandViscRef, Flow_viscosityModel)))
      var velocityFace = array(0.0, 0.0, 0.0)
      var velocityY_XFace = 0.0
      var velocityY_ZFace = 0.0
      var velocityX_XFace = 0.0
      var velocityZ_ZFace = 0.0
      velocityFace = vs_mul(vv_add(Fluid[c].velocity, Fluid[((c+{0, 1, 0})%Fluid.bounds)].velocity), 0.5)
      velocityY_XFace = (0.5*(Fluid[c].velocityGradientX[1]+Fluid[((c+{0, 1, 0})%Fluid.bounds)].velocityGradientX[1]))
      velocityY_ZFace = (0.5*(Fluid[c].velocityGradientZ[1]+Fluid[((c+{0, 1, 0})%Fluid.bounds)].velocityGradientZ[1]))
      velocityX_XFace = (0.5*(Fluid[c].velocityGradientX[0]+Fluid[((c+{0, 1, 0})%Fluid.bounds)].velocityGradientX[0]))
      velocityZ_ZFace = (0.5*(Fluid[c].velocityGradientZ[2]+Fluid[((c+{0, 1, 0})%Fluid.bounds)].velocityGradientZ[2]))
      var velocityX_YFace = 0.0
      var velocityY_YFace = 0.0
      var velocityZ_YFace = 0.0
      var temperature_YFace = 0.0
      velocityX_YFace = (0.5*(Fluid[((c+{0, 1, 0})%Fluid.bounds)].velocity[0]-Fluid[c].velocity[0]))
      velocityY_YFace = (0.5*(Fluid[((c+{0, 1, 0})%Fluid.bounds)].velocity[1]-Fluid[c].velocity[1]))
      velocityZ_YFace = (0.5*(Fluid[((c+{0, 1, 0})%Fluid.bounds)].velocity[2]-Fluid[c].velocity[2]))
      temperature_YFace = (0.5*(Fluid[((c+{0, 1, 0})%Fluid.bounds)].temperature-Fluid[c].temperature))
      velocityX_YFace *= (1/(Grid_yCellWidth*0.5))
      velocityY_YFace *= (1/(Grid_yCellWidth*0.5))
      velocityZ_YFace *= (1/(Grid_yCellWidth*0.5))
      temperature_YFace *= (1/(Grid_yCellWidth*0.5))
      var sigmaXY = (muFace*(velocityX_YFace+velocityY_XFace))
      var sigmaYY = ((muFace*(((4.0*velocityY_YFace)-(2.0*velocityX_XFace))-(2.0*velocityZ_ZFace)))/3.0)
      var sigmaZY = (muFace*(velocityZ_YFace+velocityY_ZFace))
      var usigma = (((velocityFace[0]*sigmaXY)+(velocityFace[1]*sigmaYY))+(velocityFace[2]*sigmaZY))
      Fluid[c].dissipationFlux = usigma
    end
  end
end

__demand(__parallel, __cuda)
task Flow_UpdateDissipationY(Fluid : region(ispace(int3d), Fluid_columns),
                             Grid_xBnum : int32, Grid_xNum : int32,
                             Grid_yBnum : int32, Grid_yNum : int32, Grid_yCellWidth : double,
                             Grid_zBnum : int32, Grid_zNum : int32)
where
  reads(Fluid.dissipationFlux),
  reads writes(Fluid.dissipation)
do
  __demand(__openmp)
  for c in Fluid do
    if (not ((((((max(int32((uint64(Grid_xBnum)-int3d(c).x)), 0)>0) or (max(int32((int3d(c).x-uint64(((Grid_xNum+Grid_xBnum)-1)))), 0)>0)) or (max(int32((uint64(Grid_yBnum)-int3d(c).y)), 0)>0)) or (max(int32((int3d(c).y-uint64(((Grid_yNum+Grid_yBnum)-1)))), 0)>0)) or (max(int32((uint64(Grid_zBnum)-int3d(c).z)), 0)>0)) or (max(int32((int3d(c).z-uint64(((Grid_zNum+Grid_zBnum)-1)))), 0)>0))) then
      Fluid[c].dissipation += ((Fluid[c].dissipationFlux-Fluid[((c+{0, -1, 0})%Fluid.bounds)].dissipationFlux)/Grid_yCellWidth)
    end
  end
end

__demand(__parallel, __cuda)
task Flow_ComputeDissipationZ(Fluid : region(ispace(int3d), Fluid_columns),
                              Flow_constantVisc : double,
                              Flow_powerlawTempRef : double, Flow_powerlawViscRef : double,
                              Flow_sutherlandSRef : double, Flow_sutherlandTempRef : double, Flow_sutherlandViscRef : double,
                              Flow_viscosityModel : SCHEMA.ViscosityModel,
                              Grid_xBnum : int32, Grid_xNum : int32,
                              Grid_yBnum : int32, Grid_yNum : int32,
                              Grid_zBnum : int32, Grid_zNum : int32, Grid_zCellWidth : double)
where
  reads(Fluid.{velocity, temperature, velocityGradientX, velocityGradientY}),
  writes(Fluid.dissipationFlux)
do
  __demand(__openmp)
  for c in Fluid do
    if ((not ((((((max(int32((uint64(Grid_xBnum)-int3d(c).x)), 0)>0) or (max(int32((int3d(c).x-uint64(((Grid_xNum+Grid_xBnum)-1)))), 0)>0)) or (max(int32((uint64(Grid_yBnum)-int3d(c).y)), 0)>0)) or (max(int32((int3d(c).y-uint64(((Grid_yNum+Grid_yBnum)-1)))), 0)>0)) or (max(int32((uint64(Grid_zBnum)-int3d(c).z)), 0)>0)) or (max(int32((int3d(c).z-uint64(((Grid_zNum+Grid_zBnum)-1)))), 0)>0))) or (max(int32((uint64(Grid_zBnum)-int3d(c).z)), 0)==1)) then
      var muFace = (0.5*(GetDynamicViscosity(Fluid[c].temperature, Flow_constantVisc, Flow_powerlawTempRef, Flow_powerlawViscRef, Flow_sutherlandSRef, Flow_sutherlandTempRef, Flow_sutherlandViscRef, Flow_viscosityModel)+GetDynamicViscosity(Fluid[((c+{0, 0, 1})%Fluid.bounds)].temperature, Flow_constantVisc, Flow_powerlawTempRef, Flow_powerlawViscRef, Flow_sutherlandSRef, Flow_sutherlandTempRef, Flow_sutherlandViscRef, Flow_viscosityModel)))
      var velocityFace = array(0.0, 0.0, 0.0)
      var velocityZ_XFace = 0.0
      var velocityZ_YFace = 0.0
      var velocityX_XFace = 0.0
      var velocityY_YFace = 0.0
      velocityFace = vs_mul(vv_add(Fluid[c].velocity, Fluid[((c+{0, 0, 1})%Fluid.bounds)].velocity), 0.5)
      velocityZ_XFace = (0.5*(Fluid[c].velocityGradientX[2]+Fluid[((c+{0, 0, 1})%Fluid.bounds)].velocityGradientX[2]))
      velocityZ_YFace = (0.5*(Fluid[c].velocityGradientY[2]+Fluid[((c+{0, 0, 1})%Fluid.bounds)].velocityGradientY[2]))
      velocityX_XFace = (0.5*(Fluid[c].velocityGradientX[0]+Fluid[((c+{0, 0, 1})%Fluid.bounds)].velocityGradientX[0]))
      velocityY_YFace = (0.5*(Fluid[c].velocityGradientY[1]+Fluid[((c+{0, 0, 1})%Fluid.bounds)].velocityGradientY[1]))
      var velocityX_ZFace = 0.0
      var velocityY_ZFace = 0.0
      var velocityZ_ZFace = 0.0
      var temperature_ZFace = 0.0
      velocityX_ZFace = (0.5*(Fluid[((c+{0, 0, 1})%Fluid.bounds)].velocity[0]-Fluid[c].velocity[0]))
      velocityY_ZFace = (0.5*(Fluid[((c+{0, 0, 1})%Fluid.bounds)].velocity[1]-Fluid[c].velocity[1]))
      velocityZ_ZFace = (0.5*(Fluid[((c+{0, 0, 1})%Fluid.bounds)].velocity[2]-Fluid[c].velocity[2]))
      temperature_ZFace = (0.5*(Fluid[((c+{0, 0, 1})%Fluid.bounds)].temperature-Fluid[c].temperature))
      velocityX_ZFace *= (1/(Grid_zCellWidth*0.5))
      velocityY_ZFace *= (1/(Grid_zCellWidth*0.5))
      velocityZ_ZFace *= (1/(Grid_zCellWidth*0.5))
      temperature_ZFace *= (1/(Grid_zCellWidth*0.5))
      var sigmaXZ = (muFace*(velocityX_ZFace+velocityZ_XFace))
      var sigmaYZ = (muFace*(velocityY_ZFace+velocityZ_YFace))
      var sigmaZZ = ((muFace*(((4.0*velocityZ_ZFace)-(2.0*velocityX_XFace))-(2.0*velocityY_YFace)))/3.0)
      var usigma = (((velocityFace[0]*sigmaXZ)+(velocityFace[1]*sigmaYZ))+(velocityFace[2]*sigmaZZ))
      Fluid[c].dissipationFlux = usigma
    end
  end
end

__demand(__parallel, __cuda)
task Flow_UpdateDissipationZ(Fluid : region(ispace(int3d), Fluid_columns),
                             Grid_xBnum : int32, Grid_xNum : int32,
                             Grid_yBnum : int32, Grid_yNum : int32,
                             Grid_zBnum : int32, Grid_zNum : int32, Grid_zCellWidth : double)
where
  reads(Fluid.dissipationFlux),
  reads writes(Fluid.dissipation)
do
  __demand(__openmp)
  for c in Fluid do
    if (not ((((((max(int32((uint64(Grid_xBnum)-int3d(c).x)), 0)>0) or (max(int32((int3d(c).x-uint64(((Grid_xNum+Grid_xBnum)-1)))), 0)>0)) or (max(int32((uint64(Grid_yBnum)-int3d(c).y)), 0)>0)) or (max(int32((int3d(c).y-uint64(((Grid_yNum+Grid_yBnum)-1)))), 0)>0)) or (max(int32((uint64(Grid_zBnum)-int3d(c).z)), 0)>0)) or (max(int32((int3d(c).z-uint64(((Grid_zNum+Grid_zBnum)-1)))), 0)>0))) then
      Fluid[c].dissipation += ((Fluid[c].dissipationFlux-Fluid[((c+{0, 0, -1})%Fluid.bounds)].dissipationFlux)/Grid_zCellWidth)
    end
  end
end

__demand(__parallel, __cuda)
task CalculateAveragePD(Fluid : region(ispace(int3d), Fluid_columns),
                        Grid_cellVolume : double,
                        Grid_xBnum : int32, Grid_xNum : int32,
                        Grid_yBnum : int32, Grid_yNum : int32,
                        Grid_zBnum : int32, Grid_zNum : int32)
where
  reads(Fluid.PD)
do
  var acc = 0.0
  __demand(__openmp)
  for c in Fluid do
    if (not ((((((max(int32((uint64(Grid_xBnum)-int3d(c).x)), 0)>0) or (max(int32((int3d(c).x-uint64(((Grid_xNum+Grid_xBnum)-1)))), 0)>0)) or (max(int32((uint64(Grid_yBnum)-int3d(c).y)), 0)>0)) or (max(int32((int3d(c).y-uint64(((Grid_yNum+Grid_yBnum)-1)))), 0)>0)) or (max(int32((uint64(Grid_zBnum)-int3d(c).z)), 0)>0)) or (max(int32((int3d(c).z-uint64(((Grid_zNum+Grid_zBnum)-1)))), 0)>0))) then
      acc += (Fluid[c].PD*Grid_cellVolume)
    end
  end
  return acc
end

__demand(__parallel, __cuda)
task CalculateAverageDissipation(Fluid : region(ispace(int3d), Fluid_columns),
                                 Grid_cellVolume : double,
                                 Grid_xBnum : int32, Grid_xNum : int32,
                                 Grid_yBnum : int32, Grid_yNum : int32,
                                 Grid_zBnum : int32, Grid_zNum : int32)
where
  reads(Fluid.dissipation)
do
  var acc = 0.0
  __demand(__openmp)
  for c in Fluid do
    if (not ((((((max(int32((uint64(Grid_xBnum)-int3d(c).x)), 0)>0) or (max(int32((int3d(c).x-uint64(((Grid_xNum+Grid_xBnum)-1)))), 0)>0)) or (max(int32((uint64(Grid_yBnum)-int3d(c).y)), 0)>0)) or (max(int32((int3d(c).y-uint64(((Grid_yNum+Grid_yBnum)-1)))), 0)>0)) or (max(int32((uint64(Grid_zBnum)-int3d(c).z)), 0)>0)) or (max(int32((int3d(c).z-uint64(((Grid_zNum+Grid_zBnum)-1)))), 0)>0))) then
      acc += (Fluid[c].dissipation*Grid_cellVolume)
    end
  end
  return acc
end

__demand(__parallel, __cuda)
task CalculateAverageK(Fluid : region(ispace(int3d), Fluid_columns),
                       Grid_cellVolume : double,
                       Grid_xBnum : int32, Grid_xNum : int32,
                       Grid_yBnum : int32, Grid_yNum : int32,
                       Grid_zBnum : int32, Grid_zNum : int32)
where
  reads(Fluid.{rho, velocity})
do
  var acc = 0.0
  __demand(__openmp)
  for c in Fluid do
    if (not ((((((max(int32((uint64(Grid_xBnum)-int3d(c).x)), 0)>0) or (max(int32((int3d(c).x-uint64(((Grid_xNum+Grid_xBnum)-1)))), 0)>0)) or (max(int32((uint64(Grid_yBnum)-int3d(c).y)), 0)>0)) or (max(int32((int3d(c).y-uint64(((Grid_yNum+Grid_yBnum)-1)))), 0)>0)) or (max(int32((uint64(Grid_zBnum)-int3d(c).z)), 0)>0)) or (max(int32((int3d(c).z-uint64(((Grid_zNum+Grid_zBnum)-1)))), 0)>0))) then
      acc += (((0.5*Fluid[c].rho)*dot(Fluid[c].velocity, Fluid[c].velocity))*Grid_cellVolume)
    end
  end
  return acc
end

__demand(__parallel, __cuda)
task Flow_AddTurbulentSource(Fluid : region(ispace(int3d), Fluid_columns),
                             Flow_averageDissipation : double,
                             Flow_averageK : double,
                             Flow_averagePD : double,
                             Grid_cellVolume : double,
                             Grid_xBnum : int32, Grid_xNum : int32,
                             Grid_yBnum : int32, Grid_yNum : int32,
                             Grid_zBnum : int32, Grid_zNum : int32)
where
  reads(Fluid.{rho, velocity}),
  reads writes(Fluid.{rhoVelocity_t, rhoEnergy_t})
do
  var acc = 0.0
  __demand(__openmp)
  for c in Fluid do
    if (not ((((((max(int32((uint64(Grid_xBnum)-int3d(c).x)), 0)>0) or (max(int32((int3d(c).x-uint64(((Grid_xNum+Grid_xBnum)-1)))), 0)>0)) or (max(int32((uint64(Grid_yBnum)-int3d(c).y)), 0)>0)) or (max(int32((int3d(c).y-uint64(((Grid_yNum+Grid_yBnum)-1)))), 0)>0)) or (max(int32((uint64(Grid_zBnum)-int3d(c).z)), 0)>0)) or (max(int32((int3d(c).z-uint64(((Grid_zNum+Grid_zBnum)-1)))), 0)>0))) then
      var W = 0.0
      var A = 0.0
      var G = 0.0
      var t_o = 0.0
      var K_o = 0.0
      var force = array(0.0, 0.0, 0.0)
      W = (Flow_averagePD+Flow_averageDissipation)
      G = 67.0
      t_o = double(0.029594998)
      K_o = double(0.098919475)
      A = (((-W)-((G*(Flow_averageK-K_o))/t_o))/(2.0*Flow_averageK))
      force = vs_mul(Fluid[c].velocity, (Fluid[c].rho*A))
      var tmp = force
      var v = Fluid[c].rhoVelocity_t
      v[0] += tmp[0]
      v[1] += tmp[1]
      v[2] += tmp[2]
      Fluid[c].rhoVelocity_t = v
      Fluid[c].rhoEnergy_t += dot(force, Fluid[c].velocity)
      acc += (dot(force, Fluid[c].velocity)*Grid_cellVolume)
    end
  end
  return acc
end

-- CHANGE to reduces+?
__demand(__parallel, __cuda)
task Flow_AdjustTurbulentSource(Fluid : region(ispace(int3d), Fluid_columns),
                                Flow_averageFe : double,
                                Grid_xBnum : int32, Grid_xNum : int32,
                                Grid_yBnum : int32, Grid_yNum : int32,
                                Grid_zBnum : int32, Grid_zNum : int32)
where
  reads writes(Fluid.rhoEnergy_t)
do
  __demand(__openmp)
  for c in Fluid do
    if (not ((((((max(int32((uint64(Grid_xBnum)-int3d(c).x)), 0)>0) or (max(int32((int3d(c).x-uint64(((Grid_xNum+Grid_xBnum)-1)))), 0)>0)) or (max(int32((uint64(Grid_yBnum)-int3d(c).y)), 0)>0)) or (max(int32((int3d(c).y-uint64(((Grid_yNum+Grid_yBnum)-1)))), 0)>0)) or (max(int32((uint64(Grid_zBnum)-int3d(c).z)), 0)>0)) or (max(int32((int3d(c).z-uint64(((Grid_zNum+Grid_zBnum)-1)))), 0)>0))) then
      Fluid[c].rhoEnergy_t += (-Flow_averageFe)
    end
  end
end

-------------------------------------------------------------------------------
-- PARTICLE MOVEMENT
-------------------------------------------------------------------------------

__demand(__inline)
task locate(pos : double[3],
            Grid_xBnum : int32, Grid_xNum : int32, Grid_xOrigin : double, Grid_xWidth : double,
            Grid_yBnum : int32, Grid_yNum : int32, Grid_yOrigin : double, Grid_yWidth : double,
            Grid_zBnum : int32, Grid_zNum : int32, Grid_zOrigin : double, Grid_zWidth : double)
  var xcw = Grid_xWidth/Grid_xNum
  var xro = Grid_xOrigin-Grid_xBnum*xcw
  var xpos = floor((pos[0]-xro)/xcw)
  var xrnum = Grid_xNum+2*Grid_xBnum
  var xidx = max(0, min(xrnum-1, xpos))
  var ycw = Grid_yWidth/Grid_yNum
  var yro = Grid_yOrigin-Grid_yBnum*ycw
  var ypos = floor((pos[1]-yro)/ycw)
  var yrnum = Grid_yNum+2*Grid_yBnum
  var yidx = max(0, min(yrnum-1, ypos))
  var zcw = Grid_zWidth/Grid_zNum
  var zro = Grid_zOrigin-Grid_zBnum*zcw
  var zpos = floor((pos[2]-zro)/zcw)
  var zrnum = Grid_zNum+2*Grid_zBnum
  var zidx = max(0, min(zrnum-1, zpos))
  return int3d{xidx, yidx, zidx}
end

__demand(__cuda) -- MANUALLY PARALLELIZED
task Particles_LocateInCells(Particles : region(ispace(int1d), Particles_columns),
                             Grid_xBnum : int32, Grid_xNum : int32, Grid_xOrigin : double, Grid_xWidth : double,
                             Grid_yBnum : int32, Grid_yNum : int32, Grid_yOrigin : double, Grid_yWidth : double,
                             Grid_zBnum : int32, Grid_zNum : int32, Grid_zOrigin : double, Grid_zWidth : double)
where
  reads(Particles.{position, __valid}),
  writes(Particles.cell)
do
  __demand(__openmp)
  for p in Particles do
    if Particles[p].__valid then
      Particles[p].cell = locate(Particles[p].position,
                                 Grid_xBnum, Grid_xNum, Grid_xOrigin, Grid_xWidth,
                                 Grid_yBnum, Grid_yNum, Grid_yOrigin, Grid_yWidth,
                                 Grid_zBnum, Grid_zNum, Grid_zOrigin, Grid_zWidth)
    end
  end
end

__demand(__inline)
task Fluid_elemColor(idx : int3d,
                     Grid_xBnum : int32, Grid_xNum : int32, NX : int32,
                     Grid_yBnum : int32, Grid_yNum : int32, NY : int32,
                     Grid_zBnum : int32, Grid_zNum : int32, NZ : int32)
  idx.x = min(max(idx.x, Grid_xBnum), Grid_xNum+Grid_xBnum-1)
  idx.y = min(max(idx.y, Grid_yBnum), Grid_yNum+Grid_yBnum-1)
  idx.z = min(max(idx.z, Grid_zBnum), Grid_zNum+Grid_zBnum-1)
  return int3d{(idx.x-Grid_xBnum)/(Grid_xNum/NX),
               (idx.y-Grid_yBnum)/(Grid_yNum/NY),
               (idx.z-Grid_zBnum)/(Grid_zNum/NZ)}
end

-- MANUALLY PARALLELIZED, NO CUDA, NO OPENMP
task Particles_CheckPartitioning(color : int3d,
                                 Particles : region(ispace(int1d), Particles_columns),
                                 Grid_xBnum : int32, Grid_xNum : int32, NX : int32,
                                 Grid_yBnum : int32, Grid_yNum : int32, NY : int32,
                                 Grid_zBnum : int32, Grid_zNum : int32, NZ : int32)
where
  reads(Particles.{cell, __valid})
do
  for p in Particles do
    if p.__valid then
      regentlib.assert(color == Fluid_elemColor(p.cell,
                                                Grid_xBnum, Grid_xNum, NX,
                                                Grid_yBnum, Grid_yNum, NY,
                                                Grid_zBnum, Grid_zNum, NZ),
                       'Invalid particle partitioning')
    end
  end
end

local colorOffsets = terralib.newlist({
  rexpr int3d({ 0,  0,  1}) end,
  rexpr int3d({ 0,  0, -1}) end,
  rexpr int3d({ 0,  1,  0}) end,
  rexpr int3d({ 0,  1,  1}) end,
  rexpr int3d({ 0,  1, -1}) end,
  rexpr int3d({ 0, -1,  0}) end,
  rexpr int3d({ 0, -1,  1}) end,
  rexpr int3d({ 0, -1, -1}) end,
  rexpr int3d({ 1,  0,  0}) end,
  rexpr int3d({ 1,  0,  1}) end,
  rexpr int3d({ 1,  0, -1}) end,
  rexpr int3d({ 1,  1,  0}) end,
  rexpr int3d({ 1,  1,  1}) end,
  rexpr int3d({ 1,  1, -1}) end,
  rexpr int3d({ 1, -1,  0}) end,
  rexpr int3d({ 1, -1,  1}) end,
  rexpr int3d({ 1, -1, -1}) end,
  rexpr int3d({-1,  0,  0}) end,
  rexpr int3d({-1,  0,  1}) end,
  rexpr int3d({-1,  0, -1}) end,
  rexpr int3d({-1,  1,  0}) end,
  rexpr int3d({-1,  1,  1}) end,
  rexpr int3d({-1,  1, -1}) end,
  rexpr int3d({-1, -1,  0}) end,
  rexpr int3d({-1, -1,  1}) end,
  rexpr int3d({-1, -1, -1}) end,
})

local tradeQueues = UTIL.generate(26, function()
  return regentlib.newsymbol(region(ispace(int1d), TradeQueue_columns))
end)
local tradeQueuePtrs = UTIL.generate(26, regentlib.newsymbol)

__demand(__cuda) -- MANUALLY PARALLELIZED
task TradeQueue_clearSource([tradeQueues])
where
  [tradeQueues:map(function(q)
     return regentlib.privilege(regentlib.writes, q, '__source')
   end)]
do
  @ESCAPE for k = 1,26 do local q = tradeQueues[k] @EMIT
    __demand(__openmp)
    for qPtr in q do
      qPtr.__source = -1
    end
  @TIME end @EPACSE
end

-- MANUALLY PARALLELIZED, NO CUDA, NO OPENMP
task TradeQueue_fillSource(partColor : int3d,
                           Particles : region(ispace(int1d), Particles_columns),
                           [tradeQueues],
                           Grid_xBnum : int32, Grid_xNum : int32, NX : int32,
                           Grid_yBnum : int32, Grid_yNum : int32, NY : int32,
                           Grid_zBnum : int32, Grid_zNum : int32, NZ : int32)
where
  reads(Particles.{cell, __valid}),
  [tradeQueues:map(function(q)
     return regentlib.privilege(regentlib.writes, q, '__source')
   end)]
do
  @ESCAPE for k = 1,26 do local q = tradeQueues[k] local j = tradeQueuePtrs[k] @EMIT
    var [j] = q.bounds.lo
  @TIME end @EPACSE
  for i in Particles do
    if Particles[i].__valid then
      var elemColor = Fluid_elemColor(Particles[i].cell,
                                      Grid_xBnum, Grid_xNum, NX,
                                      Grid_yBnum, Grid_yNum, NY,
                                      Grid_zBnum, Grid_zNum, NZ)
      if elemColor ~= partColor then
        var transferred = false;
        @ESCAPE for k = 1,26 do local q = tradeQueues[k] local j = tradeQueuePtrs[k] @EMIT
          if elemColor == (partColor + [colorOffsets[k]] + {NX,NY,NZ}) % {NX,NY,NZ} then
            regentlib.assert(j <= q.bounds.hi,
                             'Ran out of space in particle transfer queue')
            q[j].__source = i
            j += 1
            transferred = true
          end
        @TIME end @EPACSE
        regentlib.assert(transferred, 'Particle moved past expected stencil')
      end
    end
  end
end

__demand(__cuda) -- MANUALLY PARALLELIZED
task TradeQueue_push(Particles : region(ispace(int1d), Particles_columns),
                     [tradeQueues])
where
  reads(Particles.[Particles_subStepConserved]),
  writes(Particles.__valid),
  [tradeQueues:map(function(q)
     return Particles_subStepConserved:map(function(f)
       return regentlib.privilege(regentlib.writes, q, f)
     end)
   end):flatten()],
  [tradeQueues:map(function(q)
     return regentlib.privilege(regentlib.reads, q, '__source')
   end)]
do
  @ESCAPE for k = 1,26 do local q = tradeQueues[k] @EMIT
    __demand(__openmp)
    for j in q do
      var i = q[j].__source
      if [int](i) >= 0 then
        @ESCAPE for _,fld in ipairs(Particles_subStepConserved) do @EMIT
          q[j].[fld] = Particles[i].[fld]
        @TIME end @EPACSE
        Particles[i].__valid = false
      else
        q[j].__valid = false
      end
    end
  @TIME end @EPACSE
end

-- MANUALLY_PARALLELIZED, NO CUDA, NO OPENMP
task TradeQueue_fillTarget(Particles : region(ispace(int1d), Particles_columns),
                           [tradeQueues])
where
  reads(Particles.__valid),
  [tradeQueues:map(function(q)
     return regentlib.privilege(regentlib.reads, q, '__valid')
   end)],
  [tradeQueues:map(function(q)
     return regentlib.privilege(regentlib.writes, q, '__target')
   end)]
do
  var i = Particles.bounds.lo;
  @ESCAPE for k = 1,26 do local q = tradeQueues[k] @EMIT
    for j in q do
      if q[j].__valid then
        while i <= Particles.bounds.hi and Particles[i].__valid do
          i += 1
        end
        regentlib.assert(i <= Particles.bounds.hi,
                         'Ran out of space in particles region')
        q[j].__target = i
        i += 1
      end
    end
  @TIME end @EPACSE
end

__demand(__cuda) -- MANUALLY PARALLELIZED
task TradeQueue_pull(Particles : region(ispace(int1d), Particles_columns),
                     [tradeQueues])
where
  [tradeQueues:map(function(q)
     return Particles_subStepConserved:map(function(f)
       return regentlib.privilege(regentlib.reads, q, f)
     end)
   end):flatten()],
  [tradeQueues:map(function(q)
     return regentlib.privilege(regentlib.reads, q, '__target')
   end)],
  writes(Particles.[Particles_subStepConserved])
do
  @ESCAPE for k = 1,26 do local q = tradeQueues[k] @EMIT
    __demand(__openmp)
    for j in q do
      if q[j].__valid then
        var i = q[j].__target;
        @ESCAPE for _,fld in ipairs(Particles_subStepConserved) do @EMIT
          Particles[i].[fld] = q[j].[fld]
        @TIME end @EPACSE
      end
    end
  @TIME end @EPACSE
end

__demand(__inline)
task intersectionSize(a : rect3d, b : SCHEMA.Volume)
  var sz = 0
  if  a.hi.x >= b.fromCell[0] and b.uptoCell[0] >= a.lo.x
  and a.hi.y >= b.fromCell[1] and b.uptoCell[1] >= a.lo.y
  and a.hi.z >= b.fromCell[2] and b.uptoCell[2] >= a.lo.z then
    sz = ( min(a.hi.x,b.uptoCell[0]) - max(a.lo.x,b.fromCell[0]) + 1 )
       * ( min(a.hi.y,b.uptoCell[1]) - max(a.lo.y,b.fromCell[1]) + 1 )
       * ( min(a.hi.z,b.uptoCell[2]) - max(a.lo.z,b.fromCell[2]) + 1 )
  end
  return sz
end

__demand(__inline)
task CopyQueue_partSize(fluidPartBounds : rect3d,
                        config : Config,
                        copySrc : SCHEMA.Volume)
  var totalCells = config.Grid.xNum * config.Grid.yNum * config.Grid.zNum
  return ceil(
    intersectionSize(fluidPartBounds, copySrc)
    / [double](totalCells)
    * config.Particles.maxNum
    * config.Particles.maxSkew
  )
end

__demand(__cuda) -- MANUALLY PARALLELIZED
task CopyQueue_clear(CopyQueue : region(ispace(int1d), CopyQueue_columns))
where
  writes(CopyQueue.__valid)
do
  __demand(__openmp)
  for p in CopyQueue do
    p.__valid = false
  end
end

-- MANUALLY PARALLELIZED, NO CUDA, NO OPENMP
task CopyQueue_push(Particles : region(ispace(int1d), Particles_columns),
                    CopyQueue : region(ispace(int1d), CopyQueue_columns),
                    copySrc : SCHEMA.Volume,
                    copySrcOrigin : double[3], copyTgtOrigin : double[3],
                    Fluid0_cellWidth : double[3], Fluid1_cellWidth : double[3])
where
  reads(Particles.[Particles_primitives], Particles.cell),
  writes(CopyQueue.[Particles_primitives])
do
  var p2 = CopyQueue.bounds.lo
  for p1 in Particles do
    if p1.__valid then
      var cell = p1.cell
      if  copySrc.fromCell[0] <= cell.x and cell.x <= copySrc.uptoCell[0]
      and copySrc.fromCell[1] <= cell.y and cell.y <= copySrc.uptoCell[1]
      and copySrc.fromCell[2] <= cell.z and cell.z <= copySrc.uptoCell[2] then
        regentlib.assert(
          p2 <= CopyQueue.bounds.hi,
          'Ran out of space in cross-section particles copy queue')
        CopyQueue[p2].position =
          vv_add(copyTgtOrigin, vv_mul(Fluid1_cellWidth,
            vv_div(vv_sub(p1.position, copySrcOrigin), Fluid0_cellWidth)))
        CopyQueue[p2].velocity = p1.velocity
        CopyQueue[p2].temperature = p1.temperature
        CopyQueue[p2].diameter = p1.diameter
        CopyQueue[p2].density = p1.density
        CopyQueue[p2].__valid = true
        p2 += 1
      end
    end
  end
end

-- NOTE: It is important that Particles are placed first in the arguments list,
-- to make sure the mapper will map this task according to the sample the
-- Particles belong to (the second in a 2-section simulation). The CopyQueue
-- technically belongs to the first section.
-- MANUALLY PARALLELIZED, NO CUDA, NO OPENMP
task CopyQueue_pull(partColor : int3d,
                    Particles : region(ispace(int1d), Particles_columns),
                    CopyQueue : region(ispace(int1d), CopyQueue_columns),
                    config : Config,
                    Grid_xBnum : int32, Grid_yBnum : int32, Grid_zBnum : int32)
where
  reads(CopyQueue.[Particles_primitives], Particles.__valid),
  writes(Particles.[Particles_primitives], Particles.cell)
do
  var acc : int64 = 0
  var addedVelocity = config.Particles.feeding.u.Incoming.addedVelocity
  var p1 = Particles.bounds.lo
  for p2 in CopyQueue do
    if p2.__valid then
      var cell = locate(p2.position,
                        Grid_xBnum, config.Grid.xNum, config.Grid.origin[0], config.Grid.xWidth,
                        Grid_yBnum, config.Grid.yNum, config.Grid.origin[1], config.Grid.yWidth,
                        Grid_zBnum, config.Grid.zNum, config.Grid.origin[2], config.Grid.zWidth)
      var elemColor = Fluid_elemColor(cell,
                                      Grid_xBnum, config.Grid.xNum, config.Mapping.tiles[0],
                                      Grid_yBnum, config.Grid.yNum, config.Mapping.tiles[1],
                                      Grid_zBnum, config.Grid.zNum, config.Mapping.tiles[2])
      if elemColor == partColor then
        while p1 <= Particles.bounds.hi and Particles[p1].__valid do
          p1 += 1
        end
        regentlib.assert(
          p1 <= Particles.bounds.hi,
          'Ran out of space while copying over particles from other section')
        Particles[p1].position = p2.position
        Particles[p1].velocity = vv_add(p2.velocity, addedVelocity)
        Particles[p1].temperature = p2.temperature
        Particles[p1].diameter = p2.diameter
        Particles[p1].density = p2.density
        Particles[p1].__valid = true
        acc += 1
      end
    end
  end
  return acc
end

-------------------------------------------------------------------------------
-- OTHER ROUTINES
-------------------------------------------------------------------------------

__demand(__inline)
task TrilinearInterpolateVelocity(xyz : double[3],
                                  c000 : double[3],
                                  c100 : double[3],
                                  c010 : double[3],
                                  c110 : double[3],
                                  c001 : double[3],
                                  c101 : double[3],
                                  c011 : double[3],
                                  c111 : double[3],
                                  Grid_xCellWidth : double, Grid_xRealOrigin : double,
                                  Grid_yCellWidth : double, Grid_yRealOrigin : double,
                                  Grid_zCellWidth : double, Grid_zRealOrigin : double)
  var dX = fmod((((xyz[0]-Grid_xRealOrigin)/Grid_xCellWidth)+0.5), 1.0)
  var dY = fmod((((xyz[1]-Grid_yRealOrigin)/Grid_yCellWidth)+0.5), 1.0)
  var dZ = fmod((((xyz[2]-Grid_zRealOrigin)/Grid_zCellWidth)+0.5), 1.0)
  var oneMinusdX = (1.0-dX)
  var oneMinusdY = (1.0-dY)
  var oneMinusdZ = (1.0-dZ)
  var weight00 = vv_add(vs_mul(c000, oneMinusdX), vs_mul(c100, dX))
  var weight10 = vv_add(vs_mul(c010, oneMinusdX), vs_mul(c110, dX))
  var weight01 = vv_add(vs_mul(c001, oneMinusdX), vs_mul(c101, dX))
  var weight11 = vv_add(vs_mul(c011, oneMinusdX), vs_mul(c111, dX))
  var weight0 = vv_add(vs_mul(weight00, oneMinusdY), vs_mul(weight10, dY))
  var weight1 = vv_add(vs_mul(weight01, oneMinusdY), vs_mul(weight11, dY))
  return vv_add(vs_mul(weight0, oneMinusdZ), vs_mul(weight1, dZ))
end

__demand(__inline)
task InterpolateTriVelocity(c : int3d,
                            xyz : double[3],
                            Fluid : region(ispace(int3d), Fluid_columns),
                            Grid_xCellWidth : double, Grid_xRealOrigin : double,
                            Grid_yCellWidth : double, Grid_yRealOrigin : double,
                            Grid_zCellWidth : double, Grid_zRealOrigin : double)
where
  reads(Fluid.{centerCoordinates, velocity})
do
  var i000 = Fluid[c].velocity
  var i001 = Fluid[((c+{ 0, 0, 1})%Fluid.bounds)].velocity
  var i00_ = Fluid[((c+{ 0, 0,-1})%Fluid.bounds)].velocity
  var i010 = Fluid[((c+{ 0, 1, 0})%Fluid.bounds)].velocity
  var i011 = Fluid[((c+{ 0, 1, 1})%Fluid.bounds)].velocity
  var i01_ = Fluid[((c+{ 0, 1,-1})%Fluid.bounds)].velocity
  var i0_0 = Fluid[((c+{ 0,-1, 0})%Fluid.bounds)].velocity
  var i0_1 = Fluid[((c+{ 0,-1, 1})%Fluid.bounds)].velocity
  var i0__ = Fluid[((c+{ 0,-1,-1})%Fluid.bounds)].velocity

  var i100 = Fluid[((c+{ 1, 0, 0})%Fluid.bounds)].velocity
  var i101 = Fluid[((c+{ 1, 0, 1})%Fluid.bounds)].velocity
  var i10_ = Fluid[((c+{ 1, 0,-1})%Fluid.bounds)].velocity
  var i110 = Fluid[((c+{ 1, 1, 0})%Fluid.bounds)].velocity
  var i111 = Fluid[((c+{ 1, 1, 1})%Fluid.bounds)].velocity
  var i11_ = Fluid[((c+{ 1, 1,-1})%Fluid.bounds)].velocity
  var i1_0 = Fluid[((c+{ 1,-1, 0})%Fluid.bounds)].velocity
  var i1_1 = Fluid[((c+{ 1,-1, 1})%Fluid.bounds)].velocity
  var i1__ = Fluid[((c+{ 1,-1,-1})%Fluid.bounds)].velocity

  var i_00 = Fluid[((c+{-1, 0, 0})%Fluid.bounds)].velocity
  var i_01 = Fluid[((c+{-1, 0, 1})%Fluid.bounds)].velocity
  var i_0_ = Fluid[((c+{-1, 0,-1})%Fluid.bounds)].velocity
  var i_10 = Fluid[((c+{-1, 1, 0})%Fluid.bounds)].velocity
  var i_11 = Fluid[((c+{-1, 1, 1})%Fluid.bounds)].velocity
  var i_1_ = Fluid[((c+{-1, 1,-1})%Fluid.bounds)].velocity
  var i__0 = Fluid[((c+{-1,-1, 0})%Fluid.bounds)].velocity
  var i__1 = Fluid[((c+{-1,-1, 1})%Fluid.bounds)].velocity
  var i___ = Fluid[((c+{-1,-1,-1})%Fluid.bounds)].velocity

  var v000 = array(0.0, 0.0, 0.0)
  var v001 = array(0.0, 0.0, 0.0)
  var v010 = array(0.0, 0.0, 0.0)
  var v011 = array(0.0, 0.0, 0.0)
  var v100 = array(0.0, 0.0, 0.0)
  var v101 = array(0.0, 0.0, 0.0)
  var v110 = array(0.0, 0.0, 0.0)
  var v111 = array(0.0, 0.0, 0.0)

  if (xyz[0]>Fluid[c].centerCoordinates[0]) then
    if (xyz[1]>Fluid[c].centerCoordinates[1]) then
      if (xyz[2]>Fluid[c].centerCoordinates[2]) then
        v000 = i000
        v001 = i001
        v010 = i010
        v011 = i011
        v100 = i100
        v101 = i101
        v110 = i110
        v111 = i111
      else
        v000 = i00_
        v001 = i000
        v010 = i01_
        v011 = i010
        v100 = i10_
        v101 = i100
        v110 = i11_
        v111 = i110
      end
    else
      if (xyz[2]>Fluid[c].centerCoordinates[2]) then
        v000 = i0_0
        v001 = i0_1
        v010 = i000
        v011 = i001
        v100 = i1_0
        v101 = i1_1
        v110 = i100
        v111 = i101
      else
        v000 = i0__
        v001 = i0_0
        v010 = i00_
        v011 = i000
        v100 = i1__
        v101 = i1_0
        v110 = i10_
        v111 = i100
      end
    end
  else
    if (xyz[1]>Fluid[c].centerCoordinates[1]) then
      if (xyz[2]>Fluid[c].centerCoordinates[2]) then
        v000 = i_00
        v001 = i_01
        v010 = i_10
        v011 = i_11
        v100 = i000
        v101 = i001
        v110 = i010
        v111 = i011
      else
        v000 = i_0_
        v001 = i_00
        v010 = i_1_
        v011 = i_10
        v100 = i00_
        v101 = i000
        v110 = i01_
        v111 = i010
      end
    else
      if (xyz[2]>Fluid[c].centerCoordinates[2]) then
        v000 = i__0
        v001 = i__1
        v010 = i_00
        v011 = i_01
        v100 = i0_0
        v101 = i0_1
        v110 = i000
        v111 = i001
      else
        v000 = i___
        v001 = i__0
        v010 = i_0_
        v011 = i_00
        v100 = i0__
        v101 = i0_0
        v110 = i00_
        v111 = i000
      end
    end
  end

  return TrilinearInterpolateVelocity(xyz, v000, v100, v010, v110, v001, v101, v011, v111, Grid_xCellWidth, Grid_xRealOrigin, Grid_yCellWidth, Grid_yRealOrigin, Grid_zCellWidth, Grid_zRealOrigin)
end

__demand(__inline)
task TrilinearInterpolateTemp(xyz : double[3],
                              c000 : double,
                              c100 : double,
                              c010 : double,
                              c110 : double,
                              c001 : double,
                              c101 : double,
                              c011 : double,
                              c111 : double,
                              Grid_xCellWidth : double, Grid_xRealOrigin : double,
                              Grid_yCellWidth : double, Grid_yRealOrigin : double,
                              Grid_zCellWidth : double, Grid_zRealOrigin : double)
  var dX = fmod((((xyz[0]-Grid_xRealOrigin)/Grid_xCellWidth)+0.5), 1.0)
  var dY = fmod((((xyz[1]-Grid_yRealOrigin)/Grid_yCellWidth)+0.5), 1.0)
  var dZ = fmod((((xyz[2]-Grid_zRealOrigin)/Grid_zCellWidth)+0.5), 1.0)
  var oneMinusdX = (1.0-dX)
  var oneMinusdY = (1.0-dY)
  var oneMinusdZ = (1.0-dZ)
  var weight00 = ((c000*oneMinusdX)+(c100*dX))
  var weight10 = ((c010*oneMinusdX)+(c110*dX))
  var weight01 = ((c001*oneMinusdX)+(c101*dX))
  var weight11 = ((c011*oneMinusdX)+(c111*dX))
  var weight0 = ((weight00*oneMinusdY)+(weight10*dY))
  var weight1 = ((weight01*oneMinusdY)+(weight11*dY))
  return ((weight0*oneMinusdZ)+(weight1*dZ))
end

__demand(__inline)
task InterpolateTriTemp(c : int3d,
                        xyz : double[3],
                        Fluid : region(ispace(int3d), Fluid_columns),
                        Grid_xCellWidth : double, Grid_xRealOrigin : double,
                        Grid_yCellWidth : double, Grid_yRealOrigin : double,
                        Grid_zCellWidth : double, Grid_zRealOrigin : double)
where
  reads(Fluid.{centerCoordinates, temperature})
do
  var i000 = Fluid[c].temperature
  var i001 = Fluid[((c+{ 0, 0, 1})%Fluid.bounds)].temperature
  var i00_ = Fluid[((c+{ 0, 0,-1})%Fluid.bounds)].temperature
  var i010 = Fluid[((c+{ 0, 1, 0})%Fluid.bounds)].temperature
  var i011 = Fluid[((c+{ 0, 1, 1})%Fluid.bounds)].temperature
  var i01_ = Fluid[((c+{ 0, 1,-1})%Fluid.bounds)].temperature
  var i0_0 = Fluid[((c+{ 0,-1, 0})%Fluid.bounds)].temperature
  var i0_1 = Fluid[((c+{ 0,-1, 1})%Fluid.bounds)].temperature
  var i0__ = Fluid[((c+{ 0,-1,-1})%Fluid.bounds)].temperature

  var i100 = Fluid[((c+{ 1, 0, 0})%Fluid.bounds)].temperature
  var i101 = Fluid[((c+{ 1, 0, 1})%Fluid.bounds)].temperature
  var i10_ = Fluid[((c+{ 1, 0,-1})%Fluid.bounds)].temperature
  var i110 = Fluid[((c+{ 1, 1, 0})%Fluid.bounds)].temperature
  var i111 = Fluid[((c+{ 1, 1, 1})%Fluid.bounds)].temperature
  var i11_ = Fluid[((c+{ 1, 1,-1})%Fluid.bounds)].temperature
  var i1_0 = Fluid[((c+{ 1,-1, 0})%Fluid.bounds)].temperature
  var i1_1 = Fluid[((c+{ 1,-1, 1})%Fluid.bounds)].temperature
  var i1__ = Fluid[((c+{ 1,-1,-1})%Fluid.bounds)].temperature

  var i_00 = Fluid[((c+{-1, 0, 0})%Fluid.bounds)].temperature
  var i_01 = Fluid[((c+{-1, 0, 1})%Fluid.bounds)].temperature
  var i_0_ = Fluid[((c+{-1, 0,-1})%Fluid.bounds)].temperature
  var i_10 = Fluid[((c+{-1, 1, 0})%Fluid.bounds)].temperature
  var i_11 = Fluid[((c+{-1, 1, 1})%Fluid.bounds)].temperature
  var i_1_ = Fluid[((c+{-1, 1,-1})%Fluid.bounds)].temperature
  var i__0 = Fluid[((c+{-1,-1, 0})%Fluid.bounds)].temperature
  var i__1 = Fluid[((c+{-1,-1, 1})%Fluid.bounds)].temperature
  var i___ = Fluid[((c+{-1,-1,-1})%Fluid.bounds)].temperature

  var v000 = 0.0
  var v001 = 0.0
  var v010 = 0.0
  var v011 = 0.0
  var v100 = 0.0
  var v101 = 0.0
  var v110 = 0.0
  var v111 = 0.0

  if (xyz[0]>Fluid[c].centerCoordinates[0]) then
    if (xyz[1]>Fluid[c].centerCoordinates[1]) then
      if (xyz[2]>Fluid[c].centerCoordinates[2]) then
        v000 = i000
        v001 = i001
        v010 = i010
        v011 = i011
        v100 = i100
        v101 = i101
        v110 = i110
        v111 = i111
      else
        v000 = i00_
        v001 = i000
        v010 = i01_
        v011 = i010
        v100 = i10_
        v101 = i100
        v110 = i11_
        v111 = i110
      end
    else
      if (xyz[2]>Fluid[c].centerCoordinates[2]) then
        v000 = i0_0
        v001 = i0_1
        v010 = i000
        v011 = i001
        v100 = i1_0
        v101 = i1_1
        v110 = i100
        v111 = i101
      else
        v000 = i0__
        v001 = i0_0
        v010 = i00_
        v011 = i000
        v100 = i1__
        v101 = i1_0
        v110 = i10_
        v111 = i100
      end
    end
  else
    if (xyz[1]>Fluid[c].centerCoordinates[1]) then
      if (xyz[2]>Fluid[c].centerCoordinates[2]) then
        v000 = i_00
        v001 = i_01
        v010 = i_10
        v011 = i_11
        v100 = i000
        v101 = i001
        v110 = i010
        v111 = i011
      else
        v000 = i_0_
        v001 = i_00
        v010 = i_1_
        v011 = i_10
        v100 = i00_
        v101 = i000
        v110 = i01_
        v111 = i010
      end
    else
      if (xyz[2]>Fluid[c].centerCoordinates[2]) then
        v000 = i__0
        v001 = i__1
        v010 = i_00
        v011 = i_01
        v100 = i0_0
        v101 = i0_1
        v110 = i000
        v111 = i001
      else
        v000 = i___
        v001 = i__0
        v010 = i_0_
        v011 = i_00
        v100 = i0__
        v101 = i0_0
        v110 = i00_
        v111 = i000
      end
    end
  end

  return TrilinearInterpolateTemp(xyz, v000, v100, v010, v110, v001, v101, v011, v111, Grid_xCellWidth, Grid_xRealOrigin, Grid_yCellWidth, Grid_yRealOrigin, Grid_zCellWidth, Grid_zRealOrigin)
end

__demand(__parallel, __cuda)
task Particles_AddFlowCoupling(Particles : region(ispace(int1d), Particles_columns),
                               Fluid : region(ispace(int3d), Fluid_columns),
                               Flow_constantVisc : double,
                               Flow_powerlawTempRef : double, Flow_powerlawViscRef : double,
                               Flow_sutherlandSRef : double, Flow_sutherlandTempRef : double, Flow_sutherlandViscRef : double,
                               Flow_viscosityModel : SCHEMA.ViscosityModel,
                               Grid_xCellWidth : double, Grid_xRealOrigin : double,
                               Grid_yCellWidth : double, Grid_yRealOrigin : double,
                               Grid_zCellWidth : double, Grid_zRealOrigin : double,
                               Particles_convectiveCoeff : double,
                               Particles_heatCapacity : double)
where
  reads(Fluid.{centerCoordinates, velocity, temperature}),
  reads(Particles.{cell, position, velocity, diameter, density, temperature, __valid}),
  reads writes(Particles.{position_t, velocity_t, temperature_t}),
  writes(Particles.{deltaTemperatureTerm, deltaVelocityOverRelaxationTime})
do
  __demand(__openmp)
  for p in Particles do
    if Particles[p].__valid then
      var flowVelocity = InterpolateTriVelocity(Particles[p].cell, Particles[p].position, Fluid, Grid_xCellWidth, Grid_xRealOrigin, Grid_yCellWidth, Grid_yRealOrigin, Grid_zCellWidth, Grid_zRealOrigin)
      var flowTemperature = InterpolateTriTemp(Particles[p].cell, Particles[p].position, Fluid, Grid_xCellWidth, Grid_xRealOrigin, Grid_yCellWidth, Grid_yRealOrigin, Grid_zCellWidth, Grid_zRealOrigin)
      var flowDynamicViscosity = GetDynamicViscosity(flowTemperature, Flow_constantVisc, Flow_powerlawTempRef, Flow_powerlawViscRef, Flow_sutherlandSRef, Flow_sutherlandTempRef, Flow_sutherlandViscRef, Flow_viscosityModel)
      Particles[p].position_t = vv_add(Particles[p].position_t, Particles[p].velocity)
      var particleReynoldsNumber = 0.0
      var relaxationTime = (((Particles[p].density*pow(Particles[p].diameter, 2.0))/(18.0*flowDynamicViscosity))/(1.0+(double(0.15)*pow(particleReynoldsNumber, double(0.687)))))
      var tmp2 = vs_div(vv_sub(flowVelocity, Particles[p].velocity), relaxationTime)
      Particles[p].deltaVelocityOverRelaxationTime = tmp2
      Particles[p].velocity_t = vv_add(Particles[p].velocity_t, tmp2)
      var tmp3 = (((PI*pow(Particles[p].diameter, 2.0))*Particles_convectiveCoeff)*(flowTemperature-Particles[p].temperature))
      Particles[p].deltaTemperatureTerm = tmp3
      Particles[p].temperature_t += (tmp3/((((PI*pow(Particles[p].diameter, 3.0))/6.0)*Particles[p].density)*Particles_heatCapacity))
    end
  end
end

__demand(__parallel, __cuda)
task Particles_AddBodyForces(Particles : region(ispace(int1d), Particles_columns),
                             Particles_bodyForce : double[3])
where
  reads(Particles.__valid),
  reads writes(Particles.velocity_t)
do
  __demand(__openmp)
  for p in Particles do
    if Particles[p].__valid then
      var tmp = Particles_bodyForce
      var v = Particles[p].velocity_t
      v[0] += tmp[0]
      v[1] += tmp[1]
      v[2] += tmp[2]
      Particles[p].velocity_t = v
    end
  end
end

__demand(__parallel, __cuda)
task Radiation_ClearAccumulators(Radiation : region(ispace(int3d), Radiation_columns))
where
  writes(Radiation.{acc_d2, acc_d2t4})
do
  __demand(__openmp)
  for c in Radiation do
    Radiation[c].acc_d2 = 0.0
    Radiation[c].acc_d2t4 = 0.0
  end
end

__demand(__cuda) -- MANUALLY PARALLELIZED
task Radiation_AccumulateParticleValues(Particles : region(ispace(int1d), Particles_columns),
                                        Fluid : region(ispace(int3d), Fluid_columns),
                                        Radiation : region(ispace(int3d), Radiation_columns))
where
  reads(Fluid.to_Radiation),
  reads(Particles.{cell, diameter, temperature, __valid}),
  reads writes(Radiation.{acc_d2, acc_d2t4})
do
  __demand(__openmp)
  for p in Particles do
    if Particles[p].__valid then
      Radiation[Fluid[Particles[p].cell].to_Radiation].acc_d2 += pow(Particles[p].diameter, 2.0)
      Radiation[Fluid[Particles[p].cell].to_Radiation].acc_d2t4 += (pow(Particles[p].diameter, 2.0)*pow(Particles[p].temperature, 4.0))
    end
  end
end

__demand(__parallel, __cuda)
task Radiation_UpdateFieldValues(Radiation : region(ispace(int3d), Radiation_columns),
                                 Radiation_cellVolume : double,
                                 Radiation_qa : double,
                                 Radiation_qs : double)
where
  writes(Radiation.{Ib, sigma}),
  reads(Radiation.{acc_d2, acc_d2t4})
do
  __demand(__openmp)
  for c in Radiation do
    Radiation[c].sigma = (((Radiation[c].acc_d2*PI)*(Radiation_qa+Radiation_qs))/(4.0*Radiation_cellVolume))
    if (Radiation[c].acc_d2==0.0) then
      Radiation[c].Ib = 0.0
    else
      Radiation[c].Ib = ((double(5.67e-08)*Radiation[c].acc_d2t4)/(PI*Radiation[c].acc_d2))
    end
  end
end

__demand(__cuda) -- MANUALLY PARALLELIZED
task Particles_AbsorbRadiation(Particles : region(ispace(int1d), Particles_columns),
                               Fluid : region(ispace(int3d), Fluid_columns),
                               Radiation : region(ispace(int3d), Radiation_columns),
                               Particles_heatCapacity : double,
                               Radiation_qa : double)
where
  reads(Fluid.to_Radiation),
  reads(Radiation.G),
  reads(Particles.{cell, density, diameter, temperature, __valid}),
  reads writes(Particles.temperature_t)
do
  __demand(__openmp)
  for p in Particles do
    if Particles[p].__valid then
      var t4 = pow(Particles[p].temperature, 4.0)
      var alpha = ((((PI*Radiation_qa)*pow(Particles[p].diameter, 2.0))*(Radiation[Fluid[Particles[p].cell].to_Radiation].G-((4.0*double(5.67e-08))*t4)))/4.0)
      Particles[p].temperature_t += (alpha/((((PI*pow(Particles[p].diameter, 3.0))/6.0)*Particles[p].density)*Particles_heatCapacity))
    end
  end
end

__demand(__parallel, __cuda)
task Flow_AddParticlesCoupling(Particles : region(ispace(int1d), Particles_columns),
                               Fluid : region(ispace(int3d), Fluid_columns),
                               Grid_cellVolume : double)
where
  reads(Particles.{cell, diameter, density, deltaTemperatureTerm, deltaVelocityOverRelaxationTime, __valid}),
  reads writes(Fluid.{rhoVelocity_t, rhoEnergy_t})
do
  __demand(__openmp)
  for p in Particles do
    if Particles[p].__valid then
      var tmp = vs_div(vs_mul(Particles[p].deltaVelocityOverRelaxationTime, (-(((PI*pow(Particles[p].diameter, 3.0))/6.0)*Particles[p].density))), Grid_cellVolume)
      var v = Fluid[Particles[p].cell].rhoVelocity_t
      v[0] += tmp[0]
      v[1] += tmp[1]
      v[2] += tmp[2]
      Fluid[Particles[p].cell].rhoVelocity_t = v
      Fluid[Particles[p].cell].rhoEnergy_t += ((-Particles[p].deltaTemperatureTerm)/Grid_cellVolume)
    end
  end
end

__demand(__parallel, __cuda)
task Flow_UpdateVars(Fluid : region(ispace(int3d), Fluid_columns),
                     Integrator_deltaTime : double,
                     Integrator_stage : int32)
where
  reads(Fluid.{rho_old, rhoEnergy_old, rhoVelocity_old}),
  reads(Fluid.{rho_t, rhoEnergy_t, rhoVelocity_t}),
  writes(Fluid.{rho, rhoEnergy, rhoVelocity}),
  reads writes(Fluid.{rho_new, rhoEnergy_new, rhoVelocity_new})
do
  __demand(__openmp)
  for c in Fluid do
    var deltaTime = Integrator_deltaTime
    if (Integrator_stage==1) then
      Fluid[c].rho_new += (((1.0/6.0)*deltaTime)*Fluid[c].rho_t)
      Fluid[c].rho = (Fluid[c].rho_old+((0.5*deltaTime)*Fluid[c].rho_t))

      var tmp = vs_mul(Fluid[c].rhoVelocity_t, ((1.0/6.0)*deltaTime))
      var v = Fluid[c].rhoVelocity_new
      v[0] += tmp[0]
      v[1] += tmp[1]
      v[2] += tmp[2]
      Fluid[c].rhoVelocity_new = v
      Fluid[c].rhoVelocity = vv_add(Fluid[c].rhoVelocity_old, vs_mul(Fluid[c].rhoVelocity_t, (0.5*deltaTime)))

      Fluid[c].rhoEnergy_new += (((1.0/6.0)*deltaTime)*Fluid[c].rhoEnergy_t)
      Fluid[c].rhoEnergy = (Fluid[c].rhoEnergy_old+((0.5*deltaTime)*Fluid[c].rhoEnergy_t))
    else
      if (Integrator_stage==2) then
        Fluid[c].rho_new += (((1.0/3.0)*deltaTime)*Fluid[c].rho_t)
        Fluid[c].rho = (Fluid[c].rho_old+((0.5*deltaTime)*Fluid[c].rho_t))
        var tmp = vs_mul(Fluid[c].rhoVelocity_t, ((1.0/3.0)*deltaTime))
        var v = Fluid[c].rhoVelocity_new
        v[0] += tmp[0]
        v[1] += tmp[1]
        v[2] += tmp[2]
        Fluid[c].rhoVelocity_new = v
        Fluid[c].rhoVelocity = vv_add(Fluid[c].rhoVelocity_old, vs_mul(Fluid[c].rhoVelocity_t, (0.5*deltaTime)))
        Fluid[c].rhoEnergy_new += (((1.0/3.0)*deltaTime)*Fluid[c].rhoEnergy_t)
        Fluid[c].rhoEnergy = (Fluid[c].rhoEnergy_old+((0.5*deltaTime)*Fluid[c].rhoEnergy_t))
      else
        if (Integrator_stage==3) then
          Fluid[c].rho_new += (((1.0/3.0)*deltaTime)*Fluid[c].rho_t)
          Fluid[c].rho = (Fluid[c].rho_old+((1.0*deltaTime)*Fluid[c].rho_t))
          var tmp = vs_mul(Fluid[c].rhoVelocity_t, ((1.0/3.0)*deltaTime))
          var v = Fluid[c].rhoVelocity_new
          v[0] += tmp[0]
          v[1] += tmp[1]
          v[2] += tmp[2]
          Fluid[c].rhoVelocity_new = v
          Fluid[c].rhoVelocity = vv_add(Fluid[c].rhoVelocity_old, vs_mul(Fluid[c].rhoVelocity_t, (1.0*deltaTime)))
          Fluid[c].rhoEnergy_new += (((1.0/3.0)*deltaTime)*Fluid[c].rhoEnergy_t)
          Fluid[c].rhoEnergy = (Fluid[c].rhoEnergy_old+((1.0*deltaTime)*Fluid[c].rhoEnergy_t))
        else
          Fluid[c].rho = (Fluid[c].rho_new+(((1.0/6.0)*deltaTime)*Fluid[c].rho_t))
          Fluid[c].rhoVelocity = vv_add(Fluid[c].rhoVelocity_new, vs_mul(Fluid[c].rhoVelocity_t, ((1.0/6.0)*deltaTime)))
          Fluid[c].rhoEnergy = (Fluid[c].rhoEnergy_new+(((1.0/6.0)*deltaTime)*Fluid[c].rhoEnergy_t))
        end
      end
    end
  end
end

__demand(__parallel, __cuda)
task Particles_UpdateVars(Particles : region(ispace(int1d), Particles_columns),
                          Integrator_deltaTime : double,
                          Integrator_stage : int32)
where
  reads(Particles.{position_old, velocity_old, temperature_old}),
  reads(Particles.{position_t, velocity_t, temperature_t}),
  reads(Particles.__valid),
  writes(Particles.{position, temperature, velocity}),
  reads writes(Particles.{position_new, temperature_new, velocity_new})
do
  __demand(__openmp)
  for p in Particles do
    if Particles[p].__valid then
      var deltaTime = Integrator_deltaTime
      if Integrator_stage == 1 then
        var tmp = vs_mul(Particles[p].position_t, ((1.0/6.0)*deltaTime))
        var v = Particles[p].position_new
        v[0] += tmp[0]
        v[1] += tmp[1]
        v[2] += tmp[2]
        Particles[p].position_new = v
        Particles[p].position = vv_add(Particles[p].position_old, vs_mul(Particles[p].position_t, (0.5*deltaTime)))
        var tmp__11020 = vs_mul(Particles[p].velocity_t, ((1.0/6.0)*deltaTime))
        var v__11021 = Particles[p].velocity_new
        v__11021[0] += tmp__11020[0]
        v__11021[1] += tmp__11020[1]
        v__11021[2] += tmp__11020[2]
        Particles[p].velocity_new = v__11021
        Particles[p].velocity = vv_add(Particles[p].velocity_old, vs_mul(Particles[p].velocity_t, (0.5*deltaTime)))
        Particles[p].temperature_new += (((1.0/6.0)*deltaTime)*Particles[p].temperature_t)
        Particles[p].temperature = (Particles[p].temperature_old+((0.5*deltaTime)*Particles[p].temperature_t))
      elseif Integrator_stage == 2 then
        var tmp = vs_mul(Particles[p].position_t, ((1.0/3.0)*deltaTime))
        var v = Particles[p].position_new
        v[0] += tmp[0]
        v[1] += tmp[1]
        v[2] += tmp[2]
        Particles[p].position_new = v
        Particles[p].position = vv_add(Particles[p].position_old, vs_mul(Particles[p].position_t, (0.5*deltaTime)))
        var tmp__11024 = vs_mul(Particles[p].velocity_t, ((1.0/3.0)*deltaTime))
        var v__11025 = Particles[p].velocity_new
        v__11025[0] += tmp__11024[0]
        v__11025[1] += tmp__11024[1]
        v__11025[2] += tmp__11024[2]
        Particles[p].velocity_new = v__11025
        Particles[p].velocity = vv_add(Particles[p].velocity_old, vs_mul(Particles[p].velocity_t, (0.5*deltaTime)))
        Particles[p].temperature_new += (((1.0/3.0)*deltaTime)*Particles[p].temperature_t)
        Particles[p].temperature = (Particles[p].temperature_old+((0.5*deltaTime)*Particles[p].temperature_t))
      elseif Integrator_stage == 3 then
        var tmp = vs_mul(Particles[p].position_t, ((1.0/3.0)*deltaTime))
        var v = Particles[p].position_new
        v[0] += tmp[0]
        v[1] += tmp[1]
        v[2] += tmp[2]
        Particles[p].position_new = v
        Particles[p].position = vv_add(Particles[p].position_old, vs_mul(Particles[p].position_t, (1.0*deltaTime)))
        var tmp__11028 = vs_mul(Particles[p].velocity_t, ((1.0/3.0)*deltaTime))
        var v__11029 = Particles[p].velocity_new
        v__11029[0] += tmp__11028[0]
        v__11029[1] += tmp__11028[1]
        v__11029[2] += tmp__11028[2]
        Particles[p].velocity_new = v__11029
        Particles[p].velocity = vv_add(Particles[p].velocity_old, vs_mul(Particles[p].velocity_t, (1.0*deltaTime)))
        Particles[p].temperature_new += (((1.0/3.0)*deltaTime)*Particles[p].temperature_t)
        Particles[p].temperature = (Particles[p].temperature_old+((1.0*deltaTime)*Particles[p].temperature_t))
      else -- Integrator_stage == 4
        Particles[p].position = vv_add(Particles[p].position_new, vs_mul(Particles[p].position_t, ((1.0/6.0)*deltaTime)))
        Particles[p].velocity = vv_add(Particles[p].velocity_new, vs_mul(Particles[p].velocity_t, ((1.0/6.0)*deltaTime)))
        Particles[p].temperature = (Particles[p].temperature_new+(((1.0/6.0)*deltaTime)*Particles[p].temperature_t))
      end
    end
  end
end

-- MANUALLY PARALLELIZED, NO CUDA, NO OPENMP
task Particles_HandleCollisions(Particles : region(ispace(int1d), Particles_columns),
                                Integrator_deltaTime : double, Particles_restitutionCoeff : double )
-- This is an adaption of collisionPrt routine of the Soleil-MPI version
-- TODO: search box implementation
where
  reads(Particles.{position_old, diameter, density, __valid}),
  reads writes(Particles.{position, velocity})
do
  for p1 in Particles do
    if p1.__valid then
      for p2 in Particles do
        if p2.__valid and p1 < p2 then

          -- Relative position of particles
          var x = p2.position[0] - p1.position[0]
          var y = p2.position[1] - p1.position[1]
          var z = p2.position[2] - p1.position[2]

          -- Old relative position of particles
          var xold = p2.position_old[0] - p1.position_old[0]
          var yold = p2.position_old[1] - p1.position_old[1]
          var zold = p2.position_old[2] - p1.position_old[2]


          -- Relative velocity
          var ux = (x-xold)/Integrator_deltaTime
          var uy = (y-yold)/Integrator_deltaTime
          var uz = (z-zold)/Integrator_deltaTime

          -- Relevant scalar products
          var x_scal_u = xold*ux + yold*uy + zold*uz
          var x_scal_x = xold*xold + yold*yold + zold*zold
          var u_scal_u = ux*ux + uy*uy + uz*uz

          -- Critical distance
          var dcrit = 0.5*( p1.diameter + p2.diameter )

          -- Checking if particles are getting away from each other
          if x_scal_u<0.0 then

            -- Checking if particles are in a collision path
            var det = x_scal_u*x_scal_u - u_scal_u*(x_scal_x - dcrit*dcrit)
            if det>0.0 then

              -- Checking if collision occurs in this time step
              var timecol = ( -x_scal_u - sqrt(det) ) / u_scal_u
              if (timecol>0.0 and timecol<Integrator_deltaTime) then

                -- We do have a collision


                -- Mass ratio of particles
                var mr = (p2.density * p2.diameter * p2.diameter * p2.diameter)
                mr = mr/ (p1.density * p1.diameter * p1.diameter * p1.diameter)

                -- Change of velocity and particle location after impact
                -- Note: for now particle restitution coeff is the same for all particles ?
                var du = ( 1.0 + min( Particles_restitutionCoeff, Particles_restitutionCoeff ) ) / (1.0 + mr)*x_scal_u/x_scal_x
                var dx = du * ( Integrator_deltaTime - timecol )

                -- Update velocities

                p1.velocity[0] = p1.velocity[0] + du*xold*mr
                p1.velocity[1] = p1.velocity[1] + du*yold*mr
                p1.velocity[2] = p1.velocity[2] + du*zold*mr

                p2.velocity[0] = p2.velocity[0] - du*xold
                p2.velocity[1] = p2.velocity[1] - du*yold
                p2.velocity[2] = p2.velocity[2] - du*zold

                -- Update positions
                p1.position[0] = p1.position[0] + dx*xold*mr
                p1.position[1] = p1.position[1] + dx*yold*mr
                p1.position[2] = p1.position[2] + dx*zold*mr

                p2.position[0] = p2.position[0] - dx*xold
                p2.position[1] = p2.position[1] - dx*yold
                p2.position[2] = p2.position[2] - dx*zold

              end

            end
          end

        end
      end
    end
  end
end

__demand(__parallel, __cuda)
task Particles_UpdateAuxiliaryStep1(Particles : region(ispace(int1d), Particles_columns),
                                    BC_xBCParticles : SCHEMA.ParticlesBC,
                                    BC_yBCParticles : SCHEMA.ParticlesBC,
                                    BC_zBCParticles : SCHEMA.ParticlesBC,
                                    Grid_xOrigin : double, Grid_xWidth : double,
                                    Grid_yOrigin : double, Grid_yWidth : double,
                                    Grid_zOrigin : double, Grid_zWidth : double,
                                    Particles_restitutionCoeff : double)
where
  reads(Particles.{position, velocity, velocity_t, __valid}),
  reads writes(Particles.{position_ghost, velocity_ghost, velocity_t_ghost})
do
  __demand(__openmp)
  for p in Particles do
    if Particles[p].__valid then
      Particles[p].position_ghost[0] = Particles[p].position[0]
      Particles[p].position_ghost[1] = Particles[p].position[1]
      Particles[p].position_ghost[2] = Particles[p].position[2]
      Particles[p].velocity_ghost[0] = Particles[p].velocity[0]
      Particles[p].velocity_ghost[1] = Particles[p].velocity[1]
      Particles[p].velocity_ghost[2] = Particles[p].velocity[2]
      Particles[p].velocity_t_ghost[0] = Particles[p].velocity_t[0]
      Particles[p].velocity_t_ghost[1] = Particles[p].velocity_t[1]
      Particles[p].velocity_t_ghost[2] = Particles[p].velocity_t[2]
      if (Particles[p].position[0]<Grid_xOrigin) then
        if BC_xBCParticles == SCHEMA.ParticlesBC_Periodic then
          Particles[p].position_ghost[0] = (Particles[p].position[0]+Grid_xWidth)
        elseif BC_xBCParticles == SCHEMA.ParticlesBC_Bounce then
          Particles[p].position_ghost[0] = Grid_xOrigin
          var impulse = ((-(1.0+Particles_restitutionCoeff))*Particles[p].velocity[0])
          if (impulse<=0.0) then
            Particles[p].velocity_ghost[0] += impulse
          end
          var contact_force = (double(-1)*Particles[p].velocity_t[0])
          if (contact_force>0.0) then
            Particles[p].velocity_t_ghost[0] += contact_force
          end
        else -- BC_xBCParticles == SCHEMA.ParticlesBC_Disappear
          -- Do nothing, let out-of-bounds particles get deleted
        end
      end
      if (Particles[p].position[0]>(Grid_xOrigin+Grid_xWidth)) then
        if BC_xBCParticles == SCHEMA.ParticlesBC_Periodic then
          Particles[p].position_ghost[0] = (Particles[p].position[0]-Grid_xWidth)
        elseif BC_xBCParticles == SCHEMA.ParticlesBC_Bounce then
          Particles[p].position_ghost[0] = (Grid_xOrigin+Grid_xWidth)
          var impulse = ((-(1.0+Particles_restitutionCoeff))*Particles[p].velocity[0])
          if (impulse>=0.0) then
            Particles[p].velocity_ghost[0] += impulse
          end
          var contact_force = (double(-1)*Particles[p].velocity_t[0])
          if (contact_force<0.0) then
            Particles[p].velocity_t_ghost[0] += contact_force
          end
        else -- BC_xBCParticles == SCHEMA.ParticlesBC_Disappear
          -- Do nothing, let out-of-bounds particles get deleted
        end
      end
      if (Particles[p].position[1]<Grid_yOrigin) then
        if BC_yBCParticles == SCHEMA.ParticlesBC_Periodic then
          Particles[p].position_ghost[1] = (Particles[p].position[1]+Grid_yWidth)
        elseif BC_yBCParticles == SCHEMA.ParticlesBC_Bounce then
          Particles[p].position_ghost[1] = Grid_yOrigin
          var impulse = ((-(1.0+Particles_restitutionCoeff))*Particles[p].velocity[1])
          if (impulse<=0.0) then
            Particles[p].velocity_ghost[1] += impulse
          end
          var contact_force = (double(-1)*Particles[p].velocity_t[1])
          if (contact_force>0.0) then
            Particles[p].velocity_t_ghost[1] += contact_force
          end
        else -- BC_yBCParticles == SCHEMA.ParticlesBC_Disappear
          -- Do nothing, let out-of-bounds particles get deleted
        end
      end
      if (Particles[p].position[1]>(Grid_yOrigin+Grid_yWidth)) then
        if BC_yBCParticles == SCHEMA.ParticlesBC_Periodic then
          Particles[p].position_ghost[1] = (Particles[p].position[1]-Grid_yWidth)
        elseif BC_yBCParticles == SCHEMA.ParticlesBC_Bounce then
          Particles[p].position_ghost[1] = (Grid_yOrigin+Grid_yWidth)
          var impulse = ((-(1.0+Particles_restitutionCoeff))*Particles[p].velocity[1])
          if (impulse>=0.0) then
            Particles[p].velocity_ghost[1] += impulse
          end
          var contact_force = (double(-1)*Particles[p].velocity_t[1])
          if (contact_force<0.0) then
            Particles[p].velocity_t_ghost[1] += contact_force
          end
        else -- BC_yBCParticles == SCHEMA.ParticlesBC_Disappear
          -- Do nothing, let out-of-bounds particles get deleted
        end
      end
      if (Particles[p].position[2]<Grid_zOrigin) then
        if BC_zBCParticles == SCHEMA.ParticlesBC_Periodic then
          Particles[p].position_ghost[2] = (Particles[p].position[2]+Grid_zWidth)
        elseif BC_zBCParticles == SCHEMA.ParticlesBC_Bounce then
          Particles[p].position_ghost[2] = Grid_zOrigin
          var impulse = ((-(1.0+Particles_restitutionCoeff))*Particles[p].velocity[2])
          if (impulse<=0.0) then
            Particles[p].velocity_ghost[2] += impulse
          end
          var contact_force = (double(-1)*Particles[p].velocity_t[2])
          if (contact_force>0.0) then
            Particles[p].velocity_t_ghost[2] += contact_force
          end
        else -- BC_zBCParticles == SCHEMA.ParticlesBC_Disappear
          -- Do nothing, let out-of-bounds particles get deleted
        end
      end
      if (Particles[p].position[2]>(Grid_zOrigin+Grid_zWidth)) then
        if BC_zBCParticles == SCHEMA.ParticlesBC_Periodic then
          Particles[p].position_ghost[2] = (Particles[p].position[2]-Grid_zWidth)
        elseif BC_zBCParticles == SCHEMA.ParticlesBC_Bounce then
          Particles[p].position_ghost[2] = (Grid_zOrigin+Grid_zWidth)
          var impulse = ((-(1.0+Particles_restitutionCoeff))*Particles[p].velocity[2])
          if (impulse>=0.0) then
            Particles[p].velocity_ghost[2] += impulse
          end
          var contact_force = (double(-1)*Particles[p].velocity_t[2])
          if (contact_force<0.0) then
            Particles[p].velocity_t_ghost[2] += contact_force
          end
        else -- BC_zBCParticles == SCHEMA.ParticlesBC_Disappear
          -- Do nothing, let out-of-bounds particles get deleted
        end
      end
    end
  end
end

__demand(__parallel, __cuda)
task Particles_UpdateAuxiliaryStep2(Particles : region(ispace(int1d), Particles_columns))
where
  reads(Particles.{position_ghost, velocity_ghost, velocity_t_ghost, __valid}),
  reads writes(Particles.{position, velocity, velocity_t})
do
  __demand(__openmp)
  for p in Particles do
    if Particles[p].__valid then
      Particles[p].position = Particles[p].position_ghost
      Particles[p].velocity = Particles[p].velocity_ghost
      Particles[p].velocity_t = Particles[p].velocity_t_ghost
    end
  end
end

__demand(__cuda) -- MANUALLY PARALLELIZED
task Particles_DeleteEscapingParticles(Particles : region(ispace(int1d), Particles_columns),
                                       Grid_xOrigin : double, Grid_xWidth : double,
                                       Grid_yOrigin : double, Grid_yWidth : double,
                                       Grid_zOrigin : double, Grid_zWidth : double)
where
  reads(Particles.position),
  reads writes(Particles.__valid)
do
  var acc = int64(0)
  __demand(__openmp)
  for p in Particles do
    if Particles[p].__valid then
      var min_x = Grid_xOrigin
      var max_x = Grid_xOrigin+Grid_xWidth
      var min_y = Grid_yOrigin
      var max_y = Grid_yOrigin+Grid_yWidth
      var min_z = Grid_zOrigin
      var max_z = Grid_zOrigin+Grid_zWidth
      var pos = Particles[p].position
      if pos[0]>max_x or pos[0]<min_x or pos[1]>max_y or pos[1]<min_y or pos[2]>max_z or pos[2]<min_z then
        Particles[p].__valid = false
        acc += (-1)
      end
    end
  end
  return acc
end

-------------------------------------------------------------------------------
-- MAIN SIMULATION
-------------------------------------------------------------------------------

local function mkInstance() local INSTANCE = {}

  local DOM_INST = DOM.mkInstance()

  -----------------------------------------------------------------------------
  -- Symbols shared between quotes
  -----------------------------------------------------------------------------

  local startTime = regentlib.newsymbol()
  local console = regentlib.newsymbol()
  local Grid = {
    xCellWidth = regentlib.newsymbol(),
    yCellWidth = regentlib.newsymbol(),
    zCellWidth = regentlib.newsymbol(),
    cellVolume = regentlib.newsymbol(),
    xBnum = regentlib.newsymbol(),
    yBnum = regentlib.newsymbol(),
    zBnum = regentlib.newsymbol(),
    xRealOrigin = regentlib.newsymbol(),
    yRealOrigin = regentlib.newsymbol(),
    zRealOrigin = regentlib.newsymbol(),
  }
  local BC = {
    xPosSign = regentlib.newsymbol(double[3]),
    xNegSign = regentlib.newsymbol(double[3]),
    xPosVelocity = regentlib.newsymbol(double[3]),
    xNegVelocity = regentlib.newsymbol(double[3]),
    xPosTemperature = regentlib.newsymbol(double),
    xNegTemperature = regentlib.newsymbol(double),
    yPosSign = regentlib.newsymbol(double[3]),
    yNegSign = regentlib.newsymbol(double[3]),
    yPosVelocity = regentlib.newsymbol(double[3]),
    yNegVelocity = regentlib.newsymbol(double[3]),
    yPosTemperature = regentlib.newsymbol(double),
    yNegTemperature = regentlib.newsymbol(double),
    zPosSign = regentlib.newsymbol(double[3]),
    zNegSign = regentlib.newsymbol(double[3]),
    zPosVelocity = regentlib.newsymbol(double[3]),
    zNegVelocity = regentlib.newsymbol(double[3]),
    zPosTemperature = regentlib.newsymbol(double),
    zNegTemperature = regentlib.newsymbol(double),
    xBCParticles = regentlib.newsymbol(SCHEMA.ParticlesBC),
    yBCParticles = regentlib.newsymbol(SCHEMA.ParticlesBC),
    zBCParticles = regentlib.newsymbol(SCHEMA.ParticlesBC),
  }
  local NX = regentlib.newsymbol()
  local NY = regentlib.newsymbol()
  local NZ = regentlib.newsymbol()
  local numTiles = regentlib.newsymbol()

  local Integrator_simTime = regentlib.newsymbol()
  local Integrator_timeStep = regentlib.newsymbol()
  local Particles_number = regentlib.newsymbol()

  local Fluid = regentlib.newsymbol()
  local Fluid_copy = regentlib.newsymbol()
  local Particles = regentlib.newsymbol()
  local Particles_copy = regentlib.newsymbol()
  local TradeQueue = UTIL.generate(26, regentlib.newsymbol)
  local Radiation = regentlib.newsymbol()
  local tiles = regentlib.newsymbol()
  local p_Fluid = regentlib.newsymbol()
  local p_Fluid_copy = regentlib.newsymbol()
  local p_Particles = regentlib.newsymbol()
  local p_Particles_copy = regentlib.newsymbol()
  local p_TradeQueue = UTIL.generate(26, regentlib.newsymbol)
  local p_Radiation = regentlib.newsymbol()

  -----------------------------------------------------------------------------
  -- Exported symbols
  -----------------------------------------------------------------------------

  INSTANCE.Grid = Grid
  INSTANCE.Fluid = Fluid
  INSTANCE.Fluid_copy = Fluid_copy
  INSTANCE.Particles = Particles
  INSTANCE.Particles_copy = Particles_copy
  INSTANCE.Radiation = Radiation
  INSTANCE.tiles = tiles
  INSTANCE.p_Fluid = p_Fluid
  INSTANCE.p_Fluid_copy = p_Fluid_copy
  INSTANCE.p_Particles = p_Particles
  INSTANCE.p_Particles_copy = p_Particles_copy
  INSTANCE.p_Radiation = p_Radiation

  -----------------------------------------------------------------------------
  -- Symbol declaration & initialization
  -----------------------------------------------------------------------------

  function INSTANCE.DeclSymbols(config) return rquote

    ---------------------------------------------------------------------------
    -- Preparation
    ---------------------------------------------------------------------------

    -- Start timer
    var [startTime] = regentlib.c.legion_get_current_time_in_micros() / 1000

    -- Open long-running files
    var consoleFile = [&int8](C.malloc(256))
    C.snprintf(consoleFile, 256, '%s/console.txt', config.Mapping.outDir)
    var [console] = UTIL.openFile(consoleFile, 'w')
    C.free(consoleFile)
    C.fprintf(console, ['Iter\t'..
                        'Sim Time\t'..
                        'Wall t\t'..
                        'Delta Time\t'..
                        'Avg Press\t'..
                        'Avg Temp\t'..
                        'Average KE\t'..
                        '#Part\t'..
                        'Particle T\n'])
    C.fflush(console)

    ---------------------------------------------------------------------------
    -- Declare & initialize state variables
    ---------------------------------------------------------------------------

    -- Cell step size (TODO: Change when we go to non-uniform meshes)
    var [Grid.xCellWidth] = config.Grid.xWidth / config.Grid.xNum
    var [Grid.yCellWidth] = config.Grid.yWidth / config.Grid.yNum
    var [Grid.zCellWidth] = config.Grid.zWidth / config.Grid.zNum
    var [Grid.cellVolume] = Grid.xCellWidth * Grid.yCellWidth * Grid.zCellWidth

    var [BC.xPosSign]
    var [BC.xNegSign]
    var [BC.xPosVelocity]
    var [BC.xNegVelocity]
    var [BC.xPosTemperature]
    var [BC.xNegTemperature]

    var [BC.yPosSign]
    var [BC.yNegSign]
    var [BC.yPosVelocity]
    var [BC.yNegVelocity]
    var [BC.yPosTemperature]
    var [BC.yNegTemperature]

    var [BC.zPosSign]
    var [BC.zNegSign]
    var [BC.zPosVelocity]
    var [BC.zNegVelocity]
    var [BC.zPosTemperature]
    var [BC.zNegTemperature]

    var [BC.xBCParticles]
    var [BC.yBCParticles]
    var [BC.zBCParticles]

    -- Determine number of ghost cells in each direction
    -- 0 ghost cells if periodic and 1 otherwise
    var [Grid.xBnum] = 1
    var [Grid.yBnum] = 1
    var [Grid.zBnum] = 1
    if config.BC.xBCLeft == SCHEMA.FlowBC_Periodic then Grid.xBnum = 0 end
    if config.BC.yBCLeft == SCHEMA.FlowBC_Periodic then Grid.yBnum = 0 end
    if config.BC.zBCLeft == SCHEMA.FlowBC_Periodic then Grid.zBnum = 0 end

    -- Compute real origin, accounting for ghost cells
    var [Grid.xRealOrigin] = (config.Grid.origin[0]-(Grid.xCellWidth*Grid.xBnum))
    var [Grid.yRealOrigin] = (config.Grid.origin[1]-(Grid.yCellWidth*Grid.yBnum))
    var [Grid.zRealOrigin] = (config.Grid.origin[2]-(Grid.zCellWidth*Grid.zBnum))

    var [NX] = config.Mapping.tiles[0]
    var [NY] = config.Mapping.tiles[1]
    var [NZ] = config.Mapping.tiles[2]
    var [numTiles] = NX * NY * NZ

    var [Integrator_simTime] = 0.0
    var [Integrator_timeStep] = 0

    var [Particles_number] = int64(0)

    if ((not ((config.Grid.xNum%config.Radiation.xNum)==0)) or ((not ((config.Grid.yNum%config.Radiation.yNum)==0)) or (not ((config.Grid.zNum%config.Radiation.zNum)==0)))) then
      regentlib.assert(false, "Inexact coarsening factor")
    end

    -- Set up flow BC's in x direction
    if ((config.BC.xBCLeft == SCHEMA.FlowBC_Periodic) and (config.BC.xBCRight == SCHEMA.FlowBC_Periodic)) then
      BC.xBCParticles = SCHEMA.ParticlesBC_Periodic
    elseif ((config.BC.xBCLeft == SCHEMA.FlowBC_NSCBC_SubsonicInflow) and (config.BC.xBCRight == SCHEMA.FlowBC_NSCBC_SubsonicOutflow)) then
      if config.BC.xBCLeftHeat.type == SCHEMA.TempProfile_Constant then
        -- Do nothing
      elseif config.BC.xBCLeftHeat.type == SCHEMA.TempProfile_Parabola then
        regentlib.assert(false, 'Parabola heat model not supported')
      elseif config.BC.xBCLeftHeat.type == SCHEMA.TempProfile_Incoming then
        -- Do nothing
      else regentlib.assert(false, 'Unhandled case in switch') end
      BC.xBCParticles = SCHEMA.ParticlesBC_Disappear
    else
      if (config.BC.xBCLeft == SCHEMA.FlowBC_Symmetry) then
        BC.xNegSign = array(-1.0, 1.0, 1.0)
        BC.xNegVelocity = array(0.0, 0.0, 0.0)
        BC.xNegTemperature = -1.0
        BC.xBCParticles = SCHEMA.ParticlesBC_Bounce
      elseif (config.BC.xBCLeft == SCHEMA.FlowBC_AdiabaticWall) then
        BC.xNegSign = array(-1.0, -1.0, -1.0)
        BC.xNegVelocity = vs_mul(config.BC.xBCLeftVel, 2.0)
        BC.xNegTemperature = -1.0
        BC.xBCParticles = SCHEMA.ParticlesBC_Bounce
      elseif (config.BC.xBCLeft == SCHEMA.FlowBC_IsothermalWall) then
        BC.xNegSign = array(-1.0, -1.0, -1.0)
        BC.xNegVelocity = vs_mul(config.BC.xBCLeftVel, 2.0)
        if config.BC.xBCLeftHeat.type == SCHEMA.TempProfile_Constant then
          BC.xNegTemperature = config.BC.xBCLeftHeat.u.Constant.temperature
        else
          regentlib.assert(false, 'Only constant heat model supported')
        end
        BC.xBCParticles = SCHEMA.ParticlesBC_Bounce
      else
        regentlib.assert(false, "Boundary conditions in xBCLeft not implemented")
      end

      if (config.BC.xBCRight == SCHEMA.FlowBC_Symmetry) then
        BC.xPosSign = array(-1.0, 1.0, 1.0)
        BC.xPosVelocity = array(0.0, 0.0, 0.0)
        BC.xPosTemperature = -1.0
        BC.xBCParticles = SCHEMA.ParticlesBC_Bounce
      elseif (config.BC.xBCRight == SCHEMA.FlowBC_AdiabaticWall) then
        BC.xPosSign = array(-1.0, -1.0, -1.0)
        BC.xPosVelocity = vs_mul(config.BC.xBCRightVel, 2.0)
        BC.xPosTemperature = -1.0
        BC.xBCParticles = SCHEMA.ParticlesBC_Bounce
      elseif (config.BC.xBCRight == SCHEMA.FlowBC_IsothermalWall) then
        BC.xPosSign = array(-1.0, -1.0, -1.0)
        BC.xPosVelocity = vs_mul(config.BC.xBCRightVel, 2.0)
        if config.BC.xBCRightHeat.type == SCHEMA.TempProfile_Constant then
          BC.xPosTemperature = config.BC.xBCRightHeat.u.Constant.temperature
        else
          regentlib.assert(false, 'Only constant heat model supported')
        end
        BC.xBCParticles = SCHEMA.ParticlesBC_Bounce
      else
        regentlib.assert(false, "Boundary conditions in xBCRight not implemented")
      end
    end

    -- Set up flow BC's in y direction
    if ((config.BC.yBCLeft == SCHEMA.FlowBC_Periodic) and (config.BC.yBCRight == SCHEMA.FlowBC_Periodic)) then
      BC.yBCParticles = SCHEMA.ParticlesBC_Periodic
    else
      if (config.BC.yBCLeft == SCHEMA.FlowBC_Symmetry) then
        BC.yNegSign = array(1.0, -1.0, 1.0)
        BC.yNegVelocity = array(0.0, 0.0, 0.0)
        BC.yNegTemperature = -1.0
        BC.yBCParticles = SCHEMA.ParticlesBC_Bounce
      elseif (config.BC.yBCLeft == SCHEMA.FlowBC_AdiabaticWall) then
        BC.yNegSign = array(-1.0, -1.0, -1.0)
        BC.yNegVelocity = vs_mul(config.BC.yBCLeftVel, 2.0)
        BC.yNegTemperature = -1.0
        BC.yBCParticles = SCHEMA.ParticlesBC_Bounce
      elseif (config.BC.yBCLeft == SCHEMA.FlowBC_IsothermalWall) then
        BC.yNegSign = array(-1.0, -1.0, -1.0)
        BC.yNegVelocity = vs_mul(config.BC.yBCLeftVel, 2.0)
        if config.BC.yBCLeftHeat.type == SCHEMA.TempProfile_Constant then
          BC.yNegTemperature = config.BC.yBCLeftHeat.u.Constant.temperature
        else
          regentlib.assert(false, 'Only constant heat model supported')
        end
        BC.yBCParticles = SCHEMA.ParticlesBC_Bounce
      elseif (config.BC.yBCLeft == SCHEMA.FlowBC_NonUniformTemperatureWall) then
        BC.yNegSign = array(-1.0, -1.0, -1.0)
        BC.yNegVelocity = vs_mul(config.BC.yBCLeftVel, 2.0)
        if not (config.BC.yBCLeftHeat.type == SCHEMA.TempProfile_Parabola) then
          regentlib.assert(false, 'Only parabola heat model supported')
        end
        BC.yBCParticles = SCHEMA.ParticlesBC_Bounce
      else
        regentlib.assert(false, "Boundary conditions in y not implemented")
      end

      if (config.BC.yBCRight == SCHEMA.FlowBC_Symmetry) then
        BC.yPosSign = array(1.0, -1.0, 1.0)
        BC.yPosVelocity = array(0.0, 0.0, 0.0)
        BC.yPosTemperature = -1.0
        BC.yBCParticles = SCHEMA.ParticlesBC_Bounce
      elseif (config.BC.yBCRight == SCHEMA.FlowBC_AdiabaticWall) then
        BC.yPosSign = array(-1.0, -1.0, -1.0)
        BC.yPosVelocity = vs_mul(config.BC.yBCRightVel, 2.0)
        BC.yPosTemperature = -1.0
        BC.yBCParticles = SCHEMA.ParticlesBC_Bounce
      elseif (config.BC.yBCRight == SCHEMA.FlowBC_IsothermalWall) then
        BC.yPosSign = array(-1.0, -1.0, -1.0)
        BC.yPosVelocity = vs_mul(config.BC.yBCRightVel, 2.0)
        if config.BC.yBCRightHeat.type == SCHEMA.TempProfile_Constant then
          BC.yPosTemperature = config.BC.yBCRightHeat.u.Constant.temperature
        else
          regentlib.assert(false, 'Only constant heat model supported')
        end
        BC.yBCParticles = SCHEMA.ParticlesBC_Bounce
      elseif (config.BC.yBCRight == SCHEMA.FlowBC_NonUniformTemperatureWall) then
        BC.yPosSign = array(-1.0, -1.0, -1.0)
        BC.yPosVelocity = vs_mul(config.BC.yBCRightVel, 2.0)
        if not (config.BC.yBCRightHeat.type == SCHEMA.TempProfile_Parabola) then
          regentlib.assert(false, 'Only parabola heat model supported')
        end
        BC.yBCParticles = SCHEMA.ParticlesBC_Bounce
      else
        regentlib.assert(false, "Boundary conditions in y not implemented")
      end
    end

    -- Set up flow BC's in z direction
    if ((config.BC.zBCLeft == SCHEMA.FlowBC_Periodic) and (config.BC.zBCRight == SCHEMA.FlowBC_Periodic)) then
      BC.zBCParticles = SCHEMA.ParticlesBC_Periodic
    else
      if (config.BC.zBCLeft == SCHEMA.FlowBC_Symmetry) then
        BC.zNegSign = array(1.0, 1.0, -1.0)
        BC.zNegVelocity = array(0.0, 0.0, 0.0)
        BC.zNegTemperature = -1.0
        BC.zBCParticles = SCHEMA.ParticlesBC_Bounce
      elseif (config.BC.zBCLeft == SCHEMA.FlowBC_AdiabaticWall) then
        BC.zNegSign = array(-1.0, -1.0, -1.0)
        BC.zNegVelocity = vs_mul(config.BC.zBCLeftVel, 2.0)
        BC.zNegTemperature = -1.0
        BC.zBCParticles = SCHEMA.ParticlesBC_Bounce
      elseif (config.BC.zBCLeft == SCHEMA.FlowBC_IsothermalWall) then
        BC.zNegSign = array(-1.0, -1.0, -1.0)
        BC.zNegVelocity = vs_mul(config.BC.zBCLeftVel, 2.0)
        if config.BC.zBCLeftHeat.type == SCHEMA.TempProfile_Constant then
          BC.zNegTemperature = config.BC.zBCLeftHeat.u.Constant.temperature
        else
          regentlib.assert(false, 'Only constant heat model supported')
        end
        BC.zBCParticles = SCHEMA.ParticlesBC_Bounce
      elseif (config.BC.zBCLeft == SCHEMA.FlowBC_NonUniformTemperatureWall) then
        BC.zNegSign = array(-1.0, -1.0, -1.0)
        BC.zNegVelocity = vs_mul(config.BC.zBCLeftVel, 2.0)
        if not (config.BC.zBCLeftHeat.type == SCHEMA.TempProfile_Parabola) then
          regentlib.assert(false, 'Only parabola heat model supported')
        end
        BC.zBCParticles = SCHEMA.ParticlesBC_Bounce
      else
        regentlib.assert(false, "Boundary conditions in zBCLeft not implemented")
      end

      if (config.BC.zBCRight == SCHEMA.FlowBC_Symmetry) then
        BC.zPosSign = array(1.0, 1.0, -1.0)
        BC.zPosVelocity = array(0.0, 0.0, 0.0)
        BC.zPosTemperature = -1.0
        BC.zBCParticles = SCHEMA.ParticlesBC_Bounce
      elseif (config.BC.zBCRight == SCHEMA.FlowBC_AdiabaticWall) then
        BC.zPosSign = array(-1.0, -1.0, -1.0)
        BC.zPosVelocity = vs_mul(config.BC.zBCRightVel, 2.0)
        BC.zPosTemperature = -1.0
        BC.zBCParticles = SCHEMA.ParticlesBC_Bounce
      elseif (config.BC.zBCRight == SCHEMA.FlowBC_IsothermalWall) then
        BC.zPosSign = array(-1.0, -1.0, -1.0)
        BC.zPosVelocity = vs_mul(config.BC.zBCRightVel, 2.0)
        if config.BC.zBCRightHeat.type == SCHEMA.TempProfile_Constant then
          BC.zPosTemperature = config.BC.zBCRightHeat.u.Constant.temperature
        else
          regentlib.assert(false, 'Only constant heat model supported')
        end
        BC.zBCParticles = SCHEMA.ParticlesBC_Bounce
      elseif (config.BC.zBCRight == SCHEMA.FlowBC_NonUniformTemperatureWall) then
        BC.zPosSign = array(-1.0, -1.0, -1.0)
        BC.zPosVelocity = vs_mul(config.BC.zBCRightVel, 2.0)
        if not (config.BC.zBCRightHeat.type == SCHEMA.TempProfile_Parabola) then
          regentlib.assert(false, 'Only parabola heat model supported')
        end
        BC.zBCParticles = SCHEMA.ParticlesBC_Bounce
      else
        regentlib.assert(false, "Boundary conditions in zBCRight not implemented")
      end
    end

    -- Check if boundary conditions in each direction are either both periodic or both non-periodic
    if (not (((config.BC.xBCLeft == SCHEMA.FlowBC_Periodic) and (config.BC.xBCRight == SCHEMA.FlowBC_Periodic)) or ((not (config.BC.xBCLeft == SCHEMA.FlowBC_Periodic)) and (not (config.BC.xBCRight == SCHEMA.FlowBC_Periodic))))) then
      regentlib.assert(false, "Boundary conditions in x should match for periodicity")
    end
    if (not (((config.BC.yBCLeft == SCHEMA.FlowBC_Periodic) and (config.BC.yBCRight == SCHEMA.FlowBC_Periodic)) or ((not (config.BC.yBCLeft == SCHEMA.FlowBC_Periodic)) and (not (config.BC.yBCRight == SCHEMA.FlowBC_Periodic))))) then
      regentlib.assert(false, "Boundary conditions in y should match for periodicity")
    end
    if (not (((config.BC.zBCLeft == SCHEMA.FlowBC_Periodic) and (config.BC.zBCRight == SCHEMA.FlowBC_Periodic)) or ((not (config.BC.zBCLeft == SCHEMA.FlowBC_Periodic)) and (not (config.BC.zBCRight == SCHEMA.FlowBC_Periodic))))) then
      regentlib.assert(false, "Boundary conditions in z should match for periodicity")
    end

    ---------------------------------------------------------------------------
    -- Create Regions and Partitions
    ---------------------------------------------------------------------------

    var sampleId = config.Mapping.sampleId

    -- Create Fluid Regions
    var is_Fluid = ispace(int3d, {x = config.Grid.xNum + 2*Grid.xBnum,
                                  y = config.Grid.yNum + 2*Grid.yBnum,
                                  z = config.Grid.zNum + 2*Grid.zBnum})
    var [Fluid] = region(is_Fluid, Fluid_columns);
    [UTIL.mkRegionTagAttach(Fluid, MAPPER.SAMPLE_ID_TAG, sampleId, int)];
    var [Fluid_copy] = region(is_Fluid, Fluid_columns);
    [UTIL.mkRegionTagAttach(Fluid_copy, MAPPER.SAMPLE_ID_TAG, sampleId, int)];

    -- Create Particles Regions
    var maxParticlesPerTile = ceil((config.Particles.maxNum/numTiles)*config.Particles.maxSkew)
    var is_Particles = ispace(int1d, maxParticlesPerTile * numTiles)
    var [Particles] = region(is_Particles, Particles_columns);
    [UTIL.mkRegionTagAttach(Particles, MAPPER.SAMPLE_ID_TAG, sampleId, int)];
    var [Particles_copy] = region(is_Particles, Particles_columns);
    [UTIL.mkRegionTagAttach(Particles_copy, MAPPER.SAMPLE_ID_TAG, sampleId, int)];
    var is_TradeQueue = ispace(int1d, config.Particles.maxXferNum * numTiles);
    @ESCAPE for k = 1,26 do @EMIT
      var [TradeQueue[k]] = region(is_TradeQueue, TradeQueue_columns);
      [UTIL.mkRegionTagAttach(TradeQueue[k], MAPPER.SAMPLE_ID_TAG, sampleId, int)];
    @TIME end @EPACSE

    -- Create Radiation Regions
    var is_Radiation = ispace(int3d, {x = config.Radiation.xNum,
                                      y = config.Radiation.yNum,
                                      z = config.Radiation.zNum})
    var [Radiation] = region(is_Radiation, Radiation_columns);
    [UTIL.mkRegionTagAttach(Radiation, MAPPER.SAMPLE_ID_TAG, sampleId, int)];

    -- Partitioning domain
    var [tiles] = ispace(int3d, {NX,NY,NZ})

    -- Fluid Partitioning
    regentlib.assert(config.Grid.xNum % NX == 0, "Uneven partitioning of fluid grid on x")
    regentlib.assert(config.Grid.yNum % NY == 0, "Uneven partitioning of fluid grid on y")
    regentlib.assert(config.Grid.zNum % NZ == 0, "Uneven partitioning of fluid grid on z")
    var coloring_Fluid = regentlib.c.legion_domain_point_coloring_create()
    for c in tiles do
      var rect = rect3d{lo = int3d{x = Grid.xBnum+(config.Grid.xNum/NX)*c.x,       y = Grid.yBnum+(config.Grid.yNum/NY)*c.y,       z = Grid.zBnum+(config.Grid.zNum/NZ)*c.z      },
                        hi = int3d{x = Grid.xBnum+(config.Grid.xNum/NX)*(c.x+1)-1, y = Grid.yBnum+(config.Grid.yNum/NY)*(c.y+1)-1, z = Grid.zBnum+(config.Grid.zNum/NZ)*(c.z+1)-1}}
      if c.x == 0 then
        rect.lo.x -= Grid.xBnum
      end
      if c.x == NX-1 then
        rect.hi.x += Grid.xBnum
      end
      if c.y == 0 then
        rect.lo.y -= Grid.yBnum
      end
      if c.y == NY-1 then
        rect.hi.y += Grid.yBnum
      end
      if c.z == 0 then
        rect.lo.z -= Grid.zBnum
      end
      if c.z == NZ-1 then
        rect.hi.z += Grid.zBnum
      end
      regentlib.c.legion_domain_point_coloring_color_domain(coloring_Fluid, regentlib.c.legion_domain_point_t(c), regentlib.c.legion_domain_t(rect))
    end
    var [p_Fluid] = partition(disjoint, Fluid, coloring_Fluid, tiles)
    var [p_Fluid_copy] = partition(disjoint, Fluid_copy, coloring_Fluid, tiles)
    regentlib.c.legion_domain_point_coloring_destroy(coloring_Fluid)

    -- Particles Partitioning
    regentlib.assert(config.Particles.maxNum % numTiles == 0, "Uneven partitioning of particles")
    var coloring_Particles = regentlib.c.legion_domain_point_coloring_create()
    for z = 0,NZ do
      for y = 0,NY do
        for x = 0,NX do
          var rBase : int64
          for rStart in Particles do
            rBase = rStart + (z*NX*NY + y*NX + x) * maxParticlesPerTile
            break
          end
          regentlib.c.legion_domain_point_coloring_color_domain(coloring_Particles, int3d{x,y,z}, rect1d{rBase,rBase+maxParticlesPerTile-1})
        end
      end
    end
    var [p_Particles] = partition(disjoint, Particles, coloring_Particles, tiles)
    var [p_Particles_copy] = partition(disjoint, Particles_copy, coloring_Particles, tiles)
    regentlib.c.legion_domain_point_coloring_destroy(coloring_Particles)
    var coloring_TradeQueue = regentlib.c.legion_domain_point_coloring_create()
    for z = 0,NZ do
      for y = 0,NY do
        for x = 0,NX do
          var rBase : int64
          for rStart in [TradeQueue[1]] do
            rBase = rStart + (z*NX*NY + y*NX + x) * config.Particles.maxXferNum
            break
          end
          regentlib.c.legion_domain_point_coloring_color_domain(coloring_TradeQueue, int3d{x,y,z}, rect1d{rBase,rBase+config.Particles.maxXferNum-1})
        end
      end
    end
    @ESCAPE for k = 1,26 do @EMIT
      var [p_TradeQueue[k]] = partition(disjoint, [TradeQueue[k]], coloring_TradeQueue, tiles)
    @TIME end @EPACSE
    regentlib.c.legion_domain_point_coloring_destroy(coloring_TradeQueue)

    -- Radiation Partitioning
    regentlib.assert(config.Radiation.xNum % NX == 0, "Uneven partitioning of radiation grid on x")
    regentlib.assert(config.Radiation.yNum % NY == 0, "Uneven partitioning of radiation grid on y")
    regentlib.assert(config.Radiation.zNum % NZ == 0, "Uneven partitioning of radiation grid on z")
    var coloring_Radiation = regentlib.c.legion_domain_point_coloring_create()
    for c in tiles do
      var rect = rect3d{lo = int3d{x = (config.Radiation.xNum/NX)*c.x,       y = (config.Radiation.yNum/NY)*c.y,       z = (config.Radiation.zNum/NZ)*c.z      },
                        hi = int3d{x = (config.Radiation.xNum/NX)*(c.x+1)-1, y = (config.Radiation.yNum/NY)*(c.y+1)-1, z = (config.Radiation.zNum/NZ)*(c.z+1)-1}}
      regentlib.c.legion_domain_point_coloring_color_domain(coloring_Radiation, regentlib.c.legion_domain_point_t(c), regentlib.c.legion_domain_t(rect))
    end
    var [p_Radiation] = partition(disjoint, Radiation, coloring_Radiation, tiles)
    regentlib.c.legion_domain_point_coloring_destroy(coloring_Radiation);

    ---------------------------------------------------------------------------
    -- DOM code declarations
    ---------------------------------------------------------------------------

    [DOM_INST.DeclSymbols(config)];

  end end -- DeclSymbols

  -----------------------------------------------------------------------------
  -- Region initialization
  -----------------------------------------------------------------------------

  function INSTANCE.InitRegions(config) return rquote

    Particles_initValidField(Particles)
    SetCoarseningField(Fluid,
                       Grid.xBnum, config.Grid.xNum,
                       Grid.yBnum, config.Grid.yNum,
                       Grid.zBnum, config.Grid.zNum,
                       config.Radiation.xNum,
                       config.Radiation.yNum,
                       config.Radiation.zNum)
    Flow_InitializeCell(Fluid)
    Flow_InitializeCenterCoordinates(Fluid,
                                     Grid.xBnum, config.Grid.xNum, config.Grid.origin[0], config.Grid.xWidth,
                                     Grid.yBnum, config.Grid.yNum, config.Grid.origin[1], config.Grid.yWidth,
                                     Grid.zBnum, config.Grid.zNum, config.Grid.origin[2], config.Grid.zWidth)

    if config.Flow.initCase == SCHEMA.FlowInitCase_Uniform then
      Flow_InitializeUniform(Fluid, config.Flow.initParams)
    elseif config.Flow.initCase == SCHEMA.FlowInitCase_Random then
      Flow_InitializeRandom(Fluid, config.Flow.initParams)
    elseif config.Flow.initCase == SCHEMA.FlowInitCase_TaylorGreen2DVortex then
      Flow_InitializeTaylorGreen2D(Fluid,
                                   config.Flow.initParams,
                                   Grid.xBnum, config.Grid.xNum, config.Grid.origin[0], config.Grid.xWidth,
                                   Grid.yBnum, config.Grid.yNum, config.Grid.origin[1], config.Grid.yWidth,
                                   Grid.zBnum, config.Grid.zNum, config.Grid.origin[2], config.Grid.zWidth)
    elseif config.Flow.initCase == SCHEMA.FlowInitCase_TaylorGreen3DVortex then
      Flow_InitializeTaylorGreen3D(Fluid,
                                   config.Flow.initParams,
                                   Grid.xBnum, config.Grid.xNum, config.Grid.origin[0], config.Grid.xWidth,
                                   Grid.yBnum, config.Grid.yNum, config.Grid.origin[1], config.Grid.yWidth,
                                   Grid.zBnum, config.Grid.zNum, config.Grid.origin[2], config.Grid.zWidth)
    elseif config.Flow.initCase == SCHEMA.FlowInitCase_Perturbed then
      Flow_InitializePerturbed(Fluid, config.Flow.initParams)
    elseif config.Flow.initCase == SCHEMA.FlowInitCase_Restart then
      Fluid_load(tiles, config.Flow.restartDir, Fluid, Fluid_copy, p_Fluid, p_Fluid_copy)
      Integrator_timeStep = config.Integrator.restartIter
      Integrator_simTime = config.Integrator.restartTime
    else regentlib.assert(false, 'Unhandled case in switch') end

    -- initialize ghost cells to their specified values in NSCBC case
    if ((config.BC.xBCLeft == SCHEMA.FlowBC_NSCBC_SubsonicInflow) and (config.BC.xBCRight == SCHEMA.FlowBC_NSCBC_SubsonicOutflow)) then
        Flow_InitializeGhostNSCBC(Fluid,
                                  config,
                                  config.Flow.gasConstant,
                                  config.Flow.constantVisc,
                                  config.Flow.powerlawTempRef, config.Flow.powerlawViscRef,
                                  config.Flow.sutherlandSRef, config.Flow.sutherlandTempRef, config.Flow.sutherlandViscRef,
                                  config.Flow.viscosityModel,
                                  Grid.xBnum, config.Grid.xNum,
                                  Grid.yBnum, config.Grid.yNum,
                                  Grid.zBnum, config.Grid.zNum)
    end

    -- update interior cells from initialized primitive values
    Flow_UpdateConservedFromPrimitive(Fluid,
                                      config.Flow.gamma,
                                      config.Flow.gasConstant,
                                      Grid.xBnum, config.Grid.xNum,
                                      Grid.yBnum, config.Grid.yNum,
                                      Grid.zBnum, config.Grid.zNum)
    if ((config.BC.xBCLeft == SCHEMA.FlowBC_NSCBC_SubsonicInflow) and (config.BC.xBCRight == SCHEMA.FlowBC_NSCBC_SubsonicOutflow)) then
      Flow_UpdateConservedFromPrimitiveGhostNSCBC(Fluid,
                                                  config,
                                                  config.Flow.gamma, config.Flow.gasConstant,
                                                  Grid.xBnum, config.Grid.xNum,
                                                  Grid.yBnum, config.Grid.yNum,
                                                  Grid.zBnum, config.Grid.zNum)
    end

    Flow_UpdateAuxiliaryVelocity(Fluid, Grid.xBnum, config.Grid.xNum, Grid.yBnum, config.Grid.yNum, Grid.zBnum, config.Grid.zNum)
    if ((config.BC.xBCLeft == SCHEMA.FlowBC_NSCBC_SubsonicInflow) and (config.BC.xBCRight == SCHEMA.FlowBC_NSCBC_SubsonicOutflow)) then
      Flow_UpdateAuxiliaryVelocityGhostNSCBC(Fluid,
                                             config,
                                             config.Flow.constantVisc,
                                             config.Flow.powerlawTempRef, config.Flow.powerlawViscRef,
                                             config.Flow.sutherlandSRef, config.Flow.sutherlandTempRef, config.Flow.sutherlandViscRef,
                                             config.Flow.viscosityModel,
                                             Grid.xBnum, config.Grid.xNum,
                                             Grid.yBnum, config.Grid.yNum,
                                             Grid.zBnum, config.Grid.zNum)
    end
    Flow_UpdateGhostVelocityStep1(Fluid,
                                  config,
                                  BC.xNegVelocity, BC.xPosVelocity, BC.xNegSign, BC.xPosSign,
                                  BC.yNegVelocity, BC.yPosVelocity, BC.yNegSign, BC.yPosSign,
                                  BC.zNegVelocity, BC.zPosVelocity, BC.zNegSign, BC.zPosSign,
                                  Grid.xBnum, config.Grid.xNum,
                                  Grid.yBnum, config.Grid.yNum,
                                  Grid.zBnum, config.Grid.zNum)
    Flow_UpdateGhostVelocityStep2(Fluid,
                                  config,
                                  Grid.xBnum, config.Grid.xNum,
                                  Grid.yBnum, config.Grid.yNum,
                                  Grid.zBnum, config.Grid.zNum)

    Flow_UpdateAuxiliaryThermodynamics(Fluid, config.Flow.gamma, config.Flow.gasConstant, Grid.xBnum, config.Grid.xNum, Grid.yBnum, config.Grid.yNum, Grid.zBnum, config.Grid.zNum)
    if ((config.BC.xBCLeft == SCHEMA.FlowBC_NSCBC_SubsonicInflow) and (config.BC.xBCRight == SCHEMA.FlowBC_NSCBC_SubsonicOutflow)) then
      Flow_UpdateAuxiliaryThermodynamicsGhostNSCBC(Fluid,
                                                   config,
                                                   config.Flow.gamma,
                                                   config.Flow.gasConstant,
                                                   Grid.xBnum, config.Grid.xNum,
                                                   Grid.yBnum, config.Grid.yNum,
                                                   Grid.zBnum, config.Grid.zNum)
    end
    Flow_UpdateGhostThermodynamicsStep1(Fluid,
                                        config,
                                        config.Flow.gamma,
                                        config.Flow.gasConstant,
                                        BC.xNegTemperature, BC.xPosTemperature,
                                        BC.yNegTemperature, BC.yPosTemperature,
                                        BC.zNegTemperature, BC.zPosTemperature,
                                        Grid.xBnum, config.Grid.xNum,
                                        Grid.yBnum, config.Grid.yNum,
                                        Grid.zBnum, config.Grid.zNum)
    Flow_UpdateGhostThermodynamicsStep2(Fluid,
                                        config,
                                        Grid.xBnum, config.Grid.xNum,
                                        Grid.yBnum, config.Grid.yNum,
                                        Grid.zBnum, config.Grid.zNum)

    Flow_UpdateGhostConservedStep1(Fluid,
                                   config,
                                   BC.xNegTemperature, BC.xNegVelocity, BC.xPosTemperature, BC.xPosVelocity, BC.xNegSign, BC.xPosSign,
                                   BC.yNegTemperature, BC.yNegVelocity, BC.yPosTemperature, BC.yPosVelocity, BC.yNegSign, BC.yPosSign,
                                   BC.zNegTemperature, BC.zNegVelocity, BC.zPosTemperature, BC.zPosVelocity, BC.zNegSign, BC.zPosSign,
                                   config.Flow.gamma, config.Flow.gasConstant,
                                   config.Flow.constantVisc,
                                   config.Flow.powerlawTempRef, config.Flow.powerlawViscRef,
                                   config.Flow.sutherlandSRef, config.Flow.sutherlandTempRef, config.Flow.sutherlandViscRef,
                                   config.Flow.viscosityModel,
                                   Grid.xBnum, config.Grid.xNum,
                                   Grid.yBnum, config.Grid.yNum,
                                   Grid.zBnum, config.Grid.zNum)
    Flow_UpdateGhostConservedStep2(Fluid,
                                   config,
                                   Grid.xBnum, config.Grid.xNum,
                                   Grid.yBnum, config.Grid.yNum,
                                   Grid.zBnum, config.Grid.zNum)

    -- Initialize particles
    if config.Particles.initCase == SCHEMA.ParticlesInitCase_Random then
      regentlib.assert(false, "Random particle initialization is disabled")
    elseif config.Particles.initCase == SCHEMA.ParticlesInitCase_Restart then
      Particles_load(tiles, config.Particles.restartDir, Particles, Particles_copy, p_Particles, p_Particles_copy)
      for c in tiles do
        Particles_LocateInCells(p_Particles[c],
                                Grid.xBnum, config.Grid.xNum, config.Grid.origin[0], config.Grid.xWidth,
                                Grid.yBnum, config.Grid.yNum, config.Grid.origin[1], config.Grid.yWidth,
                                Grid.zBnum, config.Grid.zNum, config.Grid.origin[2], config.Grid.zWidth)
      end
      for c in tiles do
        Particles_CheckPartitioning(c,
                                    p_Particles[c],
                                    Grid.xBnum, config.Grid.xNum, NX,
                                    Grid.yBnum, config.Grid.yNum, NY,
                                    Grid.zBnum, config.Grid.zNum, NZ)
      end
      Particles_number += Particles_CalculateNumber(Particles)
    elseif config.Particles.initCase == SCHEMA.ParticlesInitCase_Uniform then
      InitParticlesUniform(Particles, Fluid, config, Grid.xBnum, Grid.yBnum, Grid.zBnum)
      Particles_number = (config.Particles.initNum / numTiles) * numTiles
    else regentlib.assert(false, 'Unhandled case in switch') end

    -- Initialize radiation
    if config.Radiation.type == SCHEMA.RadiationType_OFF then
      -- Do nothing
    elseif config.Radiation.type == SCHEMA.RadiationType_Algebraic then
      -- Do nothing
    elseif config.Radiation.type == SCHEMA.RadiationType_DOM then
      Radiation_InitializeCell(Radiation);
<<<<<<< HEAD
      [DOM_INST.InitRegions()];
    else regentlib.assert(false, 'Unhandled case in switch') end
=======
      [DOM_INST.InitRegions(config)];
    end
>>>>>>> 7e03bc0b

  end end -- InitRegions

  -----------------------------------------------------------------------------
  -- Main time-step loop body
  -----------------------------------------------------------------------------

  function INSTANCE.MainLoopBody(config, CopyQueue) return rquote

    -- Calculate exit condition, but don't exit yet
    var exitCond =
      Integrator_simTime >= config.Integrator.finalTime or
      Integrator_timeStep >= config.Integrator.maxIter

    -- Determine time step size
    var Integrator_deltaTime : double
    if (config.Integrator.cfl<0) then
      Integrator_deltaTime = config.Integrator.fixedDeltaTime
    else
      var Integrator_maxConvectiveSpectralRadius = 0.0
      var Integrator_maxViscousSpectralRadius = 0.0
      var Integrator_maxHeatConductionSpectralRadius = 0.0
      var Grid_dXYZInverseSquare =
        1.0/Grid.xCellWidth/Grid.xCellWidth +
        1.0/Grid.yCellWidth/Grid.yCellWidth +
        1.0/Grid.zCellWidth/Grid.zCellWidth
      Integrator_maxConvectiveSpectralRadius max=
        CalculateConvectiveSpectralRadius(Fluid,
                                          config.Flow.gamma, config.Flow.gasConstant,
                                          Grid_dXYZInverseSquare, Grid.xCellWidth, Grid.yCellWidth, Grid.zCellWidth)
      Integrator_maxViscousSpectralRadius max=
        CalculateViscousSpectralRadius(Fluid,
                                       config.Flow.constantVisc,
                                       config.Flow.powerlawTempRef, config.Flow.powerlawViscRef,
                                       config.Flow.sutherlandSRef, config.Flow.sutherlandTempRef, config.Flow.sutherlandViscRef,
                                       config.Flow.viscosityModel,
                                       Grid_dXYZInverseSquare)
      Integrator_maxHeatConductionSpectralRadius max=
        CalculateHeatConductionSpectralRadius(Fluid,
                                              config.Flow.constantVisc,
                                              config.Flow.gamma, config.Flow.gasConstant,
                                              config.Flow.powerlawTempRef, config.Flow.powerlawViscRef,
                                              config.Flow.prandtl,
                                              config.Flow.sutherlandSRef, config.Flow.sutherlandTempRef, config.Flow.sutherlandViscRef,
                                              config.Flow.viscosityModel,
                                              Grid_dXYZInverseSquare)
      Integrator_deltaTime = (config.Integrator.cfl/max(Integrator_maxConvectiveSpectralRadius, max(Integrator_maxViscousSpectralRadius, Integrator_maxHeatConductionSpectralRadius)))
    end

    -- Perform IO
    var currTime = regentlib.c.legion_get_current_time_in_micros() / 1000
    var Flow_averagePressure = 0.0
    var Flow_averageTemperature = 0.0
    var Flow_averageKineticEnergy = 0.0
    var Particles_averageTemperature = 0.0
    Flow_averagePressure += CalculateAveragePressure(Fluid, Grid.cellVolume, Grid.xBnum, config.Grid.xNum, Grid.yBnum, config.Grid.yNum, Grid.zBnum, config.Grid.zNum)
    Flow_averageTemperature += CalculateAverageTemperature(Fluid, Grid.cellVolume, Grid.xBnum, config.Grid.xNum, Grid.yBnum, config.Grid.yNum, Grid.zBnum, config.Grid.zNum)
    Flow_averageKineticEnergy += CalculateAverageKineticEnergy(Fluid, Grid.cellVolume, Grid.xBnum, config.Grid.xNum, Grid.yBnum, config.Grid.yNum, Grid.zBnum, config.Grid.zNum)
    Particles_averageTemperature += Particles_IntegrateQuantities(Particles)
    Flow_averagePressure = (Flow_averagePressure/(((config.Grid.xNum*config.Grid.yNum)*config.Grid.zNum)*Grid.cellVolume))
    Flow_averageTemperature = (Flow_averageTemperature/(((config.Grid.xNum*config.Grid.yNum)*config.Grid.zNum)*Grid.cellVolume))
    Flow_averageKineticEnergy = (Flow_averageKineticEnergy/(((config.Grid.xNum*config.Grid.yNum)*config.Grid.zNum)*Grid.cellVolume))
    Particles_averageTemperature = (Particles_averageTemperature/Particles_number)
    C.fprintf(console, ['%d\t'..
                        '%e\t'..
                        '%lld.%03lld\t'..
                        '%e\t'..
                        '%e\t'..
                        '%e\t'..
                        '%e\t'..
                        '%d\t'..
                        '%e\n'],
              Integrator_timeStep,
              Integrator_simTime,
              (currTime - startTime) / 1000, (currTime - startTime) % 1000,
              Integrator_deltaTime,
              Flow_averagePressure,
              Flow_averageTemperature,
              Flow_averageKineticEnergy,
              Particles_number,
              Particles_averageTemperature)
    C.fflush(console)
    if config.IO.wrtRestart then
      if exitCond or Integrator_timeStep % config.IO.restartEveryTimeSteps == 0 then
        var dirname = [&int8](C.malloc(256))
        C.snprintf(dirname, 256, '%s/fluid_iter%010d', config.Mapping.outDir, Integrator_timeStep)
        Fluid_dump(tiles, dirname, Fluid, Fluid_copy, p_Fluid, p_Fluid_copy)
        C.snprintf(dirname, 256, '%s/particles_iter%010d', config.Mapping.outDir, Integrator_timeStep)
        Particles_dump(tiles, dirname, Particles, Particles_copy, p_Particles, p_Particles_copy)
        C.free(dirname)
      end
    end
    for c in tiles do
      Probes_write(p_Fluid[c], exitCond, Integrator_timeStep, config)
    end

    -- Check exit condition after I/O
    if exitCond then
      break
    end

    -- Feed particles
    if config.Particles.feeding.type == SCHEMA.FeedModel_OFF then
      -- Do nothing
    elseif config.Particles.feeding.type == SCHEMA.FeedModel_Incoming then
      for c in tiles do
        Particles_number +=
          CopyQueue_pull(c,
                         p_Particles[c],
                         CopyQueue,
                         config,
                         Grid.xBnum, Grid.yBnum, Grid.zBnum)
      end
    else regentlib.assert(false, 'Unhandled case in switch') end

    -- Set iteration-specific fields that persist across RK4 sub-steps
    Flow_InitializeTemporaries(Fluid)
    Particles_InitializeTemporaries(Particles)

    -- RK4 sub-time-stepping loop
    var Integrator_time_old = Integrator_simTime
    for Integrator_stage = 1,5 do

      Flow_ComputeVelocityGradientAll(Fluid,
                                      Grid.xBnum, Grid.xCellWidth, config.Grid.xNum,
                                      Grid.yBnum, Grid.yCellWidth, config.Grid.yNum,
                                      Grid.zBnum, Grid.zCellWidth, config.Grid.zNum)
      if ((config.BC.xBCLeft == SCHEMA.FlowBC_NSCBC_SubsonicInflow) and (config.BC.xBCRight == SCHEMA.FlowBC_NSCBC_SubsonicOutflow)) then
        Flow_ComputeVelocityGradientGhostNSCBC(Fluid,
                                               config,
                                               Grid.xBnum, Grid.xCellWidth, config.Grid.xNum,
                                               Grid.yBnum, Grid.yCellWidth, config.Grid.yNum,
                                               Grid.zBnum, Grid.zCellWidth, config.Grid.zNum)
      end
      Flow_UpdateGhostVelocityGradientStep1(Fluid,
                                            config,
                                            BC.xNegSign, BC.yNegSign, BC.zNegSign,
                                            BC.xPosSign, BC.yPosSign, BC.zPosSign,
                                            Grid.xBnum, Grid.xCellWidth, config.Grid.xNum,
                                            Grid.yBnum, Grid.yCellWidth, config.Grid.yNum,
                                            Grid.zBnum, Grid.zCellWidth, config.Grid.zNum)
      Flow_UpdateGhostVelocityGradientStep2(Fluid,
                                            config,
                                            Grid.xBnum, config.Grid.xNum,
                                            Grid.yBnum, config.Grid.yNum,
                                            Grid.zBnum, config.Grid.zNum)

      Flow_InitializeTimeDerivatives(Fluid)
      Particles_InitializeTimeDerivatives(Particles)

      Flow_AddGetFlux(Fluid,
                      config,
                      config.Flow.constantVisc,
                      config.Flow.gamma, config.Flow.gasConstant,
                      config.Flow.powerlawTempRef, config.Flow.powerlawViscRef,
                      config.Flow.prandtl,
                      config.Flow.sutherlandSRef, config.Flow.sutherlandTempRef, config.Flow.sutherlandViscRef,
                      config.Flow.viscosityModel,
                      Grid.xBnum, Grid.xCellWidth, config.Grid.xNum,
                      Grid.yBnum, Grid.yCellWidth, config.Grid.yNum,
                      Grid.zBnum, Grid.zCellWidth, config.Grid.zNum)
      Flow_AddUpdateUsingFlux(Fluid,
                              Grid.xBnum, Grid.xCellWidth, config.Grid.xNum,
                              Grid.yBnum, Grid.yCellWidth, config.Grid.yNum,
                              Grid.zBnum, Grid.zCellWidth, config.Grid.zNum)

      if ((config.BC.xBCLeft == SCHEMA.FlowBC_NSCBC_SubsonicInflow) and (config.BC.xBCRight == SCHEMA.FlowBC_NSCBC_SubsonicOutflow)) then
        Flow_AddGetFluxGhostNSCBC(Fluid,
                                  config,
                                  config.Flow.constantVisc,
                                  config.Flow.gamma,
                                  config.Flow.gasConstant,
                                  config.Flow.powerlawTempRef, config.Flow.powerlawViscRef,
                                  config.Flow.prandtl,
                                  config.Flow.sutherlandSRef, config.Flow.sutherlandTempRef, config.Flow.sutherlandViscRef,
                                  config.Flow.viscosityModel,
                                  Grid.xBnum, Grid.xCellWidth, config.Grid.xNum,
                                  Grid.yBnum, Grid.yCellWidth, config.Grid.yNum,
                                  Grid.zBnum, Grid.zCellWidth, config.Grid.zNum)

        var maxMach = -math.huge
        maxMach max= CalculateMaxMachNumber(Fluid,
                                            config,
                                            config.Flow.gamma, config.Flow.gasConstant,
                                            Grid.xBnum, config.Grid.xNum,
                                            Grid.yBnum, config.Grid.yNum,
                                            Grid.zBnum, config.Grid.zNum)

        var Flow_lengthScale = config.Grid.xWidth

        Flow_AddUpdateUsingFluxGhostNSCBC(Fluid,
                                          config,
                                          config.Flow.gamma, config.Flow.gasConstant,
                                          config.Flow.prandtl,
                                          maxMach,
                                          Flow_lengthScale,
                                          config.Flow.constantVisc,
                                          config.Flow.powerlawTempRef, config.Flow.powerlawViscRef,
                                          config.Flow.sutherlandSRef, config.Flow.sutherlandTempRef, config.Flow.sutherlandViscRef,
                                          config.Flow.viscosityModel,
                                          config.BC.xBCRightP_inf,
                                          Grid.xBnum, Grid.xCellWidth, config.Grid.xNum,
                                          Grid.yBnum, Grid.yCellWidth, config.Grid.yNum,
                                          Grid.zBnum, Grid.zCellWidth, config.Grid.zNum)
      end

      Flow_AddBodyForces(Fluid,
                         config.Flow.bodyForce,
                         Grid.xBnum, config.Grid.xNum,
                         Grid.yBnum, config.Grid.yNum,
                         Grid.zBnum, config.Grid.zNum)
      if ((config.BC.xBCLeft == SCHEMA.FlowBC_NSCBC_SubsonicInflow) and (config.BC.xBCRight == SCHEMA.FlowBC_NSCBC_SubsonicOutflow)) then
        Flow_AddBodyForcesGhostNSCBC(Fluid,
                                     config,
                                     config.Flow.bodyForce,
                                     Grid.xBnum, config.Grid.xNum,
                                     Grid.yBnum, config.Grid.yNum,
                                     Grid.zBnum, config.Grid.zNum)
      end

      -- Add turbulent forcing
      if config.Flow.turbForcing then
        var Flow_averagePD = 0.0
        var Flow_averageDissipation = 0.0
        var Flow_averageFe = 0.0
        var Flow_averageK = 0.0
        Flow_UpdatePD(Fluid, Grid.xBnum, config.Grid.xNum, Grid.yBnum, config.Grid.yNum, Grid.zBnum, config.Grid.zNum)
        Flow_ResetDissipation(Fluid)
        Flow_ComputeDissipationX(Fluid, config.Flow.constantVisc, config.Flow.powerlawTempRef, config.Flow.powerlawViscRef, config.Flow.sutherlandSRef, config.Flow.sutherlandTempRef, config.Flow.sutherlandViscRef, config.Flow.viscosityModel, Grid.xBnum, config.Grid.xNum, Grid.xCellWidth, Grid.yBnum, config.Grid.yNum, Grid.zBnum, config.Grid.zNum)
        Flow_UpdateDissipationX(Fluid, Grid.xBnum, config.Grid.xNum, Grid.xCellWidth, Grid.yBnum, config.Grid.yNum, Grid.zBnum, config.Grid.zNum)
        Flow_ComputeDissipationY(Fluid, config.Flow.constantVisc, config.Flow.powerlawTempRef, config.Flow.powerlawViscRef, config.Flow.sutherlandSRef, config.Flow.sutherlandTempRef, config.Flow.sutherlandViscRef, config.Flow.viscosityModel, Grid.xBnum, config.Grid.xNum, Grid.yBnum, config.Grid.yNum, Grid.yCellWidth, Grid.zBnum, config.Grid.zNum)
        Flow_UpdateDissipationY(Fluid, Grid.xBnum, config.Grid.xNum, Grid.yBnum, config.Grid.yNum, Grid.yCellWidth, Grid.zBnum, config.Grid.zNum)
        Flow_ComputeDissipationZ(Fluid, config.Flow.constantVisc, config.Flow.powerlawTempRef, config.Flow.powerlawViscRef, config.Flow.sutherlandSRef, config.Flow.sutherlandTempRef, config.Flow.sutherlandViscRef, config.Flow.viscosityModel, Grid.xBnum, config.Grid.xNum, Grid.yBnum, config.Grid.yNum, Grid.zBnum, config.Grid.zNum, Grid.zCellWidth)
        Flow_UpdateDissipationZ(Fluid, Grid.xBnum, config.Grid.xNum, Grid.yBnum, config.Grid.yNum, Grid.zBnum, config.Grid.zNum, Grid.zCellWidth)
        Flow_averagePD += CalculateAveragePD(Fluid, Grid.cellVolume, Grid.xBnum, config.Grid.xNum, Grid.yBnum, config.Grid.yNum, Grid.zBnum, config.Grid.zNum)
        Flow_averagePD = (Flow_averagePD/(((config.Grid.xNum*config.Grid.yNum)*config.Grid.zNum)*Grid.cellVolume))
        Flow_averageDissipation += CalculateAverageDissipation(Fluid, Grid.cellVolume, Grid.xBnum, config.Grid.xNum, Grid.yBnum, config.Grid.yNum, Grid.zBnum, config.Grid.zNum)
        Flow_averageDissipation = (Flow_averageDissipation/(((config.Grid.xNum*config.Grid.yNum)*config.Grid.zNum)*Grid.cellVolume))
        Flow_averageK += CalculateAverageK(Fluid, Grid.cellVolume, Grid.xBnum, config.Grid.xNum, Grid.yBnum, config.Grid.yNum, Grid.zBnum, config.Grid.zNum)
        Flow_averageK = (Flow_averageK/(((config.Grid.xNum*config.Grid.yNum)*config.Grid.zNum)*Grid.cellVolume))
        Flow_averageFe += Flow_AddTurbulentSource(Fluid, Flow_averageDissipation, Flow_averageK, Flow_averagePD, Grid.cellVolume, Grid.xBnum, config.Grid.xNum, Grid.yBnum, config.Grid.yNum, Grid.zBnum, config.Grid.zNum)
        Flow_averageFe = (Flow_averageFe/(((config.Grid.xNum*config.Grid.yNum)*config.Grid.zNum)*Grid.cellVolume))
        Flow_AdjustTurbulentSource(Fluid, Flow_averageFe, Grid.xBnum, config.Grid.xNum, Grid.yBnum, config.Grid.yNum, Grid.zBnum, config.Grid.zNum)
      end

      -- Add fluid forces to particles
      Particles_AddFlowCoupling(Particles, Fluid, config.Flow.constantVisc, config.Flow.powerlawTempRef, config.Flow.powerlawViscRef, config.Flow.sutherlandSRef, config.Flow.sutherlandTempRef, config.Flow.sutherlandViscRef, config.Flow.viscosityModel, Grid.xCellWidth, Grid.xRealOrigin, Grid.yCellWidth, Grid.yRealOrigin, Grid.zCellWidth, Grid.zRealOrigin, config.Particles.convectiveCoeff, config.Particles.heatCapacity)
      Particles_AddBodyForces(Particles, config.Particles.bodyForce)

      -- Add radiation
      if config.Radiation.type == SCHEMA.RadiationType_OFF then
        -- Do nothing
      elseif config.Radiation.type == SCHEMA.RadiationType_Algebraic then
        AddRadiation(Particles, config)
      elseif config.Radiation.type == SCHEMA.RadiationType_DOM then
        Radiation_ClearAccumulators(Radiation)
        for c in tiles do
          Radiation_AccumulateParticleValues(p_Particles[c], p_Fluid[c], p_Radiation[c])
        end
        var Radiation_xCellWidth = (config.Grid.xWidth/config.Radiation.xNum)
        var Radiation_yCellWidth = (config.Grid.yWidth/config.Radiation.yNum)
        var Radiation_zCellWidth = (config.Grid.zWidth/config.Radiation.zNum)
        var Radiation_cellVolume = Radiation_xCellWidth * Radiation_yCellWidth * Radiation_zCellWidth
        Radiation_UpdateFieldValues(Radiation, Radiation_cellVolume, config.Radiation.qa, config.Radiation.qs);
        [DOM_INST.ComputeRadiationField(config, tiles, p_Radiation)];
        for c in tiles do
          Particles_AbsorbRadiation(p_Particles[c], p_Fluid[c], p_Radiation[c], config.Particles.heatCapacity, config.Radiation.qa)
        end
      else regentlib.assert(false, 'Unhandled case in switch') end

      -- Add particle forces to fluid
      Flow_AddParticlesCoupling(Particles, Fluid, Grid.cellVolume)

      -- Time step
      Flow_UpdateVars(Fluid, Integrator_deltaTime, Integrator_stage)
      Particles_UpdateVars(Particles, Integrator_deltaTime, Integrator_stage)

      -- Now the new conserved variables values are used so update everything else
      Flow_UpdateAuxiliaryVelocity(Fluid, Grid.xBnum, config.Grid.xNum, Grid.yBnum, config.Grid.yNum, Grid.zBnum, config.Grid.zNum)
      if ((config.BC.xBCLeft == SCHEMA.FlowBC_NSCBC_SubsonicInflow) and (config.BC.xBCRight == SCHEMA.FlowBC_NSCBC_SubsonicOutflow)) then
        Flow_UpdateAuxiliaryVelocityGhostNSCBC(Fluid,
                                               config,
                                               config.Flow.constantVisc,
                                               config.Flow.powerlawTempRef, config.Flow.powerlawViscRef,
                                               config.Flow.sutherlandSRef, config.Flow.sutherlandTempRef, config.Flow.sutherlandViscRef,
                                               config.Flow.viscosityModel,
                                               Grid.xBnum, config.Grid.xNum,
                                               Grid.yBnum, config.Grid.yNum,
                                               Grid.zBnum, config.Grid.zNum)
      end
      Flow_UpdateGhostVelocityStep1(Fluid,
                                    config,
                                    BC.xNegVelocity, BC.xPosVelocity, BC.xNegSign, BC.xPosSign,
                                    BC.yNegVelocity, BC.yPosVelocity, BC.yNegSign, BC.yPosSign,
                                    BC.zNegVelocity, BC.zPosVelocity, BC.zNegSign, BC.zPosSign,
                                    Grid.xBnum, config.Grid.xNum,
                                    Grid.yBnum, config.Grid.yNum,
                                    Grid.zBnum, config.Grid.zNum)
      Flow_UpdateGhostVelocityStep2(Fluid,
                                    config,
                                    Grid.xBnum, config.Grid.xNum,
                                    Grid.yBnum, config.Grid.yNum,
                                    Grid.zBnum, config.Grid.zNum)

      Flow_UpdateAuxiliaryThermodynamics(Fluid,
                                         config.Flow.gamma, config.Flow.gasConstant,
                                         Grid.xBnum, config.Grid.xNum,
                                         Grid.yBnum, config.Grid.yNum,
                                         Grid.zBnum, config.Grid.zNum)
      if ((config.BC.xBCLeft == SCHEMA.FlowBC_NSCBC_SubsonicInflow) and (config.BC.xBCRight == SCHEMA.FlowBC_NSCBC_SubsonicOutflow)) then
        Flow_UpdateAuxiliaryThermodynamicsGhostNSCBC(Fluid,
                                                     config,
                                                     config.Flow.gamma,
                                                     config.Flow.gasConstant,
                                                     Grid.xBnum, config.Grid.xNum,
                                                     Grid.yBnum, config.Grid.yNum,
                                                     Grid.zBnum, config.Grid.zNum)
      end
      Flow_UpdateGhostThermodynamicsStep1(Fluid,
                                          config,
                                          config.Flow.gamma,
                                          config.Flow.gasConstant,
                                          BC.xNegTemperature, BC.xPosTemperature,
                                          BC.yNegTemperature, BC.yPosTemperature,
                                          BC.zNegTemperature, BC.zPosTemperature,
                                          Grid.xBnum, config.Grid.xNum,
                                          Grid.yBnum, config.Grid.yNum,
                                          Grid.zBnum, config.Grid.zNum)
      Flow_UpdateGhostThermodynamicsStep2(Fluid,
                                          config,
                                          Grid.xBnum, config.Grid.xNum,
                                          Grid.yBnum, config.Grid.yNum,
                                          Grid.zBnum, config.Grid.zNum)

      Flow_UpdateGhostConservedStep1(Fluid,
                                     config,
                                     BC.xNegTemperature, BC.xNegVelocity, BC.xPosTemperature, BC.xPosVelocity, BC.xNegSign, BC.xPosSign,
                                     BC.yNegTemperature, BC.yNegVelocity, BC.yPosTemperature, BC.yPosVelocity, BC.yNegSign, BC.yPosSign,
                                     BC.zNegTemperature, BC.zNegVelocity, BC.zPosTemperature, BC.zPosVelocity, BC.zNegSign, BC.zPosSign,
                                     config.Flow.gamma, config.Flow.gasConstant,
                                     config.Flow.constantVisc,
                                     config.Flow.powerlawTempRef, config.Flow.powerlawViscRef,
                                     config.Flow.sutherlandSRef, config.Flow.sutherlandTempRef, config.Flow.sutherlandViscRef,
                                     config.Flow.viscosityModel,
                                     Grid.xBnum, config.Grid.xNum,
                                     Grid.yBnum, config.Grid.yNum,
                                     Grid.zBnum, config.Grid.zNum)
      Flow_UpdateGhostConservedStep2(Fluid,
                                     config,
                                     Grid.xBnum, config.Grid.xNum,
                                     Grid.yBnum, config.Grid.yNum,
                                     Grid.zBnum, config.Grid.zNum)

      -- Handle particle collisions
      -- TODO: Collisions across tiles are not handled.
      if config.Particles.collisions and Integrator_stage==4 then
        for c in tiles do
          Particles_HandleCollisions(p_Particles[c], Integrator_deltaTime, config.Particles.restitutionCoeff)
        end
      end

      -- Handle particle boundary conditions
      Particles_UpdateAuxiliaryStep1(Particles,
                                     BC.xBCParticles,
                                     BC.yBCParticles,
                                     BC.zBCParticles,
                                     config.Grid.origin[0], config.Grid.xWidth,
                                     config.Grid.origin[1], config.Grid.yWidth,
                                     config.Grid.origin[2], config.Grid.zWidth,
                                     config.Particles.restitutionCoeff)
      Particles_UpdateAuxiliaryStep2(Particles)
      for c in tiles do
        Particles_number +=
          Particles_DeleteEscapingParticles(p_Particles[c],
                                            config.Grid.origin[0], config.Grid.xWidth,
                                            config.Grid.origin[1], config.Grid.yWidth,
                                            config.Grid.origin[2], config.Grid.zWidth)
      end

      -- Move particles to new partitions
      for c in tiles do
        Particles_LocateInCells(p_Particles[c],
                                Grid.xBnum, config.Grid.xNum, config.Grid.origin[0], config.Grid.xWidth,
                                Grid.yBnum, config.Grid.yNum, config.Grid.origin[1], config.Grid.yWidth,
                                Grid.zBnum, config.Grid.zNum, config.Grid.origin[2], config.Grid.zWidth)
      end
      for c in tiles do
        TradeQueue_clearSource([UTIL.range(1,26):map(function(k) return rexpr [p_TradeQueue[k]][c] end end)])
      end
      for c in tiles do
        TradeQueue_fillSource(c,
                              p_Particles[c],
                              [UTIL.range(1,26):map(function(k) return rexpr [p_TradeQueue[k]][c] end end)],
                              Grid.xBnum, config.Grid.xNum, NX,
                              Grid.yBnum, config.Grid.yNum, NY,
                              Grid.zBnum, config.Grid.zNum, NZ)
      end
      for c in tiles do
        TradeQueue_push(p_Particles[c],
                        [UTIL.range(1,26):map(function(k) return rexpr [p_TradeQueue[k]][c] end end)])
      end
      for c in tiles do
        TradeQueue_fillTarget(p_Particles[c],
                              [UTIL.range(1,26):map(function(k) return rexpr
                                 [p_TradeQueue[k]][ (c-[colorOffsets[k]]+{NX,NY,NZ}) % {NX,NY,NZ} ]
                               end end)])
      end
      for c in tiles do
        TradeQueue_pull(p_Particles[c],
                        [UTIL.range(1,26):map(function(k) return rexpr
                           [p_TradeQueue[k]][ (c-[colorOffsets[k]]+{NX,NY,NZ}) % {NX,NY,NZ} ]
                         end end)])
      end

      Integrator_simTime = (Integrator_time_old+((0.5*(1+(Integrator_stage/3)))*Integrator_deltaTime))

    end -- RK4 sub-time-stepping

    -- update time derivatives at boundary for NSCBC
    if ((config.BC.xBCLeft == SCHEMA.FlowBC_NSCBC_SubsonicInflow) and (config.BC.xBCRight == SCHEMA.FlowBC_NSCBC_SubsonicOutflow)) then
      Flow_UpdateNSCBCGhostCellTimeDerivatives(Fluid,
                                               config,
                                               Grid.xBnum, config.Grid.xNum,
                                               Grid.yBnum, config.Grid.yNum,
                                               Grid.zBnum, config.Grid.zNum,
                                               Integrator_deltaTime)
    end

    Integrator_timeStep += 1

  end end -- MainLoopBody

  -----------------------------------------------------------------------------
  -- Cleanup code
  -----------------------------------------------------------------------------

  function INSTANCE.Cleanup() return rquote

    -- Stop timer
    var endTime = regentlib.c.legion_get_current_time_in_micros() / 1000
    C.fprintf(console, 'Total time: %lld.%03lld seconds\n',
              (endTime - startTime) / 1000, (endTime - startTime) % 1000)
    C.fflush(console)

    -- Close long-running files
    C.fclose(console)

  end end -- Cleanup

return INSTANCE end -- mkInstance

-------------------------------------------------------------------------------
-- TOP-LEVEL INTERFACE
-------------------------------------------------------------------------------

local CopyQueue = regentlib.newsymbol()
local FakeCopyQueue = regentlib.newsymbol()

local function parallelizeFor(sim, stmts)
  return rquote
    __parallelize_with
      sim.p_Fluid, sim.p_Particles, sim.p_Radiation, sim.tiles,
      image(sim.Fluid, sim.p_Particles, [sim.Particles].cell) <= sim.p_Fluid
    do [stmts] end
  end
end

local SIM = mkInstance()

__forbid(__optimize) __demand(__inner)
task workSingle(config : Config)
  [SIM.DeclSymbols(config)];
  var is_FakeCopyQueue = ispace(int1d, 0)
  var [FakeCopyQueue] = region(is_FakeCopyQueue, CopyQueue_columns);
  [UTIL.mkRegionTagAttach(FakeCopyQueue, MAPPER.SAMPLE_ID_TAG, -1, int)];
  [parallelizeFor(SIM, rquote
    [SIM.InitRegions(config)];
    while true do
      [SIM.MainLoopBody(config, FakeCopyQueue)];
    end
  end)];
  [SIM.Cleanup()];
end

local SIM0 = mkInstance()
local SIM1 = mkInstance()

__forbid(__optimize) __demand(__inner)
task workDual(mc : MultiConfig)
  -- Declare symbols
  [SIM0.DeclSymbols(rexpr mc.configs[0] end)];
  [SIM1.DeclSymbols(rexpr mc.configs[1] end)];
  var is_FakeCopyQueue = ispace(int1d, 0)
  var [FakeCopyQueue] = region(is_FakeCopyQueue, CopyQueue_columns);
  [UTIL.mkRegionTagAttach(FakeCopyQueue, MAPPER.SAMPLE_ID_TAG, -1, int)];
  var copySrcOrigin = array(
    SIM0.Grid.xRealOrigin + mc.copySrc.fromCell[0] * SIM0.Grid.xCellWidth,
    SIM0.Grid.yRealOrigin + mc.copySrc.fromCell[1] * SIM0.Grid.yCellWidth,
    SIM0.Grid.zRealOrigin + mc.copySrc.fromCell[2] * SIM0.Grid.zCellWidth)
  var copyTgtOrigin = array(
    SIM1.Grid.xRealOrigin + mc.copyTgt.fromCell[0] * SIM1.Grid.xCellWidth,
    SIM1.Grid.yRealOrigin + mc.copyTgt.fromCell[1] * SIM1.Grid.yCellWidth,
    SIM1.Grid.zRealOrigin + mc.copyTgt.fromCell[2] * SIM1.Grid.zCellWidth)
  var Fluid0_cellWidth = array(SIM0.Grid.xCellWidth, SIM0.Grid.yCellWidth, SIM0.Grid.zCellWidth)
  var Fluid1_cellWidth = array(SIM1.Grid.xCellWidth, SIM1.Grid.yCellWidth, SIM1.Grid.zCellWidth)
  var CopyQueue_ptr : int64 = 0
  var coloring_CopyQueue = regentlib.c.legion_domain_point_coloring_create()
  for c in SIM0.tiles do
    var partSize = CopyQueue_partSize(SIM0.p_Fluid[c].bounds,
                                      mc.configs[0],
                                      mc.copySrc)
    regentlib.c.legion_domain_point_coloring_color_domain(
      coloring_CopyQueue, c, rect1d{CopyQueue_ptr,CopyQueue_ptr+partSize-1})
    CopyQueue_ptr += partSize
  end
  var is_CopyQueue = ispace(int1d, CopyQueue_ptr)
  var [CopyQueue] = region(is_CopyQueue, CopyQueue_columns);
  [UTIL.mkRegionTagAttach(CopyQueue, MAPPER.SAMPLE_ID_TAG, rexpr mc.configs[0].Mapping.sampleId end, int)];
  var p_CopyQueue = partition(disjoint, CopyQueue, coloring_CopyQueue, SIM0.tiles)
  regentlib.c.legion_domain_point_coloring_destroy(coloring_CopyQueue)
  -- Check 2-section configuration
  regentlib.assert(
    -- copySrc is a valid volume
    0 <= mc.copySrc.fromCell[0] and
    0 <= mc.copySrc.fromCell[1] and
    0 <= mc.copySrc.fromCell[2] and
    mc.copySrc.fromCell[0] <= mc.copySrc.uptoCell[0] and
    mc.copySrc.fromCell[1] <= mc.copySrc.uptoCell[1] and
    mc.copySrc.fromCell[2] <= mc.copySrc.uptoCell[2] and
    mc.copySrc.uptoCell[0] < mc.configs[0].Grid.xNum + 2 * SIM0.Grid.xBnum and
    mc.copySrc.uptoCell[1] < mc.configs[0].Grid.yNum + 2 * SIM0.Grid.yBnum and
    mc.copySrc.uptoCell[2] < mc.configs[0].Grid.zNum + 2 * SIM0.Grid.zBnum and
    -- copyTgt is a valid volume
    0 <= mc.copyTgt.fromCell[0] and
    0 <= mc.copyTgt.fromCell[1] and
    0 <= mc.copyTgt.fromCell[2] and
    mc.copyTgt.fromCell[0] <= mc.copyTgt.uptoCell[0] and
    mc.copyTgt.fromCell[1] <= mc.copyTgt.uptoCell[1] and
    mc.copyTgt.fromCell[2] <= mc.copyTgt.uptoCell[2] and
    mc.copyTgt.uptoCell[0] < mc.configs[1].Grid.xNum + 2 * SIM1.Grid.xBnum and
    mc.copyTgt.uptoCell[1] < mc.configs[1].Grid.yNum + 2 * SIM1.Grid.yBnum and
    mc.copySrc.uptoCell[2] < mc.configs[1].Grid.zNum + 2 * SIM1.Grid.zBnum and
    -- volumes have the same size
    mc.copySrc.uptoCell[0] - mc.copySrc.fromCell[0] ==
    mc.copyTgt.uptoCell[0] - mc.copyTgt.fromCell[0] and
    mc.copySrc.uptoCell[1] - mc.copySrc.fromCell[1] ==
    mc.copyTgt.uptoCell[1] - mc.copyTgt.fromCell[1] and
    mc.copySrc.uptoCell[2] - mc.copySrc.fromCell[2] ==
    mc.copyTgt.uptoCell[2] - mc.copyTgt.fromCell[2],
    'Invalid volume copy configuration');
  -- Initialize regions & partitions
  [parallelizeFor(SIM0, SIM0.InitRegions(rexpr mc.configs[0] end))];
  [parallelizeFor(SIM1, SIM1.InitRegions(rexpr mc.configs[1] end))];
  var srcColoring = regentlib.c.legion_domain_point_coloring_create()
  var srcRect = rect3d{lo = int3d{mc.copySrc.fromCell[0], mc.copySrc.fromCell[1], mc.copySrc.fromCell[2]},
                       hi = int3d{mc.copySrc.uptoCell[0], mc.copySrc.uptoCell[1], mc.copySrc.uptoCell[2]}}
  regentlib.c.legion_domain_point_coloring_color_domain(srcColoring, int1d(0), srcRect)
  var p_Fluid0_isCopied = partition(disjoint, SIM0.Fluid, srcColoring, ispace(int1d,1))
  regentlib.c.legion_domain_point_coloring_destroy(srcColoring)
  var Fluid0_src = p_Fluid0_isCopied[0]
  var tgtColoring = regentlib.c.legion_domain_point_coloring_create()
  var tgtRect = rect3d{lo = int3d{mc.copyTgt.fromCell[0], mc.copyTgt.fromCell[1], mc.copyTgt.fromCell[2]},
                       hi = int3d{mc.copyTgt.uptoCell[0], mc.copyTgt.uptoCell[1], mc.copyTgt.uptoCell[2]}}
  regentlib.c.legion_domain_point_coloring_color_domain(tgtColoring, int1d(0), tgtRect)
  var p_Fluid1_isCopied = partition(disjoint, SIM1.Fluid, tgtColoring, ispace(int1d,1))
  regentlib.c.legion_domain_point_coloring_destroy(tgtColoring)
  var Fluid1_tgt = p_Fluid1_isCopied[0]
  -- Main simulation loop
  while true do
    -- Run 1 iteration of first section
    [parallelizeFor(SIM0, SIM0.MainLoopBody(rexpr mc.configs[0] end, FakeCopyQueue))];
    -- Copy fluid values to second section
    copy(Fluid0_src.temperature, Fluid1_tgt.temperature_inc)
    copy(Fluid0_src.velocity, Fluid1_tgt.velocity_inc)
    -- Copy particles to second section
    for c in SIM0.tiles do
      CopyQueue_clear(p_CopyQueue[c])
    end
    for c in SIM0.tiles do
      CopyQueue_push(SIM0.p_Particles[c],
                     p_CopyQueue[c],
                     mc.copySrc,
                     copySrcOrigin, copyTgtOrigin,
                     Fluid0_cellWidth, Fluid1_cellWidth)
    end
    -- Run 1 iteration of second section
    [parallelizeFor(SIM1, SIM1.MainLoopBody(rexpr mc.configs[1] end, CopyQueue))];
  end
  -- Cleanups
  [SIM0.Cleanup()];
  [SIM1.Cleanup()];
end

terra initSample(config : &Config, num : int, outDirBase : &int8)
  config.Mapping.sampleId = num
  C.snprintf(config.Mapping.outDir, 256, "%s/sample%d", outDirBase, num)
  UTIL.createDir(config.Mapping.outDir)
end

__demand(__inner)
task main()
  var args = regentlib.c.legion_runtime_get_input_args()
  var outDirBase = '.'
  for i = 1, args.argc do
    if C.strcmp(args.argv[i], '-o') == 0 and i < args.argc-1 then
      outDirBase = args.argv[i+1]
    end
  end
  var launched = 0
  for i = 1, args.argc do
    if C.strcmp(args.argv[i], '-i') == 0 and i < args.argc-1 then
      var config : Config[1]
      SCHEMA.parse_Config([&Config](config), args.argv[i+1])
      initSample([&Config](config), launched, outDirBase)
      launched += 1
      workSingle(config[0])
    elseif C.strcmp(args.argv[i], '-m') == 0 and i < args.argc-1 then
      var mc : MultiConfig[1]
      SCHEMA.parse_MultiConfig([&MultiConfig](mc), args.argv[i+1])
      initSample([&Config](mc[0].configs), launched, outDirBase)
      initSample([&Config](mc[0].configs) + 1, launched + 1, outDirBase)
      launched += 2
      workDual(mc[0])
    end
  end
  if launched < 1 then
    var stderr = C.fdopen(2, 'w')
    C.fprintf(stderr, "No testcases supplied.\n")
    C.fflush(stderr)
    C.exit(1)
  end
end

-------------------------------------------------------------------------------
-- COMPILATION CALL
-------------------------------------------------------------------------------

regentlib.saveobj(main, "soleil.o", "object", MAPPER.register_mappers)<|MERGE_RESOLUTION|>--- conflicted
+++ resolved
@@ -5479,13 +5479,8 @@
       -- Do nothing
     elseif config.Radiation.type == SCHEMA.RadiationType_DOM then
       Radiation_InitializeCell(Radiation);
-<<<<<<< HEAD
-      [DOM_INST.InitRegions()];
+      [DOM_INST.InitRegions(config)];
     else regentlib.assert(false, 'Unhandled case in switch') end
-=======
-      [DOM_INST.InitRegions(config)];
-    end
->>>>>>> 7e03bc0b
 
   end end -- InitRegions
 
