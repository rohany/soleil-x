--- conflicted
+++ resolved
@@ -1474,7 +1474,7 @@
       end
     end
   end
-  
+
   return TrilinearInterpolateTemp (xyz, temp000, temp100,
                                         temp010, temp110,
                                         temp001, temp101,
@@ -2546,28 +2546,6 @@
                          (p.mass * particles_options.heat_capacity)
   end
 
-<<<<<<< HEAD
-=======
-  -- Set particle velocities to underlying flow velocity for initialization
-  ebb Particles.SetVelocitiesToFlow (p: particles)
-
-      -- WARNING: assumes we have called dual locate previously
-
-      -- Trilinear interpolation for the flow quantities
-      var flowVelocity    = InterpolateTriVelocity(p.cell, p.position)
-
-      -- Update the particle velocity
-      if (particles_options.particleType == Particles.Fixed) then
-        p.velocity = {0.0,0.0,0.0} -- Don't move the particle
-        elseif (particles_options.initParticles == Particles.Restart) then
-        -- Do nothing, as we loaded the velocity from a restart
-      elseif particles_options.particleType == Particles.Free then
-        p.velocity = flowVelocity
-      end
-
-  end
-
->>>>>>> 2042aa6b
   -- Update particle variables using derivatives
   ebb Particles.UpdateVars(p : particles)
       var deltaTime = TimeIntegrator.deltaTime
@@ -2841,8 +2819,7 @@
     end
   elseif particles_options.particleType == Particles.Free then
     ebb Particles.VelocityFromFlow(cell, position)
-      var result = InterpolateTriAll(cell, position)
-      return {result[1], result[2], result[3]}
+      return InterpolateTriVelocity(cell, position)
     end
   else assert(false) end
 
@@ -3468,7 +3445,6 @@
 
 if particles_options.modeParticles then
 
-<<<<<<< HEAD
   -- Insert one particle at the center of each cell (plus a tiny offset to help
   -- the interpolation verification checks).
   ebb Flow.InsertParticlesUniform(c : grid.cells)
@@ -3484,42 +3460,6 @@
       } into particles
       Particles.number += 1
     end
-=======
-  local num_particles = math.floor(config.num)
-  local xBins, yBins, zBins = A.primPartDims()
-
-  ebb Particles.InitializePositionRandom (p : particles)
-
-    var id = L.id(p) * xBins * yBins * zBins / num_particles
-    var x = id % xBins
-    var y = (id / xBins) % yBins
-    var z = id / (xBins * yBins)
-
-    -- Particles randomly distributed within the complete domain
-
-    var tileWidthX = grid_widthX / L.double(xBins)
-    var tileWidthY = grid_widthY / L.double(yBins)
-    var tileWidthZ = grid_widthZ / L.double(zBins)
-
-    var widthX    = L.double(x) * (grid_originX + grid_widthX) / L.double(xBins)
-    var widthY    = L.double(y) * (grid_originY + grid_widthY) / L.double(yBins)
-    var widthZ    = L.double(z) * (grid_originZ + grid_widthZ) / L.double(zBins)
-
-    var centerX   = grid_originX + tileWidthX * (L.double(x) + 0.5)
-    var centerY   = grid_originY + tileWidthY * (L.double(y) + 0.5)
-    var centerZ   = grid_originZ + tileWidthZ * (L.double(z) + 0.5)
-
-    p.position[0] = centerX + (rand_float()-0.5) * tileWidthX
-    p.position[1] = centerY + (rand_float()-0.5) * tileWidthY
-    p.position[2] = centerZ + (rand_float()-0.5) * tileWidthZ
-  end
-
-  ebb Particles.InitializeDiameterRandom (p : particles)
-    -- Initialize to random distribution with given mean value and maximum
-    -- deviation from it
-     p.diameter = (rand_float() - 0.5) * particles_options.diameter_maxDeviation +
-                      particles_options.diameter_mean
->>>>>>> 2042aa6b
   end
 
   function Particles.InitializePrimitives()
@@ -3781,12 +3721,7 @@
       M.PRINT(" Min Flow Temp: %11.6f K. Max Flow Temp: %11.6f K.\n",
               Flow.minTemperature:get(), Flow.maxTemperature:get())
       if particles_options.modeParticles then
-<<<<<<< HEAD
         M.PRINT(" Current number of particles: %d.\n", Particles.number:get())
-=======
-        M.PRINT(" Current number of particles: %.0f.\n",
-                Particles.numParticles:get())
->>>>>>> 2042aa6b
       end
       M.PRINT("\n")
       M.PRINT("    Iter     Time(s)   Avg Press    Avg Temp      Avg KE  Particle T\n")
